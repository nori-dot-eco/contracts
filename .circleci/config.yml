--- conflicted
+++ resolved
@@ -67,12 +67,7 @@
   test:
     jobs:
       - run-tests
-<<<<<<< HEAD
 # TODO: reenable these once they are working
-=======
-
-# Disable these for now
->>>>>>> 42cc2171
 #      - run-coverage:
 #          requires:
 #            - run-tests
