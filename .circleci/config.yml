--- conflicted
+++ resolved
@@ -53,13 +53,10 @@
           name: Run Contract Tests and Collect Coverage
           command: |
             yarn run test:coverage
-<<<<<<< HEAD
       - run:
           name: Upload Coverage Reports
           command: codecov --token=$CODECOV_TOKEN
-=======
       - coveralls/upload
->>>>>>> fb010d67
 
 workflows:
   version: 2
