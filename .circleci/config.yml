--- conflicted
+++ resolved
@@ -6,11 +6,7 @@
 
 defaults: &defaults
   docker:
-<<<<<<< HEAD
-    - image: cimg/node:20.1.0
-=======
-    - image: cimg/node:18.15.0
->>>>>>> dd3d8477
+    - image: cimg/node:20.4.0
 
 jobs:
   test:
