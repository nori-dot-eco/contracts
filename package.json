--- conflicted
+++ resolved
@@ -12,12 +12,8 @@
     "@nori-dot-com/eslint-config-nori": "^1.6.0",
     "@nori-dot-com/math": "^1.6.0",
     "@octokit/rest": "^18.12.0",
-<<<<<<< HEAD
-    "@openzeppelin/contracts": "4.7.0",
-=======
-    "@openzeppelin/contracts": "^4.7.1",
->>>>>>> 8789c827
-    "@openzeppelin/contracts-upgradeable": "4.7.0",
+    "@openzeppelin/contracts": "4.7.1",
+    "@openzeppelin/contracts-upgradeable": "4.7.1",
     "erc721a-upgradeable": "github:chiru-labs/ERC721A-Upgradeable#7fa742e7df58500e67677eee826a2c398ee5a75d",
     "@openzeppelin/hardhat-defender": "^1.7.0",
     "@openzeppelin/hardhat-upgrades": "=1.17.0",
