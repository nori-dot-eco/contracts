{
  "name": "@nori-dot-com/contracts",
  "version": "1.0.0",
  "main": "index.js",
  "license": "MIT",
  "devDependencies": {
    "@ethersproject/contracts": "^5.5.0",
    "@nomiclabs/hardhat-ethers": "^2.0.4",
    "@nomiclabs/hardhat-waffle": "^2.0.1",
    "@nori-dot-com/eslint-config-nori": "*",
    "@openzeppelin/contracts": "^4.4.2",
    "@openzeppelin/contracts-ethereum-package": "2.2.3",
    "@openzeppelin/contracts-upgradeable": "^4.4.2",
    "@openzeppelin/hardhat-upgrades": "^1.13.0",
    "@openzeppelin/test-helpers": "^0.5.15",
    "@openzeppelin/upgrades": "^2.8.0",
<<<<<<< HEAD
=======
    "@tenderly/hardhat-tenderly": "^1.0.13",
>>>>>>> 41b50c36
    "@types/chai": "^4.3.0",
    "@types/fs-extra": "^9.0.13",
    "@types/jest": "^27.4.0",
    "@types/node": "^17.0.0",
    "chai": "^4.3.4",
    "dotenv": "^14.2.0",
    "ethereum-waffle": "^3.4.0",
    "ethernal": "^0.9.0",
    "ethers": "^5.5.3",
    "fs-extra": "^10.0.0",
    "ganache-cli": "^6.12.2",
    "hardhat": "^2.8.2",
    "hardhat-deploy": "^0.9.24",
    "hardhat-ethernal": "^0.3.12",
    "prettier": "^2.5.1",
    "solc": "^0.8.11",
    "ts-node": "^10.4.0",
    "tsconfig-paths": "^3.12.0"
  },
  "files": [
    "build",
    ".openzeppelin",
    "artifacts/contracts"
  ],
  "gitHead": "33a26fa09e6f5d89c3dd2a12fe4b2381e169b60e",
  "scripts": {
    "test": "hardhat test"
  }
}<|MERGE_RESOLUTION|>--- conflicted
+++ resolved
@@ -14,10 +14,7 @@
     "@openzeppelin/hardhat-upgrades": "^1.13.0",
     "@openzeppelin/test-helpers": "^0.5.15",
     "@openzeppelin/upgrades": "^2.8.0",
-<<<<<<< HEAD
-=======
     "@tenderly/hardhat-tenderly": "^1.0.13",
->>>>>>> 41b50c36
     "@types/chai": "^4.3.0",
     "@types/fs-extra": "^9.0.13",
     "@types/jest": "^27.4.0",
