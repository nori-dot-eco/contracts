import 'tsconfig-paths/register';
import '@/config/environment';
import '@/plugins';

import type { HardhatUserConfig } from 'hardhat/types';
import { extendEnvironment } from 'hardhat/config';

import { etherscan } from '@/config/etherscan';
import { tenderly } from '@/config/tenderly';
import { networks } from '@/config/networks';
import { namedAccounts } from '@/config/accounts';
import { defender } from '@/config/defender';
import { gasReporter } from '@/config/gas-reporter';
import { solidity } from '@/config/solidity';
<<<<<<< HEAD
import { dodoc } from '@/config/dodoc';
=======
import { docgen } from '@/config/docgen';
>>>>>>> 47766333

export const config: HardhatUserConfig = {
  tenderly,
  paths: {
    deploy: 'deploy',
    deployments: 'deployments',
    imports: 'artifacts',
  },
<<<<<<< HEAD
  dodoc,
  // docgen: {
  //   collapseNewlines: false,
  // },
=======
  docgen,
>>>>>>> 47766333
  namedAccounts,
  networks,
  etherscan,
  defender,
  gasReporter,
  solidity,
};

// todo move to @/extensions/signers
extendEnvironment(async (hre) => {
  const accounts = (await hre.getNamedAccounts()) as NamedAccounts;
  const namedSigners: NamedSigners = Object.fromEntries(
    await Promise.all(
      Object.entries(accounts).map(async ([accountName, address]) => {
        return [accountName, await hre.waffle.provider.getSigner(address)];
      })
    )
  );
  (hre as unknown as CustomHardHatRuntimeEnvironment).namedSigners =
    namedSigners;
  (hre as unknown as CustomHardHatRuntimeEnvironment).namedAccounts = accounts;
});

export default config;<|MERGE_RESOLUTION|>--- conflicted
+++ resolved
@@ -12,11 +12,7 @@
 import { defender } from '@/config/defender';
 import { gasReporter } from '@/config/gas-reporter';
 import { solidity } from '@/config/solidity';
-<<<<<<< HEAD
-import { dodoc } from '@/config/dodoc';
-=======
 import { docgen } from '@/config/docgen';
->>>>>>> 47766333
 
 export const config: HardhatUserConfig = {
   tenderly,
@@ -25,14 +21,7 @@
     deployments: 'deployments',
     imports: 'artifacts',
   },
-<<<<<<< HEAD
-  dodoc,
-  // docgen: {
-  //   collapseNewlines: false,
-  // },
-=======
   docgen,
->>>>>>> 47766333
   namedAccounts,
   networks,
   etherscan,
