import 'tsconfig-paths/register';
import '@/config/environment';
import '@/plugins';

import type { HardhatUserConfig } from 'hardhat/types';

import { etherscan } from '@/config/etherscan';
import { tenderly } from '@/config/tenderly';
import { networks } from '@/config/networks';
import { namedAccountIndices } from '@/config/accounts';
import { defender } from '@/config/defender';
import { getEthernalConfig } from '@/config/ethernal';
import { getGasReporterConfig } from '@/config/gas-reporter';
import { solidity } from '@/config/solidity';
import { docgen } from '@/config/docgen';
import { getMochaConfig } from '@/config/mocha';
import { fireblocks } from '@/config/fireblocks';
import { tracer } from '@/config/tracer';

export const getConfig = (
  environment: NodeJS.ProcessEnv = process.env
): HardhatUserConfig => {
  const config: HardhatUserConfig = {
    tenderly,
    docgen,
    namedAccounts: namedAccountIndices,
    networks,
    etherscan,
    defender,
    gasReporter: getGasReporterConfig(environment), // todo getter vs object consistency
    solidity,
    mocha: getMochaConfig(environment),
    fireblocks,
    ethernal: getEthernalConfig(environment),
    paths: {
      sources: './contracts',
      cache: './cache_hardhat',
    },
    tracer,
    typechain: {
      externalArtifacts: [
        'legacy-artifacts/contracts/LockedNORI.sol/LockedNORI.json',
      ],
    },
    contractSizer: {
      alphaSort: true,
      disambiguatePaths: false,
      runOnCompile: true,
<<<<<<< HEAD
      strict: true,
    }
=======
      strict: false,
    },
>>>>>>> 8bb5dcfa
  };
  return config;
};

export const config = getConfig();

export default config;<|MERGE_RESOLUTION|>--- conflicted
+++ resolved
@@ -46,13 +46,8 @@
       alphaSort: true,
       disambiguatePaths: false,
       runOnCompile: true,
-<<<<<<< HEAD
-      strict: true,
-    }
-=======
       strict: false,
     },
->>>>>>> 8bb5dcfa
   };
   return config;
 };
