--- conflicted
+++ resolved
@@ -80,11 +80,7 @@
   uint256 certificateAmount;
   address from;
   address recipient;
-<<<<<<< HEAD
-  struct Market.SupplyAllocationData supplyAllocationData;
-=======
   struct Market.SupplyAllocationData allocationData;
->>>>>>> 090f84ce
 }
 ```
 
@@ -683,13 +679,8 @@
 | amount | uint256 | The total purchase amount in ERC20 tokens. This is the total number of removals being purchased, scaled by the price multiple. |
 | customFee | uint256 | The fee percentage that was paid to Nori off chain, as an integer, specified here for inclusion in emitted events. |
 | customPriceMultiple | uint256 | The price that will be charged for this transaction. |
-<<<<<<< HEAD
-| supplier | address | The only supplier address from which to purchase carbon removals in this transaction, or zero address if any supplier is valid. |
-| vintages | uint256[] | The valid set of vintages from which to fulfill this order, empty if any vintage is valid. |
-=======
 | supplier | address | The only supplier address from which to purchase carbon removals in this transaction, or the zero address if any supplier is valid. |
 | vintages | uint256[] | The valid set of vintages from which to fulfill this order, or an empty array if any vintage is valid. |
->>>>>>> 090f84ce
 
 
 ### withdraw
@@ -1083,13 +1074,8 @@
 | Name | Type | Description |
 | ---- | ---- | ----------- |
 | certificateAmount | uint256 | The total amount for the certificate. |
-<<<<<<< HEAD
-| supplier | address | The only supplier address from which to purchase carbon removals in this transaction, or zero address if any supplier is valid. |
-| vintages | uint256[] | A set of valid vintages from which to allocate removals, empty if any vintage is valid. |
-=======
 | supplier | address | The only supplier address from which to purchase carbon removals in this transaction, or the zero address if any supplier is valid. |
 | vintages | uint256[] | A set of valid vintages from which to allocate removals, or an empty array if any vintage is valid. |
->>>>>>> 090f84ce
 
 | Name | Type | Description |
 | ---- | ---- | ----------- |
@@ -1098,11 +1084,7 @@
 ### _allocateRemovals
 
 ```solidity
-<<<<<<< HEAD
-function _allocateRemovals(address purchaser, uint256 certificateAmount) internal returns (struct Market.SupplyAllocationData)
-=======
 function _allocateRemovals(uint256 certificateAmount) internal returns (struct Market.SupplyAllocationData)
->>>>>>> 090f84ce
 ```
 
 Allocates removals to fulfill an order.
@@ -1111,10 +1093,6 @@
 
 | Name | Type | Description |
 | ---- | ---- | ----------- |
-<<<<<<< HEAD
-| purchaser | address | The address of the purchaser. |
-=======
->>>>>>> 090f84ce
 | certificateAmount | uint256 | The total amount for the certificate. |
 
 | Name | Type | Description |
