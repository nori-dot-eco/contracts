--- conflicted
+++ resolved
@@ -166,23 +166,6 @@
 
 
 
-<<<<<<< HEAD
-### priorityRestrictedThreshold
-
-```solidity
-uint256 priorityRestrictedThreshold
-```
-
-
-
-
-
-
-### totalSupply
-
-```solidity
-uint256 totalSupply
-=======
 ### _reservedSupply
 
 ```solidity
@@ -198,7 +181,6 @@
 
 ```solidity
 mapping(address &#x3D;&gt; struct EnumerableSetUpgradeable.UintSet) _activeSupply
->>>>>>> fe4f07a7
 ```
 
 
@@ -240,7 +222,6 @@
 
 
 ### setPriorityRestrictedThreshold
-<<<<<<< HEAD
 
 ```solidity
 function setPriorityRestrictedThreshold(uint256 threshold) external
@@ -251,52 +232,10 @@
 
 
 
-### _queueLength
-=======
->>>>>>> fe4f07a7
-
-```solidity
-function setPriorityRestrictedThreshold(uint256 threshold) external
-```
-
-
-
-
-
-
-<<<<<<< HEAD
-### numberOfNrtsInQueueComputed
-
-```solidity
-function numberOfNrtsInQueueComputed() public view returns (uint256)
-```
-
-
-
-
-
-
-### totalUnrestrictedSupply
-
-```solidity
-function totalUnrestrictedSupply() public view returns (uint256)
-```
-
-
-
-
-
-
-### nextRemovalForSale
-
-```solidity
-function nextRemovalForSale(bool includePriorityRestrictedSupply) public view returns (uint256)
-=======
 ### numberOfActiveNrtsInMarketComputed
 
 ```solidity
 function numberOfActiveNrtsInMarketComputed() external view returns (uint256)
->>>>>>> fe4f07a7
 ```
 
 The amount of supply as computed by iterating through all removals.
