--- conflicted
+++ resolved
@@ -76,14 +76,10 @@
 
 
 
-### CreateCertificate
-
-```solidity
-<<<<<<< HEAD
-event CreateCertificate(address from, address recipient, uint256 certificateId, uint256 certificateAmount, uint256[] removalIds, uint256[] removalAmounts, address purchasingTokenAddress, uint256 priceMultiple)
-=======
+### ReceiveRemovalBatch
+
+```solidity
 event ReceiveRemovalBatch(address from, address recipient, uint256 certificateId, uint256 certificateAmount, uint256[] removalIds, uint256[] removalAmounts, address purchasingTokenAddress, uint256 priceMultiple, uint256 noriFeePercentage)
->>>>>>> 65f3145f
 ```
 
 Emitted when a batch of removals is received to create a certificate.
@@ -336,7 +332,7 @@
 <i>Mints a new certificate token to the next sequential ID and updates the internal data structures
 that track the relationship between the certificate and its constituent removal tokens and balances.
 
-Emits a `CreateCertificate` event.</i>
+Emits a `ReceiveRemovalBatch` event.</i>
 
 | Name | Type | Description |
 | ---- | ---- | ----------- |
