--- conflicted
+++ resolved
@@ -1,10 +1,6 @@
 [submodule "lib/forge-std"]
 	path = lib/forge-std
-<<<<<<< HEAD
-	url = https://github.com/foundry-rs/forge-std
-=======
 	url = https://github.com/foundry-rs/forge-std
 [submodule "lib/ds-test"]
 	path = lib/ds-test
-	url = git@github.com:dapphub/ds-test.git
->>>>>>> feae5942
+	url = git@github.com:dapphub/ds-test.git