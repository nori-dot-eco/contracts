--- conflicted
+++ resolved
@@ -27,21 +27,6 @@
       "proxyAddress": "0x68881d6266f3Ae8f4e3bf4a5CACd9319f26103aB"
     },
     "BridgedPolygonNORI": {
-<<<<<<< HEAD
-      "proxyAddress": "0x2CA5C6C765be11F44519Fc85Bf758723DC3C8cFC"
-    },
-    "Removal": {
-      "proxyAddress": "0x0013B38Ffb2EA257427F5d3D5cb1af53e8AF8aC0"
-    },
-    "Certificate": {
-      "proxyAddress": "0xd3561A044a740D07487f07b1236558574a8d0974"
-    },
-    "FIFOMarket": {
-      "proxyAddress": "0x3C5d3e20ab495ecee10b4E6eeAd04Dd21d780b98"
-    },
-    "LockedNORI": {
-      "proxyAddress": "0xbF1134A069430ED15FC6AA4Ba7563ca340213eb6"
-=======
       "proxyAddress": "0xe35401Eb5078388D49f47d631a0ce0733a31A425"
     },
     "Removal": {
@@ -55,7 +40,6 @@
     },
     "LockedNORI": {
       "proxyAddress": "0x0E585861af9D895D8BcAB3de1a4A923db46d86c8"
->>>>>>> 659be5c4
     }
   },
   "polygon": {
