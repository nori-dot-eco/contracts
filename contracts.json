{
  "hardhat": {
    "NORI": {
<<<<<<< HEAD
      "proxyAddress": "0xCf7Ed3AccA5a467e9e704C703E8D87F634fB0Fc9"
    },
    "BridgedPolygonNORI": {
      "proxyAddress": "0x5FC8d32690cc91D4c39d9d3abcBD16989F875707"
    },
    "Removal": {
      "proxyAddress": "0x8A791620dd6260079BF849Dc5567aDC3F2FdC318"
    },
    "Certificate": {
      "proxyAddress": "0xB7f8BC63BbcaD18155201308C8f3540b07f84F5e"
    },
    "FIFOMarket": {
      "proxyAddress": "0x0DCd1Bf9A1b36cE34237eEaFef220932846BCD82"
    },
    "LockedNORI": {
      "proxyAddress": "0xa513E6E4b8f2a923D98304ec87F64353C4D5C853"
=======
      "proxyAddress": "0x68881d6266f3Ae8f4e3bf4a5CACd9319f26103aB"
    },
    "BridgedPolygonNORI": {
      "proxyAddress": "0xe35401Eb5078388D49f47d631a0ce0733a31A425"
    },
    "Removal": {
      "proxyAddress": "0xbF1134A069430ED15FC6AA4Ba7563ca340213eb6"
    },
    "Certificate": {
      "proxyAddress": "0x2CA5C6C765be11F44519Fc85Bf758723DC3C8cFC"
    },
    "FIFOMarket": {
      "proxyAddress": "0xb4c857d57b7130F033159958B5af4Fa3Bd0a04c6"
    },
    "LockedNORI": {
      "proxyAddress": "0x0E585861af9D895D8BcAB3de1a4A923db46d86c8"
>>>>>>> 36db2927
    },
    "ScheduleTestHarness": {
      "proxyAddress": "0x83207e4a2caC1015bda1A794b57F708C4360924e"
    }
  },
  "localhost": {
    "NORI": {
      "proxyAddress": "0x68881d6266f3Ae8f4e3bf4a5CACd9319f26103aB"
    },
    "BridgedPolygonNORI": {
      "proxyAddress": "0xe35401Eb5078388D49f47d631a0ce0733a31A425"
    },
    "Removal": {
      "proxyAddress": "0xbF1134A069430ED15FC6AA4Ba7563ca340213eb6"
    },
    "Certificate": {
      "proxyAddress": "0x2CA5C6C765be11F44519Fc85Bf758723DC3C8cFC"
    },
    "FIFOMarket": {
      "proxyAddress": "0xb4c857d57b7130F033159958B5af4Fa3Bd0a04c6"
    },
    "LockedNORI": {
      "proxyAddress": "0x0E585861af9D895D8BcAB3de1a4A923db46d86c8"
    }
  },
  "polygon": {
    "Removal": {
      "proxyAddress": "0x0000000000000000000000000000000000000000"
    },
    "Certificate": {
      "proxyAddress": "0x0000000000000000000000000000000000000000"
    },
    "BridgedPolygonNORI": {
      "proxyAddress": "0x8cf6E82919f69aE382DEf8f94e581a43Ce1E70C1"
    },
    "FIFOMarket": {
      "proxyAddress": "0x0000000000000000000000000000000000000000"
    },
    "LockedNORI": {
      "proxyAddress": "0xCcFfFA6c2a030821331cC113b63babDC60BfF82A"
    }
  },
  "mainnet": {
    "NCCR_V0": {
      "proxyAddress": "0xBBbD7AEBD29360a34ceA492e012B9A2119DEd306"
    },
    "Nori_V0": {
      "proxyAddress": "0x1f77C0415bc4E5B5Dcb33C796F9c8cd8cc1c259d"
    },
    "NORI": {
      "proxyAddress": "0x961760Ad1bEd52bf4d79aa4b1558E7F9d72071e4"
    }
  },
  "mumbai": {
    "BridgedPolygonNORI": {
      "proxyAddress": "0x6E570A15C0C39b5F29388DEEa6ebda8CDDc40587"
    },
    "Removal": {
      "proxyAddress": "0xa484c59eB391afFd88C7de0dBF4B6E7e2A9E84fE"
    },
    "Certificate": {
      "proxyAddress": "0xF5bafc8B26Fb38ea788Bc6eAf3d84ba3bc4Ca91C"
    },
    "FIFOMarket": {
      "proxyAddress": "0x61819E8238A3493547Ae1131dc657D87F62833FD"
    },
    "LockedNORI": {
      "proxyAddress": "0xCdcB43CB7B668F0C1cA04FE4b60DA7F8C62Be393"
    }
  },
  "goerli": {
    "NORI": {
      "proxyAddress": "0x4F2c6E1895DE6854D14C67879e6a7EAC58316555"
    }
  }
}<|MERGE_RESOLUTION|>--- conflicted
+++ resolved
@@ -1,24 +1,6 @@
 {
   "hardhat": {
     "NORI": {
-<<<<<<< HEAD
-      "proxyAddress": "0xCf7Ed3AccA5a467e9e704C703E8D87F634fB0Fc9"
-    },
-    "BridgedPolygonNORI": {
-      "proxyAddress": "0x5FC8d32690cc91D4c39d9d3abcBD16989F875707"
-    },
-    "Removal": {
-      "proxyAddress": "0x8A791620dd6260079BF849Dc5567aDC3F2FdC318"
-    },
-    "Certificate": {
-      "proxyAddress": "0xB7f8BC63BbcaD18155201308C8f3540b07f84F5e"
-    },
-    "FIFOMarket": {
-      "proxyAddress": "0x0DCd1Bf9A1b36cE34237eEaFef220932846BCD82"
-    },
-    "LockedNORI": {
-      "proxyAddress": "0xa513E6E4b8f2a923D98304ec87F64353C4D5C853"
-=======
       "proxyAddress": "0x68881d6266f3Ae8f4e3bf4a5CACd9319f26103aB"
     },
     "BridgedPolygonNORI": {
@@ -35,7 +17,6 @@
     },
     "LockedNORI": {
       "proxyAddress": "0x0E585861af9D895D8BcAB3de1a4A923db46d86c8"
->>>>>>> 36db2927
     },
     "ScheduleTestHarness": {
       "proxyAddress": "0x83207e4a2caC1015bda1A794b57F708C4360924e"
