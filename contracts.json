--- conflicted
+++ resolved
@@ -19,8 +19,6 @@
   "mainnet": {
     "NCCR_V0": {
       "proxyAddress": "0xBBbD7AEBD29360a34ceA492e012B9A2119DEd306"
-<<<<<<< HEAD
-=======
     },
     "Nori_V0": {
       "proxyAddress": "0x1f77C0415bc4E5B5Dcb33C796F9c8cd8cc1c259d"
@@ -36,7 +34,6 @@
     },
     "FIFOMarket": {
       "proxyAddress": ""
->>>>>>> 6f062b7e
     }
   },
   "mumbai": {
