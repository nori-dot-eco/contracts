{
  "hardhat": {
    "NORI": {
<<<<<<< HEAD
      "proxyAddress": "0x143ddB67B749FeB5e2E1b2135bC55Dc8de729Db2"
    },
    "BridgedPolygonNORI": {
      "proxyAddress": "0x5D4Ccd1c007cAe21347F3ceD346389b66f7a0ccB"
    },
    "Removal": {
      "proxyAddress": "0xCC26028B4Ad73bcD74769b8a0f5d1EB213BB8387"
    },
    "Certificate": {
      "proxyAddress": "0xA7c33e73716EFC39C0d06FeB976B08081682Ad3c"
=======
      "proxyAddress": "0xcb3a9Df3363315fb6E190A77C9421ecc6a92cfF0"
    },
    "BridgedPolygonNORI": {
      "proxyAddress": "0xb4c857d57b7130F033159958B5af4Fa3Bd0a04c6"
    },
    "Removal": {
      "proxyAddress": "0xA7c33e73716EFC39C0d06FeB976B08081682Ad3c"
    },
    "Certificate": {
      "proxyAddress": "0xbF1134A069430ED15FC6AA4Ba7563ca340213eb6"
>>>>>>> 107cb678
    },
    "FIFOMarket": {
      "proxyAddress": "0x825Fff6bC67a7055DE62b0fB18676E3844Ac69dD"
    },
    "LockedNORI": {
      "proxyAddress": "0x1BE70016d4D5144124f77DDaB7504ea33d173C03"
    },
    "ScheduleTestHarness": {
      "proxyAddress": "0x83207e4a2caC1015bda1A794b57F708C4360924e"
    },
    "RemovalTestHarness": {
<<<<<<< HEAD
      "proxyAddress": "0xcb3a9Df3363315fb6E190A77C9421ecc6a92cfF0"
    },
    "MockCertificate": {
      "proxyAddress": "0x1BE70016d4D5144124f77DDaB7504ea33d173C03"
    },
    "MockERC1155PresetPausableNonTransferrable": {
      "proxyAddress": "0x83207e4a2caC1015bda1A794b57F708C4360924e"
=======
      "proxyAddress": "0x8f9a093Ef35A1aa1E4103Ce3DbbE1197504c3ed4"
    },
    "MockCertificate": {
      "proxyAddress": "0x2AE26a38Bc11CE4FdfCaf0431D5a708b17E0dD99"
    },
    "MockERC1155PresetPausableNonTransferrable": {
      "proxyAddress": "0xEdf0bef28943aE9d2ee7d84cF1AEEC85588655b7"
>>>>>>> 107cb678
    },
    "RestrictedNORI": {
      "proxyAddress": "0xA85991C70a743ffcE508b2E520C685C9d8ea6F4d"
    }
  },
  "localhost": {
    "NORI": {
      "proxyAddress": "0xEdf0bef28943aE9d2ee7d84cF1AEEC85588655b7"
    },
    "BridgedPolygonNORI": {
      "proxyAddress": "0xbF1134A069430ED15FC6AA4Ba7563ca340213eb6"
    },
    "Removal": {
      "proxyAddress": "0xe35401Eb5078388D49f47d631a0ce0733a31A425"
    },
    "Certificate": {
      "proxyAddress": "0x2CA5C6C765be11F44519Fc85Bf758723DC3C8cFC"
    },
    "FIFOMarket": {
      "proxyAddress": "0xA85991C70a743ffcE508b2E520C685C9d8ea6F4d"
    },
    "LockedNORI": {
      "proxyAddress": "0x50562ADF34935aeb8cC86e9bDc66eaBf79097A08"
    },
    "RemovalTestHarness": {
      "proxyAddress": "0x143ddB67B749FeB5e2E1b2135bC55Dc8de729Db2"
    },
    "RestrictedNORI": {
      "proxyAddress": "0xb4c857d57b7130F033159958B5af4Fa3Bd0a04c6"
    },
    "MockCertificate": {
      "proxyAddress": "0x3C5d3e20ab495ecee10b4E6eeAd04Dd21d780b98"
    },
    "MockERC1155PresetPausableNonTransferrable": {
      "proxyAddress": "0x2AE26a38Bc11CE4FdfCaf0431D5a708b17E0dD99"
    }
  },
  "polygon": {
    "Removal": {
      "proxyAddress": "0x0000000000000000000000000000000000000000"
    },
    "Certificate": {
      "proxyAddress": "0x0000000000000000000000000000000000000000"
    },
    "BridgedPolygonNORI": {
      "proxyAddress": "0x8cf6E82919f69aE382DEf8f94e581a43Ce1E70C1"
    },
    "FIFOMarket": {
      "proxyAddress": "0x0000000000000000000000000000000000000000"
    },
    "LockedNORI": {
      "proxyAddress": "0xCcFfFA6c2a030821331cC113b63babDC60BfF82A"
    }
  },
  "mainnet": {
    "NCCR_V0": {
      "proxyAddress": "0xBBbD7AEBD29360a34ceA492e012B9A2119DEd306"
    },
    "Nori_V0": {
      "proxyAddress": "0x1f77C0415bc4E5B5Dcb33C796F9c8cd8cc1c259d"
    },
    "NORI": {
      "proxyAddress": "0x961760Ad1bEd52bf4d79aa4b1558E7F9d72071e4"
    }
  },
  "mumbai": {
    "BridgedPolygonNORI": {
      "proxyAddress": "0x6E570A15C0C39b5F29388DEEa6ebda8CDDc40587"
    },
    "Removal": {
      "proxyAddress": "0xa484c59eB391afFd88C7de0dBF4B6E7e2A9E84fE"
    },
    "Certificate": {
      "proxyAddress": "0xF5bafc8B26Fb38ea788Bc6eAf3d84ba3bc4Ca91C"
    },
    "FIFOMarket": {
      "proxyAddress": "0x61819E8238A3493547Ae1131dc657D87F62833FD"
    },
    "LockedNORI": {
      "proxyAddress": "0xCdcB43CB7B668F0C1cA04FE4b60DA7F8C62Be393"
    }
  },
  "goerli": {
    "NORI": {
      "proxyAddress": "0x4F2c6E1895DE6854D14C67879e6a7EAC58316555"
    }
  }
}<|MERGE_RESOLUTION|>--- conflicted
+++ resolved
@@ -1,18 +1,6 @@
 {
   "hardhat": {
     "NORI": {
-<<<<<<< HEAD
-      "proxyAddress": "0x143ddB67B749FeB5e2E1b2135bC55Dc8de729Db2"
-    },
-    "BridgedPolygonNORI": {
-      "proxyAddress": "0x5D4Ccd1c007cAe21347F3ceD346389b66f7a0ccB"
-    },
-    "Removal": {
-      "proxyAddress": "0xCC26028B4Ad73bcD74769b8a0f5d1EB213BB8387"
-    },
-    "Certificate": {
-      "proxyAddress": "0xA7c33e73716EFC39C0d06FeB976B08081682Ad3c"
-=======
       "proxyAddress": "0xcb3a9Df3363315fb6E190A77C9421ecc6a92cfF0"
     },
     "BridgedPolygonNORI": {
@@ -23,7 +11,6 @@
     },
     "Certificate": {
       "proxyAddress": "0xbF1134A069430ED15FC6AA4Ba7563ca340213eb6"
->>>>>>> 107cb678
     },
     "FIFOMarket": {
       "proxyAddress": "0x825Fff6bC67a7055DE62b0fB18676E3844Ac69dD"
@@ -35,15 +22,6 @@
       "proxyAddress": "0x83207e4a2caC1015bda1A794b57F708C4360924e"
     },
     "RemovalTestHarness": {
-<<<<<<< HEAD
-      "proxyAddress": "0xcb3a9Df3363315fb6E190A77C9421ecc6a92cfF0"
-    },
-    "MockCertificate": {
-      "proxyAddress": "0x1BE70016d4D5144124f77DDaB7504ea33d173C03"
-    },
-    "MockERC1155PresetPausableNonTransferrable": {
-      "proxyAddress": "0x83207e4a2caC1015bda1A794b57F708C4360924e"
-=======
       "proxyAddress": "0x8f9a093Ef35A1aa1E4103Ce3DbbE1197504c3ed4"
     },
     "MockCertificate": {
@@ -51,7 +29,6 @@
     },
     "MockERC1155PresetPausableNonTransferrable": {
       "proxyAddress": "0xEdf0bef28943aE9d2ee7d84cF1AEEC85588655b7"
->>>>>>> 107cb678
     },
     "RestrictedNORI": {
       "proxyAddress": "0xA85991C70a743ffcE508b2E520C685C9d8ea6F4d"
