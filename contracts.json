{
  "hardhat": {
    "NORI": {
<<<<<<< HEAD
      "proxyAddress": "0x3C5d3e20ab495ecee10b4E6eeAd04Dd21d780b98"
=======
      "proxyAddress": "0xd3561A044a740D07487f07b1236558574a8d0974"
>>>>>>> d1d76d06
    },
    "BridgedPolygonNORI": {
      "proxyAddress": "0xe35401Eb5078388D49f47d631a0ce0733a31A425"
    },
    "Removal": {
      "proxyAddress": "0xbF1134A069430ED15FC6AA4Ba7563ca340213eb6"
    },
    "Certificate": {
      "proxyAddress": "0x2CA5C6C765be11F44519Fc85Bf758723DC3C8cFC"
    },
    "FIFOMarket": {
      "proxyAddress": "0x0E585861af9D895D8BcAB3de1a4A923db46d86c8"
    },
    "LockedNORI": {
      "proxyAddress": "0xd3561A044a740D07487f07b1236558574a8d0974"
    },
    "ScheduleTestHarness": {
      "proxyAddress": "0x83207e4a2caC1015bda1A794b57F708C4360924e"
    },
    "RemovalTestHarness": {
<<<<<<< HEAD
      "proxyAddress": "0x1BE70016d4D5144124f77DDaB7504ea33d173C03"
    },
    "EscrowedNORI": {
      "proxyAddress": "0xb4c857d57b7130F033159958B5af4Fa3Bd0a04c6"
    },
    "RestrictedNORI": {
      "proxyAddress": "0xb4c857d57b7130F033159958B5af4Fa3Bd0a04c6"
=======
      "proxyAddress": "0x50562ADF34935aeb8cC86e9bDc66eaBf79097A08"
    },
    "MockCertificate": {
      "proxyAddress": "0x825Fff6bC67a7055DE62b0fB18676E3844Ac69dD"
    },
    "MockERC1155PresetPausableNonTransferrable": {
      "proxyAddress": "0x0013B38Ffb2EA257427F5d3D5cb1af53e8AF8aC0"
>>>>>>> d1d76d06
    }
  },
  "localhost": {
    "NORI": {
      "proxyAddress": "0x68881d6266f3Ae8f4e3bf4a5CACd9319f26103aB"
    },
    "BridgedPolygonNORI": {
      "proxyAddress": "0xe35401Eb5078388D49f47d631a0ce0733a31A425"
    },
    "Removal": {
      "proxyAddress": "0xbF1134A069430ED15FC6AA4Ba7563ca340213eb6"
    },
    "Certificate": {
      "proxyAddress": "0x2CA5C6C765be11F44519Fc85Bf758723DC3C8cFC"
    },
    "FIFOMarket": {
      "proxyAddress": "0xb4c857d57b7130F033159958B5af4Fa3Bd0a04c6"
    },
    "LockedNORI": {
      "proxyAddress": "0x0E585861af9D895D8BcAB3de1a4A923db46d86c8"
    },
    "RemovalTestHarness": {
      "proxyAddress": "0x0013B38Ffb2EA257427F5d3D5cb1af53e8AF8aC0"
    }
  },
  "polygon": {
    "Removal": {
      "proxyAddress": "0x0000000000000000000000000000000000000000"
    },
    "Certificate": {
      "proxyAddress": "0x0000000000000000000000000000000000000000"
    },
    "BridgedPolygonNORI": {
      "proxyAddress": "0x8cf6E82919f69aE382DEf8f94e581a43Ce1E70C1"
    },
    "FIFOMarket": {
      "proxyAddress": "0x0000000000000000000000000000000000000000"
    },
    "LockedNORI": {
      "proxyAddress": "0xCcFfFA6c2a030821331cC113b63babDC60BfF82A"
    }
  },
  "mainnet": {
    "NCCR_V0": {
      "proxyAddress": "0xBBbD7AEBD29360a34ceA492e012B9A2119DEd306"
    },
    "Nori_V0": {
      "proxyAddress": "0x1f77C0415bc4E5B5Dcb33C796F9c8cd8cc1c259d"
    },
    "NORI": {
      "proxyAddress": "0x961760Ad1bEd52bf4d79aa4b1558E7F9d72071e4"
    }
  },
  "mumbai": {
    "BridgedPolygonNORI": {
      "proxyAddress": "0x6E570A15C0C39b5F29388DEEa6ebda8CDDc40587"
    },
    "Removal": {
      "proxyAddress": "0xa484c59eB391afFd88C7de0dBF4B6E7e2A9E84fE"
    },
    "Certificate": {
      "proxyAddress": "0xF5bafc8B26Fb38ea788Bc6eAf3d84ba3bc4Ca91C"
    },
    "FIFOMarket": {
      "proxyAddress": "0x61819E8238A3493547Ae1131dc657D87F62833FD"
    },
    "LockedNORI": {
      "proxyAddress": "0xCdcB43CB7B668F0C1cA04FE4b60DA7F8C62Be393"
    }
  },
  "goerli": {
    "NORI": {
      "proxyAddress": "0x4F2c6E1895DE6854D14C67879e6a7EAC58316555"
    }
  }
}<|MERGE_RESOLUTION|>--- conflicted
+++ resolved
@@ -1,11 +1,7 @@
 {
   "hardhat": {
     "NORI": {
-<<<<<<< HEAD
-      "proxyAddress": "0x3C5d3e20ab495ecee10b4E6eeAd04Dd21d780b98"
-=======
       "proxyAddress": "0xd3561A044a740D07487f07b1236558574a8d0974"
->>>>>>> d1d76d06
     },
     "BridgedPolygonNORI": {
       "proxyAddress": "0xe35401Eb5078388D49f47d631a0ce0733a31A425"
@@ -26,15 +22,6 @@
       "proxyAddress": "0x83207e4a2caC1015bda1A794b57F708C4360924e"
     },
     "RemovalTestHarness": {
-<<<<<<< HEAD
-      "proxyAddress": "0x1BE70016d4D5144124f77DDaB7504ea33d173C03"
-    },
-    "EscrowedNORI": {
-      "proxyAddress": "0xb4c857d57b7130F033159958B5af4Fa3Bd0a04c6"
-    },
-    "RestrictedNORI": {
-      "proxyAddress": "0xb4c857d57b7130F033159958B5af4Fa3Bd0a04c6"
-=======
       "proxyAddress": "0x50562ADF34935aeb8cC86e9bDc66eaBf79097A08"
     },
     "MockCertificate": {
@@ -42,7 +29,6 @@
     },
     "MockERC1155PresetPausableNonTransferrable": {
       "proxyAddress": "0x0013B38Ffb2EA257427F5d3D5cb1af53e8AF8aC0"
->>>>>>> d1d76d06
     }
   },
   "localhost": {
