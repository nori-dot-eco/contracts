--- conflicted
+++ resolved
@@ -1,7 +1,6 @@
 {
   "hardhat": {
     "NORI": {
-<<<<<<< HEAD
       "proxyAddress": "0x143ddB67B749FeB5e2E1b2135bC55Dc8de729Db2"
     },
     "BridgedPolygonNORI": {
@@ -12,18 +11,6 @@
     },
     "Certificate": {
       "proxyAddress": "0xA7c33e73716EFC39C0d06FeB976B08081682Ad3c"
-=======
-      "proxyAddress": "0x5f6c09cD64087db6520fa9Dc81ac974b2eE12fE6"
-    },
-    "BridgedPolygonNORI": {
-      "proxyAddress": "0xa0F45e1cB74F45626A26576E0caB23915197b34D"
-    },
-    "Removal": {
-      "proxyAddress": "0x5D4Ccd1c007cAe21347F3ceD346389b66f7a0ccB"
-    },
-    "Certificate": {
-      "proxyAddress": "0xb4c857d57b7130F033159958B5af4Fa3Bd0a04c6"
->>>>>>> ff19f4b8
     },
     "FIFOMarket": {
       "proxyAddress": "0x68881d6266f3Ae8f4e3bf4a5CACd9319f26103aB"
@@ -35,7 +22,6 @@
       "proxyAddress": "0x83207e4a2caC1015bda1A794b57F708C4360924e"
     },
     "RemovalTestHarness": {
-<<<<<<< HEAD
       "proxyAddress": "0xcb3a9Df3363315fb6E190A77C9421ecc6a92cfF0"
     },
     "MockCertificate": {
@@ -43,15 +29,6 @@
     },
     "MockERC1155PresetPausableNonTransferrable": {
       "proxyAddress": "0x83207e4a2caC1015bda1A794b57F708C4360924e"
-=======
-      "proxyAddress": "0x3A78013BD257DbEeD37704D981D289DF52D06Fb1"
-    },
-    "MockCertificate": {
-      "proxyAddress": "0x83207e4a2caC1015bda1A794b57F708C4360924e"
-    },
-    "MockERC1155PresetPausableNonTransferrable": {
-      "proxyAddress": "0xcb3a9Df3363315fb6E190A77C9421ecc6a92cfF0"
->>>>>>> ff19f4b8
     },
     "RestrictedNORI": {
       "proxyAddress": "0x0E585861af9D895D8BcAB3de1a4A923db46d86c8"
