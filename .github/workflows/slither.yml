--- conflicted
+++ resolved
@@ -11,10 +11,9 @@
       - uses: actions/checkout@v3
       - uses: actions/setup-node@v3
         with:
-<<<<<<< HEAD
           node-version: '14'
           cache: 'yarn'
-      - run: yarn install --frozen-lockfile # optional, --immutable-package-lock
+      - run: yarn install --frozen-lockfile
       - name: Clean project
         run: yarn run clean
       - uses: crytic/slither-action@v0.1.1
@@ -25,18 +24,4 @@
       - name: Upload SARIF file
         uses: github/codeql-action/upload-sarif@v2
         with:
-          sarif_file: ${{ steps.slither.outputs.sarif }}
-=======
-          node-version: 16.x
-      - uses: actions/cache@v3
-        id: cache
-        with:
-          path: '**/node_modules'
-          key: yarn-v2-${{ hashFiles('**/package-lock.json') }}
-          restore-keys: yarn-v2-
-      - run: yarn
-        if: steps.cache.outputs.cache-hit != 'true'
-      - name: Clean project
-        run: yarn run clean
-      - uses: crytic/slither-action@v0.1.1
->>>>>>> 4ea55faa
+          sarif_file: ${{ steps.slither.outputs.sarif }}