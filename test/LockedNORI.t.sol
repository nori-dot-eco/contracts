--- conflicted
+++ resolved
@@ -44,33 +44,33 @@
 }
 
 contract Recipient {
-  address constant _ERC1820_REGISTRY_ADDRESS =
+  address internal constant _ERC1820_REGISTRY_ADDRESS =
     0x1820a4B7618BdE71Dce8cdc73aAB6C95905faD24;
-  uint256 receiveCounter;
-  uint256 sendCounter;
-  bool shouldAttackToSend;
-  bool shouldAttackReceived;
-  LockedNORIV2 lNori;
-  MockERC777 bpNori;
+  uint256 internal _receiveCounter;
+  uint256 internal _sendCounter;
+  bool internal _shouldAttackToSend;
+  bool internal _shouldAttackReceived;
+  LockedNORIV2 internal _lNori;
+  MockERC777 internal _bpNori;
 
   constructor(
     address lNoriAddress,
     bool attackReceived,
     bool attackToSend
   ) {
-    receiveCounter = 0;
-    shouldAttackToSend = attackToSend;
-    shouldAttackReceived = attackReceived;
-    IERC1820RegistryUpgradeable registry = IERC1820RegistryUpgradeable(
+    _receiveCounter = 0;
+    _shouldAttackToSend = attackToSend;
+    _shouldAttackReceived = attackReceived;
+    IERC1820RegistryUpgradeable _registry = IERC1820RegistryUpgradeable(
       _ERC1820_REGISTRY_ADDRESS
     );
-    lNori = LockedNORIV2(lNoriAddress);
-    registry.setInterfaceImplementer(
+    _lNori = LockedNORIV2(lNoriAddress);
+    _registry.setInterfaceImplementer(
       address(this),
       keccak256("ERC777TokensSender"),
       address(this)
     );
-    registry.setInterfaceImplementer(
+    _registry.setInterfaceImplementer(
       address(this),
       keccak256("ERC777TokensRecipient"),
       address(this)
@@ -85,17 +85,17 @@
     bytes calldata,
     bytes calldata
   ) external {
-    receiveCounter = receiveCounter + 1;
+    _receiveCounter = _receiveCounter + 1;
     console2.log(
       "tokensReceived - recipient contract, call count: %s, operator: %s, amount: %s",
-      sendCounter,
+      _sendCounter,
       operator,
       amount
     );
-    if (shouldAttackReceived) {
-      if (receiveCounter == 2) {
+    if (_shouldAttackReceived) {
+      if (_receiveCounter == 2) {
         console2.log("Re-entry attempt from tokensReceived");
-        lNori.withdrawTo(address(this), amount - 1);
+        _lNori.withdrawTo(address(this), amount - 1);
       }
     }
   }
@@ -108,99 +108,42 @@
     bytes calldata,
     bytes calldata
   ) external {
-    sendCounter = sendCounter + 1;
+    _sendCounter = _sendCounter + 1;
     console2.log(
       "tokensToSend - recipient contract, call count: %s, operator: %s, amount: %s",
-      sendCounter,
+      _sendCounter,
       operator,
       amount
     );
-    if (shouldAttackToSend) {
-      if (msg.sender == address(lNori) && sendCounter < 2) {
+    if (_shouldAttackToSend) {
+      if (msg.sender == address(_lNori) && _sendCounter < 2) {
         console2.log("Re-entry attempt from tokensToSend");
-        lNori.withdrawTo(address(this), amount - 1);
+        _lNori.withdrawTo(address(this), amount - 1);
       }
     }
   }
 }
 
 // https://tagmerge.com/issue/gakonst/foundry/693
-contract LockedNORITest is Test, ERC777ERC1820 {
-  address constant DEPOSITOR = address(0x10);
-  address constant _ERC1820_REGISTRY_ADDRESS =
+contract LockedNORITest is
+  Test,
+  ERC777ERC1820 // todo use pattern established in Removal/certificate/etc tests
+{
+  address internal constant _ERC1820_REGISTRY_ADDRESS =
     0x1820a4B7618BdE71Dce8cdc73aAB6C95905faD24;
-  address constant MUMBAI_CHILD_CHAIN_MANAGER_PROXY =
-    0xb5505a6d998549090530911180f38aC5130101c6;
-  uint256 constant SEED_AMOUNT = 1_000_000_000_000_000_000_000_000;
-  uint256 constant GRANT_AMOUNT = 100_000_000_000_000_000;
-  IERC1820RegistryUpgradeable registry;
-  address admin = vm.addr(69);
-  LockedNORIV2 lNori;
-  MockERC777 erc777;
-  MockERC20Permit erc20;
-  LockedNORIV2Helper helper;
-  PermitSigner signer;
-
-  function issueGrant(address recipientAddress, uint256 fromTime) internal {
-    uint256 amount = GRANT_AMOUNT;
-
-    lNori.createGrant(
-      amount,
-      recipientAddress,
-      fromTime,
-      fromTime + 365 days,
-      fromTime + 365 days,
-      fromTime,
-      fromTime,
-      0,
-      0,
-      0,
-      0
-    );
-    erc20.approve(address(lNori), GRANT_AMOUNT);
-    lNori.depositFor(recipientAddress, GRANT_AMOUNT);
-  }
-
-  function deployProxy(address _impl, bytes memory initializer)
-    public
-    returns (address)
-  {
-    TransparentUpgradeableProxy proxy = new TransparentUpgradeableProxy(
-      _impl,
-      admin,
-      initializer
-    );
-    return address(proxy);
-  }
-
-  function deployLockedNORIV2(address _erc20) public returns (LockedNORIV2) {
-    LockedNORIV2 impl = new LockedNORIV2();
-<<<<<<< HEAD
-    bytes memory initializer = abi.encodeWithSelector(
-      impl.initialize.selector,
-      address(bpNori)
-=======
-    bytes memory initializer = abi.encodeWithSignature(
-      "initialize(address)",
-      _erc20
->>>>>>> 4d0746c8
-    );
-    return LockedNORIV2(deployProxy(address(impl), initializer));
-  }
-
-  function deployMockERC20() public returns (MockERC20Permit) {
-    MockERC20Permit impl = new MockERC20Permit();
-    bytes memory initializer = abi.encodeWithSignature("initialize()");
-    return MockERC20Permit(deployProxy(address(impl), initializer));
-  }
-
-  function deployMockERC777() public returns (MockERC777) {
-    MockERC777 impl = new MockERC777();
-    bytes memory initializer = abi.encodeWithSignature("initialize()");
-    return MockERC777(deployProxy(address(impl), initializer));
-  }
-
-  function setUp() public {
+  uint256 internal constant _SEED_AMOUNT = 1_000_000_000_000_000_000_000_000;
+  uint256 internal constant _GRANT_AMOUNT = 100_000_000_000_000_000;
+  IERC1820RegistryUpgradeable internal _registry;
+  address internal _admin = vm.addr(69); // todo use named accounts
+  LockedNORIV2 internal _lNori;
+  MockERC777 internal _erc777;
+  MockERC20Permit internal _erc20;
+  LockedNORIV2Helper internal _helper;
+  PermitSigner internal _signer;
+
+  event Approval(address indexed owner, address indexed spender, uint256 value); // todo
+
+  function setUp() external {
     vm.etch(
       address(_ERC1820_REGISTRY_ADDRESS),
       bytes(
@@ -254,123 +197,161 @@
         hex"c4734c126b524e6c0029"
       )
     );
-    registry = IERC1820RegistryUpgradeable(_ERC1820_REGISTRY_ADDRESS);
-    registry.setInterfaceImplementer(
+    _registry = IERC1820RegistryUpgradeable(_ERC1820_REGISTRY_ADDRESS);
+    _registry.setInterfaceImplementer(
       address(this),
       keccak256("ERC777TokensSender"),
       address(this)
     );
-    registry.setInterfaceImplementer(
+    _registry.setInterfaceImplementer(
       address(this),
       keccak256("ERC777TokensRecipient"),
       address(this)
     );
-
-<<<<<<< HEAD
-    bpNori = new TestToken777();
-    if (bpNori.balanceOf(address(this)) != SEED_AMOUNT) {
-      revert("Seed amount does not equal balance");
-    }
-=======
-    erc777 = deployMockERC777();
-    erc20 = deployMockERC20();
-    lNori = deployLockedNORIV2(address(erc20));
-    helper = new LockedNORIV2Helper();
-    signer = new PermitSigner();
-  }
->>>>>>> 4d0746c8
-
-  event Approval(address indexed owner, address indexed spender, uint256 value);
-
-  function testBatchGrantCreation() public {
+    _erc777 = _deployMockERC777(); // todo
+    _erc20 = _deployMockERC20(); // todo
+    _lNori = _deployLockedNORIV2(address(_erc20)); // todo
+    _helper = new LockedNORIV2Helper(); // todo
+    _signer = new PermitSigner(); // todo
+    // if (bpNori.balanceOf(address(this)) != _SEED_AMOUNT) { // todo
+    //   revert("Seed amount does not equal balance");
+    // }
+  }
+
+  function testBatchGrantCreation() external {
+    // todo
     address recipient = vm.addr(0xa11ce);
     uint256 grantAdminKey = 0xabcdef;
     address grantAdmin = vm.addr(grantAdminKey);
-    erc20.transfer(grantAdmin, GRANT_AMOUNT);
-    assertEq(erc20.balanceOf(address(grantAdmin)), GRANT_AMOUNT);
-    lNori.grantRole(lNori.TOKEN_GRANTER_ROLE(), grantAdmin);
-
+    _erc20.transfer(grantAdmin, _GRANT_AMOUNT);
+    assertEq(_erc20.balanceOf(address(grantAdmin)), _GRANT_AMOUNT);
+    _lNori.grantRole(_lNori.TOKEN_GRANTER_ROLE(), grantAdmin);
     uint256 deadline = 1 days;
-
-    bytes memory params = helper.getSimpleGrantCreationParamsEncoded(
+    bytes memory params = _helper.getSimpleGrantCreationParamsEncoded(
       recipient,
       1 days
     );
     vm.startPrank(grantAdmin);
-    bytes32 digest = signer.digestPermitCall(
-      address(erc20),
-      address(lNori),
-      GRANT_AMOUNT,
+    bytes32 digest = _signer.digestPermitCall(
+      address(_erc20),
+      address(_lNori),
+      _GRANT_AMOUNT,
       deadline
     );
     (uint8 v, bytes32 r, bytes32 s) = vm.sign(grantAdminKey, digest);
-
     uint256[] memory amounts = new uint256[](1);
-    amounts[0] = GRANT_AMOUNT;
+    amounts[0] = _GRANT_AMOUNT;
     bytes[] memory data = new bytes[](1);
     data[0] = params;
-
     vm.expectEmit(true, true, true, false);
-    emit Approval(address(grantAdmin), address(lNori), GRANT_AMOUNT);
-    lNori.batchCreateGrants(amounts, data, deadline, v, r, s);
-
-    helper.assertSimplePastGrant(address(lNori), lNori.getGrant(recipient));
-    assertEq(erc20.balanceOf(grantAdmin), 0);
-    assertEq(erc20.balanceOf(address(lNori)), GRANT_AMOUNT);
-
-    assertEq(lNori.balanceOf(recipient), GRANT_AMOUNT);
-    assertEq(lNori.vestedBalanceOf(recipient), 0);
-    assertEq(lNori.unlockedBalanceOf(recipient), 0);
-
+    emit Approval(address(grantAdmin), address(_lNori), _GRANT_AMOUNT);
+    _lNori.batchCreateGrants(amounts, data, deadline, v, r, s);
+    _helper.assertSimplePastGrant(address(_lNori), _lNori.getGrant(recipient));
+    assertEq(_erc20.balanceOf(grantAdmin), 0);
+    assertEq(_erc20.balanceOf(address(_lNori)), _GRANT_AMOUNT);
+    assertEq(_lNori.balanceOf(recipient), _GRANT_AMOUNT);
+    assertEq(_lNori.vestedBalanceOf(recipient), 0);
+    assertEq(_lNori.unlockedBalanceOf(recipient), 0);
     vm.warp(366 days);
-    assertEq(lNori.balanceOf(recipient), GRANT_AMOUNT);
-    assertEq(lNori.vestedBalanceOf(recipient), GRANT_AMOUNT);
-    assertEq(lNori.unlockedBalanceOf(recipient), GRANT_AMOUNT);
-  }
-
-  function testTokensReceivedReverts() public {
+    assertEq(_lNori.balanceOf(recipient), _GRANT_AMOUNT);
+    assertEq(_lNori.vestedBalanceOf(recipient), _GRANT_AMOUNT);
+    assertEq(_lNori.unlockedBalanceOf(recipient), _GRANT_AMOUNT);
+  }
+
+  function testTokensReceivedReverts() external {
     vm.expectRevert(
       "ERC777: token recipient contract has no implementer for ERC777TokensRecipient"
     );
-    erc777.send(address(lNori), GRANT_AMOUNT, "");
+    _erc777.send(address(_lNori), _GRANT_AMOUNT, "");
   }
 
   // This test is no longer an issue because the underlying was switched to ERC20
-  function testReentryTokensReceived() public {
-    Recipient recipient = new Recipient(address(lNori), true, false);
-    issueGrant(address(recipient), 1 days);
+  function testReentryTokensReceived() external {
+    Recipient recipient = new Recipient(address(_lNori), true, false);
+    _issueGrant(address(recipient), 1 days);
     vm.warp(366 days);
-
-    uint256 balance = lNori.unlockedBalanceOf(address(recipient));
+    uint256 balance = _lNori.unlockedBalanceOf(address(recipient));
     console2.log("Unlocked balance is: ", balance);
     vm.prank(address(recipient));
-    lNori.withdrawTo(address(recipient), balance);
-    assertEq(lNori.unlockedBalanceOf(address(recipient)), 0);
-    assertEq(erc20.balanceOf(address(recipient)), GRANT_AMOUNT);
-  }
-
-  function testReentryTokensToSend() public {
-    Recipient recipient = new Recipient(address(lNori), false, true);
-    issueGrant(address(recipient), 1 days);
+    _lNori.withdrawTo(address(recipient), balance);
+    assertEq(_lNori.unlockedBalanceOf(address(recipient)), 0);
+    assertEq(_erc20.balanceOf(address(recipient)), _GRANT_AMOUNT);
+  }
+
+  function testReentryTokensToSend() external {
+    Recipient recipient = new Recipient(address(_lNori), false, true);
+    _issueGrant(address(recipient), 1 days);
     vm.warp(366 days);
-
-    uint256 balance = lNori.unlockedBalanceOf(address(recipient));
+    uint256 balance = _lNori.unlockedBalanceOf(address(recipient));
     console2.log("Unlocked balance is: ", balance);
     vm.prank(address(recipient));
     vm.expectRevert("lNORI: insufficient balance");
-    lNori.withdrawTo(address(recipient), balance);
-  }
-
-  function testNormalWithdrawal() public {
-    Recipient recipient = new Recipient(address(lNori), false, false);
-    issueGrant(address(recipient), 1 days);
+    _lNori.withdrawTo(address(recipient), balance);
+  }
+
+  function testNormalWithdrawal() external {
+    Recipient recipient = new Recipient(address(_lNori), false, false);
+    _issueGrant(address(recipient), 1 days);
     vm.warp(366 days);
-
-    uint256 balance = lNori.unlockedBalanceOf(address(recipient));
+    uint256 balance = _lNori.unlockedBalanceOf(address(recipient));
     console2.log("Unlocked balance is: ", balance);
     vm.prank(address(recipient));
-    lNori.withdrawTo(address(recipient), balance);
-    assertEq(lNori.unlockedBalanceOf(address(recipient)), 0);
-    assertEq(erc20.balanceOf(address(recipient)), GRANT_AMOUNT);
+    _lNori.withdrawTo(address(recipient), balance);
+    assertEq(_lNori.unlockedBalanceOf(address(recipient)), 0);
+    assertEq(_erc20.balanceOf(address(recipient)), _GRANT_AMOUNT);
+  }
+
+  function _issueGrant(address recipientAddress, uint256 fromTime) internal {
+    uint256 amount = _GRANT_AMOUNT;
+    _lNori.createGrant(
+      amount,
+      recipientAddress,
+      fromTime,
+      fromTime + 365 days,
+      fromTime + 365 days,
+      fromTime,
+      fromTime,
+      0,
+      0,
+      0,
+      0
+    );
+    _erc20.approve(address(_lNori), _GRANT_AMOUNT);
+    _lNori.depositFor(recipientAddress, _GRANT_AMOUNT);
+  }
+
+  function _deployProxy(address _impl, bytes memory initializer)
+    internal
+    returns (address)
+  {
+    TransparentUpgradeableProxy proxy = new TransparentUpgradeableProxy(
+      _impl,
+      _admin,
+      initializer
+    );
+    return address(proxy);
+  }
+
+  function _deployLockedNORIV2(address erc20_) internal returns (LockedNORIV2) {
+    LockedNORIV2 impl = new LockedNORIV2();
+    bytes memory initializer = abi.encodeWithSelector(
+      impl.initialize.selector,
+      erc20_
+    );
+    return LockedNORIV2(_deployProxy(address(impl), initializer));
+  }
+
+  function _deployMockERC20() internal returns (MockERC20Permit) {
+    // todo
+    MockERC20Permit impl = new MockERC20Permit();
+    bytes memory initializer = abi.encodeWithSignature("initialize()");
+    return MockERC20Permit(_deployProxy(address(impl), initializer));
+  }
+
+  function _deployMockERC777() internal returns (MockERC777) {
+    // todo
+    MockERC777 impl = new MockERC777();
+    bytes memory initializer = abi.encodeWithSignature("initialize()");
+    return MockERC777(_deployProxy(address(impl), initializer));
   }
 }