import { BigNumber } from 'ethers';

import type { LockedNORI } from '@/typechain-types/LockedNORI';
import { expect, hardhat, setupTestEnvironment } from '@/test/helpers'; // todo deprecate exported hardhat, use hre from @/utils
import { formatTokenAmount } from '@/utils/units';

interface TokenGrantUserData {
  recipient: string;
  startTime: number;
  vestEndTime: number;
  unlockEndTime: number;
  cliff1Time: number;
  cliff2Time: number;
  vestCliff1Amount: ReturnType<typeof formatTokenAmount>;
  vestCliff2Amount: ReturnType<typeof formatTokenAmount>;
  unlockCliff1Amount: ReturnType<typeof formatTokenAmount>;
  unlockCliff2Amount: ReturnType<typeof formatTokenAmount>;
}

interface TokenGrantOptions {
  grantAmount: ReturnType<typeof formatTokenAmount>;
  grant: TokenGrantUserData;
}

const NOW = Math.floor(Date.now() / 1_000);

// todo use hardhat-deploy fixtures (https://github.com/wighawag/hardhat-deploy#3-hardhat-test) (requires this to be fixed: https://github.com/cgewecke/hardhat-gas-reporter/issues/86)
const setupTest = setupTestEnvironment;

const CLIFF1_AMOUNT = formatTokenAmount(100);
const CLIFF2_AMOUNT = formatTokenAmount(100);
const CLIFF1_OFFSET = 5_000;
const CLIFF2_OFFSET = 10_000;
const END_OFFSET = 100_000;
const DELTA = 1_000; // useful offset to place time before / after the inflection points
const GRANT_AMOUNT = formatTokenAmount(1_000);
const INITIAL_SUPPLY = formatTokenAmount(100_000_000); // comes from polygon helper

const defaultParams = ({
  startTime = NOW,
}: {
  startTime?: number;
} = {}): TokenGrantOptions => {
  return {
    grantAmount: GRANT_AMOUNT,
    grant: {
      recipient: global.hre.namedAccounts.investor1,
      startTime,
      vestEndTime: startTime + END_OFFSET,
      unlockEndTime: startTime + END_OFFSET,
      cliff1Time: startTime + CLIFF1_OFFSET,
      cliff2Time: startTime + CLIFF2_OFFSET,
      vestCliff1Amount: CLIFF1_AMOUNT,
      vestCliff2Amount: CLIFF2_AMOUNT,
      unlockCliff1Amount: CLIFF1_AMOUNT,
      unlockCliff2Amount: CLIFF2_AMOUNT,
    },
  };
};

// specific to employee scenario
const VEST_REVOKED_OFFSET = 55_000; // halfway through the linear distribution of vesting
const VESTED_BALANCE_AFTER_REVOCATION = formatTokenAmount(750);
const FULLY_UNLOCKED_AFTER_REVOCATION_OFFSET = 72_000;

const employeeParams = ({
  startTime = NOW,
}: {
  startTime?: number;
} = {}): TokenGrantOptions => {
  const VEST_END_OFFSET = 80_000;
  const VEST_CLIFF1_AMOUNT = formatTokenAmount(150);
  const VEST_CLIFF2_AMOUNT = formatTokenAmount(150);
  return {
    grantAmount: GRANT_AMOUNT,
    grant: {
      recipient: global.hre.namedAccounts.employee,
      startTime,
      vestEndTime: startTime + VEST_END_OFFSET,
      unlockEndTime: startTime + END_OFFSET,
      cliff1Time: startTime + CLIFF1_OFFSET,
      cliff2Time: startTime + CLIFF2_OFFSET,
      vestCliff1Amount: VEST_CLIFF1_AMOUNT,
      vestCliff2Amount: VEST_CLIFF2_AMOUNT,
      unlockCliff1Amount: CLIFF1_AMOUNT,
      unlockCliff2Amount: CLIFF2_AMOUNT,
    },
  };
};

const investorParams = ({
  startTime = NOW,
}: {
  startTime?: number;
} = {}): TokenGrantOptions => {
  return {
    grantAmount: GRANT_AMOUNT,
    grant: {
      recipient: global.hre.namedAccounts.investor1,
      startTime,
      vestEndTime: startTime,
      unlockEndTime: startTime + END_OFFSET,
      cliff1Time: startTime + CLIFF1_OFFSET,
      cliff2Time: startTime + CLIFF2_OFFSET,
      vestCliff1Amount: BigNumber.from(0),
      vestCliff2Amount: BigNumber.from(0),
      unlockCliff1Amount: CLIFF1_AMOUNT,
      unlockCliff2Amount: CLIFF2_AMOUNT,
    },
  };
};

const linearParams = ({
  startTime = NOW,
}: {
  startTime?: number;
} = {}): TokenGrantOptions => {
  return {
    grantAmount: GRANT_AMOUNT,
    grant: {
      recipient: global.hre.namedAccounts.supplier,
      startTime,
      vestEndTime: startTime + END_OFFSET,
      unlockEndTime: startTime + END_OFFSET,
      cliff1Time: startTime,
      cliff2Time: startTime,
      vestCliff1Amount: BigNumber.from(0),
      vestCliff2Amount: BigNumber.from(0),
      unlockCliff1Amount: BigNumber.from(0),
      unlockCliff2Amount: BigNumber.from(0),
    },
  };
};

const formatGrantUserData = (grant: TokenGrantUserData): any => {
  return hre.ethers.utils.defaultAbiCoder.encode(
    [
      'address',
      'uint256',
      'uint256',
      'uint256',
      'uint256',
      'uint256',
      'uint256',
      'uint256',
      'uint256',
      'uint256',
    ],
    Object.values(grant)
  );
};

const setupWithGrant = hardhat.deployments.createFixture(
  async (
    _,
    options: DeepPartial<TokenGrantOptions> = {}
  ): Promise<Awaited<ReturnType<typeof setupTest>> & TokenGrantOptions> => {
    const defaults = defaultParams();
    const { grantAmount, grant } = {
      grantAmount: options?.grantAmount ?? defaults.grantAmount,
      grant: {
        ...defaults.grant,
        ...options.grant,
      },
    } as TokenGrantOptions;
    const { bpNori, lNori, ...rest } = await setupTest();
    const userData = formatGrantUserData(grant);

    // eslint-disable-next-line jest/no-standalone-expect
    expect(await bpNori.send(lNori.address, grantAmount, userData))
      .to.emit(lNori, 'TokenGrantCreated')
      .withArgs(
        grant.recipient,
        grantAmount,
        grant.startTime,
        grant.vestEndTime,
        grant.unlockEndTime
      )
      .to.emit(lNori, 'Minted')
      .withArgs(bpNori.address, grant.recipient, grantAmount, userData, '0x')
      .to.emit(lNori, 'Transfer')
      .withArgs(hre.ethers.constants.AddressZero, grant.recipient, grantAmount)
      .to.emit(bpNori, 'Sent')
      .withArgs(
        global.hre.namedAccounts.admin,
        global.hre.namedAccounts.admin,
        lNori.address,
        grantAmount,
        userData,
        '0x'
      )
      .to.emit(bpNori, 'Transfer')
      .withArgs(global.hre.namedAccounts.admin, lNori.address, grantAmount);
    return { bpNori, lNori, grant, grantAmount, ...rest };
  }
);

const setupGrantWithDirectCall = hardhat.deployments.createFixture(
  async (
    _,
    options: DeepPartial<TokenGrantOptions> = {}
  ): ReturnType<typeof setupWithGrant> => {
    const { bpNori, lNori, ...rest } = await setupTest();
    const defaults = linearParams();
    const { grantAmount, grant } = {
      grantAmount: options?.grantAmount ?? defaults.grantAmount,
      grant: {
        ...defaults.grant,
        ...options.grant,
      },
    } as TokenGrantOptions;
    const { admin } = await hre.getNamedAccounts();
    // eslint-disable-next-line jest/no-standalone-expect
    await expect(
      lNori.createGrant(
        grantAmount,
        grant.recipient,
        grant.startTime,
        grant.vestEndTime,
        grant.unlockEndTime,
        grant.cliff1Time,
        grant.cliff2Time,
        grant.vestCliff1Amount,
        grant.vestCliff2Amount,
        grant.unlockCliff1Amount,
        grant.unlockCliff2Amount
      )
    )
      // .not.to.emit(lNori, 'Minted')
      // .not.to.emit(lNori, 'Transfer')
      // .not.to.emit(bpNori, 'Sent')
      // .not.to.emit(lNori, 'Transfer')
      .to.emit(lNori, 'TokenGrantCreated')
      .withArgs(
        grant.recipient,
        grantAmount,
        grant.startTime,
        grant.vestEndTime,
        grant.unlockEndTime
      );
    // eslint-disable-next-line jest/no-standalone-expect
    await expect(bpNori.approve(lNori.address, grantAmount))
      .to.emit(bpNori, 'Approval')
      .withArgs(admin, lNori.address, grantAmount);
    // eslint-disable-next-line jest/no-standalone-expect
    expect(await bpNori.allowance(admin, lNori.address)).to.eq(grantAmount);
    return { bpNori, lNori, grantAmount, grant, ...rest };
  }
);

describe('LockedNori', () => {
  // todo test supported interfaces
  describe('when paused', () => {
    (
      [
        {
          method: 'authorizeOperator',
          pausableFunction: async ({ lNori }: { lNori: LockedNORI }) => {
            return lNori
              .connect(hre.namedSigners.investor1)
              .authorizeOperator(hre.namedAccounts.investor2);
          },
          postSetupHook: undefined,
        },
        {
          method: 'approve',
          pausableFunction: async ({ lNori }: { lNori: LockedNORI }) => {
            return lNori
              .connect(hre.namedSigners.investor1)
              .approve(hre.namedAccounts.investor2, formatTokenAmount(1));
          },
          postSetupHook: undefined,
        },
        {
          method: 'burnFrom',
          pausableFunction: async ({ lNori }: { lNori: LockedNORI }) => {
            return lNori
              .connect(global.hre.namedSigners.admin)
              .approve(
                global.hre.namedAccounts.investor1,
                formatTokenAmount(1)
              );
          },
          postSetupHook: async ({ lNori }: { lNori: LockedNORI }) => {
            await lNori
              .connect(global.hre.namedSigners.investor1)
              .approve(
                global.hre.namedAccounts.admin,
                hre.ethers.utils.parseEther((1).toString())
              );
          },
        },
        {
          method: 'grantRole',
          pausableFunction: async ({ lNori }: { lNori: LockedNORI }) => {
            return lNori
              .connect(global.hre.namedSigners.admin)
              .grantRole(
                ethers.utils.id('SOME_ROLE'),
                global.hre.namedAccounts.admin
              );
          },
          postSetupHook: undefined,
        },
        {
          method: 'renounceRole',
          pausableFunction: async ({ lNori }: { lNori: LockedNORI }) => {
            return lNori
              .connect(global.hre.namedSigners.admin)
              .renounceRole(
                ethers.utils.id('MINTER_ROLE'),
                global.hre.namedAccounts.admin
              );
          },
          postSetupHook: undefined,
        },
        {
          method: 'revokeRole',
          pausableFunction: async ({ lNori }: { lNori: LockedNORI }) => {
            return lNori
              .connect(global.hre.namedSigners.admin)
              .revokeRole(
                ethers.utils.id('MINTER_ROLE'),
                global.hre.namedAccounts.admin
              );
          },
          postSetupHook: async ({ lNori }: { lNori: LockedNORI }) => {
            await lNori
              .connect(global.hre.namedSigners.admin)
              .grantRole(
                ethers.utils.id('MINTER_ROLE'),
                global.hre.namedAccounts.noriWallet
              );
          },
        },
      ] as const
    ).forEach(({ method, pausableFunction, postSetupHook }) => {
      it(`will disable the function ${method}`, async () => {
        const { lNori } = await setupTest();
        if (postSetupHook) {
          await postSetupHook({ lNori });
        }
        await lNori.connect(global.hre.namedSigners.admin).pause();
        await expect(pausableFunction({ lNori })).revertedWith(
          'Pausable: paused'
        );
      });
    });

    it(`will not allow tokens to be deposited when the contract is paused`, async () => {
      const { lNori, bpNori, grant } = await setupGrantWithDirectCall();
      const userData = hre.ethers.utils.defaultAbiCoder.encode(
        ['address', 'uint256'],
<<<<<<< HEAD
        [global.hre.namedAccounts.investor1, 0]
      );
      await expect(
        bpNori
          .connect(global.hre.namedSigners.admin)
          .send(lNori.address, formatTokenAmount(10_000), userData)
      ).to.emit(lNori, 'Minted');
      await expect(
        lNori
          .connect(global.hre.namedSigners.investor1)
          .approve(global.hre.namedAccounts.admin, formatTokenAmount(10_000))
      ).to.emit(lNori, 'Approval');
=======
        [namedAccounts.supplier, 0]
      );
      await expect(
        bpNori
          .send(lNori.address, formatTokenAmount(10_000), userData)
      ).to.emit(lNori, 'Minted');
      await expect(
        bpNori
          .connect(namedSigners.supplier)
          .authorizeOperator(namedAccounts.admin)
      ).to.emit(bpNori, 'AuthorizedOperator');

      await hardhat.network.provider.send('evm_setNextBlockTimestamp', [
        grant.unlockEndTime,
      ]);
      await hardhat.network.provider.send('evm_mine');
>>>>>>> bcf1dcfe

      await expect(
        lNori.connect(global.hre.namedSigners.admin).pause()
      ).to.emit(lNori, 'Paused');
      await expect(
        bpNori
          .connect(global.hre.namedSigners.admin)
          .send(lNori.address, formatTokenAmount(10_000), userData)
      ).revertedWith('Pausable: paused');

      await expect(
        bpNori
          .connect(global.hre.namedSigners.admin)
          .operatorSend(
            global.hre.namedAccounts.admin,
            lNori.address,
            formatTokenAmount(10_000),
            userData,
            '0x'
          )
      ).revertedWith('Pausable: paused');

<<<<<<< HEAD
      await expect(
        lNori
          .connect(global.hre.namedSigners.admin)
          .transferFrom(
            global.hre.namedAccounts.investor1,
            global.hre.namedAccounts.admin,
            formatTokenAmount(10_000)
          )
      ).revertedWith('Pausable: paused');
=======
>>>>>>> bcf1dcfe
    });

    it(`will not allow tokens to be withdrawn when the contract is paused`, async () => {
        const { lNori, bpNori, grant } = await setupGrantWithDirectCall();
        const userData = hre.ethers.utils.defaultAbiCoder.encode(
          ['address', 'uint256'],
          [namedAccounts.supplier, 0]
        );
        await expect(
          bpNori
            .send(lNori.address, formatTokenAmount(10_000), userData)
        ).to.emit(lNori, 'Minted');
        await expect(
          lNori
            .connect(namedSigners.supplier)
            .approve(namedAccounts.admin, formatTokenAmount(10_000))
        ).to.emit(lNori, 'Approval');
        await expect(
            bpNori
              .connect(namedSigners.supplier)
              .authorizeOperator(namedAccounts.admin)
          ).to.emit(bpNori, 'AuthorizedOperator');
  
          await hardhat.network.provider.send('evm_setNextBlockTimestamp', [
            grant.unlockEndTime,
          ]);
          await hardhat.network.provider.send('evm_mine');

        await expect(lNori.connect(namedSigners.admin).pause()).to.emit(
          lNori,
          'Paused'
        );

        await expect(
          lNori
            .connect(namedSigners.admin)
            .operatorSend(
              namedAccounts.supplier,
              lNori.address,
              formatTokenAmount(1),
              userData,
              '0x'
            )
        ).revertedWith('Pausable: paused');
  
        await expect(
          lNori
            .connect(namedSigners.admin)
            .transferFrom(
              namedAccounts.supplier,
              namedAccounts.admin,
              formatTokenAmount(1)
            )
        ).revertedWith('Pausable: paused');
      });  
  });

  describe('initialization', () => {
    // it.todo('should fire events');
    describe('roles', () => {
      (
        [
          { role: 'DEFAULT_ADMIN_ROLE' },
          { role: 'PAUSER_ROLE' },
          { role: 'TOKEN_GRANTER_ROLE' },
        ] as const
      ).forEach(({ role }) => {
        it(`will assign the role ${role} to the deployer and set the DEFAULT_ADMIN_ROLE as the role admin`, async () => {
          const { lNori } = await setupTest();
          expect(
            await lNori.hasRole(
              await lNori[role](),
              global.hre.namedAccounts.admin
            )
          ).to.be.true;
          expect(await lNori.getRoleAdmin(await lNori[role]())).to.eq(
            await lNori.DEFAULT_ADMIN_ROLE()
          );
          expect(await lNori.getRoleMemberCount(await lNori[role]())).to.eq(1);
        });
      });
    });
  });

  describe('role access', () => {
    // it.todo('only the token granter role can deposit tokens')
    describe('roles', () => {
      describe('TOKEN_GRANTER_ROLE', () => {
        [
          {
            role: 'TOKEN_GRANTER_ROLE',
            accountWithRole: 'admin',
            accountWithoutRole: 'investor1',
          } as const,
        ].forEach(({ role, accountWithRole, accountWithoutRole }) => {
          it(`accounts with the role "${role}" can use "revokeUnvestedTokens" whilst accounts without the role "${role}" cannot`, async () => {
            const { lNori, grantAmount, grant } = await setupWithGrant(
              employeeParams()
            );
            const roleId = await lNori[role]();
            expect(
              await lNori.hasRole(
                roleId,
                global.hre.namedAccounts[accountWithRole]
              )
            ).to.be.true;
            expect(
              await lNori
                .connect(global.hre.namedSigners[accountWithRole])
                .revokeUnvestedTokens(
                  grant.recipient,
                  global.hre.namedAccounts.admin,
                  NOW + DELTA
                )
            )
              .to.emit(lNori, 'UnvestedTokensRevoked')
              .withArgs(
                NOW + DELTA,
                global.hre.namedAccounts.employee,
                grantAmount
              );
            // todo test balance of admin is now the revoked token balance
            await expect(
              lNori
                .connect(global.hre.namedSigners[accountWithoutRole])
                .revokeUnvestedTokens(
                  grant.recipient,
                  global.hre.namedAccounts.admin,
                  NOW + DELTA
                )
            ).to.be.revertedWith(
              `AccessControl: account ${global.hre.namedAccounts[
                accountWithoutRole
              ].toLowerCase()} is missing role ${roleId}`
            );
          });
          it(`accounts with the role "${role}" can use "createGrant" whilst accounts without the role "${role}" cannot`, async () => {
            const { lNori } = await setupTest();
            const roleId = await lNori[role]();
            expect(
              await lNori.hasRole(
                roleId,
                global.hre.namedAccounts[accountWithoutRole]
              )
            ).to.be.false;
            const { grant, grantAmount } = employeeParams();
            expect(
              await lNori
                .connect(global.hre.namedSigners[accountWithRole])
                .createGrant(
                  grantAmount,
                  grant.recipient,
                  grant.startTime,
                  grant.vestEndTime,
                  grant.unlockEndTime,
                  grant.cliff1Time,
                  grant.cliff2Time,
                  grant.vestCliff1Amount,
                  grant.vestCliff2Amount,
                  grant.unlockCliff1Amount,
                  grant.unlockCliff2Amount
                )
            )
              .to.emit(lNori, 'TokenGrantCreated')
              .withArgs(
                grant.recipient,
                grantAmount,
                grant.startTime,
                grant.vestEndTime,
                grant.unlockEndTime
              );
            await expect(
              lNori
                .connect(global.hre.namedSigners[accountWithoutRole])
                .createGrant(
                  grantAmount,
                  grant.recipient,
                  grant.startTime,
                  grant.vestEndTime,
                  grant.unlockEndTime,
                  grant.cliff1Time,
                  grant.cliff2Time,
                  grant.vestCliff1Amount,
                  grant.vestCliff2Amount,
                  grant.unlockCliff1Amount,
                  grant.unlockCliff2Amount
                )
            ).to.be.revertedWith(
              `AccessControl: account ${global.hre.namedAccounts[
                accountWithoutRole
              ].toLowerCase()} is missing role ${roleId}`
            );
          });
          it(`accounts with the role "${role}" can send bpNori whilst accounts without the role "${role}" cannot`, async () => {
            const { bpNori, lNori } = await setupTest();
            const roleId = await lNori[role]();
            expect(
              await lNori.hasRole(roleId, namedAccounts[accountWithoutRole])
            ).to.be.false;
            const { grant, grantAmount } = employeeParams();
            await expect(
              bpNori
                .connect(namedSigners[accountWithRole])
                .send(lNori.address, grantAmount, formatGrantUserData(grant))
            )
              .to.emit(lNori, 'TokenGrantCreated')
              .withArgs(
                grant.recipient,
                grantAmount,
                grant.startTime,
                grant.vestEndTime,
                grant.unlockEndTime
              );
            await expect(bpNori.send(namedAccounts[accountWithoutRole], grantAmount, '0x'));
            const userData = hre.ethers.utils.defaultAbiCoder.encode(
                ['address', 'uint256'],
                [namedAccounts[accountWithoutRole], 0]
              );
            await expect(
              bpNori
                .connect(namedSigners[accountWithoutRole])
                .send(lNori.address, grantAmount, userData)
            ).to.be.revertedWith(
              `lNORI: caller is missing role TOKEN_GRANTER_ROLE`
            );
          });
        });

        // (
        //     {
        //       role: 'PAUSER_ROLE',
        //       accountWithRole: global.hre.namedSigners.admin,
        //       accountWithoutRole: global.hre.namedSigners.investor1,
        //     },
        //     {
        //       role: 'DEFAULT_ADMIN_ROLE',
        //       accountWithRole: global.hre.namedSigners.admin,
        //       accountWithoutRole: global.hre.namedSigners.investor1,
        //     },
        //   ] as const
        // ).forEach(({ role }) => {});
      });
    });
  });

  describe('getRoleAdmin', () => {
    (
      [
        { role: 'DEFAULT_ADMIN_ROLE' },
        { role: 'PAUSER_ROLE' },
        { role: 'TOKEN_GRANTER_ROLE' },
      ] as const
    ).forEach(({ role }) => {
      it(`will assign the admin of the role ${role} to the DEFAULT_ADMIN_ROLE role`, async () => {
        const { lNori } = await setupTest();
        expect(await lNori.getRoleAdmin(await lNori[role]())).to.eq(
          await lNori.DEFAULT_ADMIN_ROLE()
        );
      });
    });
  });

  describe('authorizeOperator', () => {
    it(`Will authorize the operator`, async () => {
      const { lNori } = await setupWithGrant();
      await expect(
        lNori
          .connect(global.hre.namedSigners.investor1)
          .authorizeOperator(global.hre.namedAccounts.investor2)
      )
        .to.emit(lNori, 'AuthorizedOperator')
        .withArgs(
          global.hre.namedAccounts.investor2,
          global.hre.namedAccounts.investor1
        );
    });
  });

  it('Prevents wrapping bpNori when no grant is present', async () => {
    const { bpNori, lNori } = await setupTest();
<<<<<<< HEAD
    const { admin, investor1 } = global.hre.namedAccounts;
    const initialSupply = await bpNori.totalSupply();
    const adminBalance = await bpNori.balanceOf(admin);
=======
    const { admin, investor1 } = namedAccounts;
>>>>>>> bcf1dcfe
    expect(await bpNori.balanceOf(investor1)).to.equal(0);
    const depositAmount = formatTokenAmount(10);
    const userData = hre.ethers.utils.defaultAbiCoder.encode(
      ['address', 'uint256'],
      [investor1, 0]
    );
<<<<<<< HEAD
    expect(await bpNori.send(lNori.address, depositAmount, userData))
      .to.emit(bpNori, 'Sent')
      .withArgs(admin, admin, lNori.address, depositAmount, userData, '0x')
      .to.emit(lNori, 'Transfer')
      .withArgs(hre.ethers.constants.AddressZero, investor1, depositAmount);
    expect(await bpNori.balanceOf(admin)).to.equal(
      adminBalance.sub(depositAmount)
    );
    expect(await lNori.balanceOf(admin)).to.equal(0);
    // With no lockup schedule balanceOf == wrapped quantity
    // and vestedBalanceOf == unlockedBalanceOf == 0
    expect(await lNori.balanceOf(investor1)).to.equal(depositAmount);
    expect(await lNori.vestedBalanceOf(investor1)).to.equal(depositAmount);
    expect(await lNori.unlockedBalanceOf(investor1)).to.equal(depositAmount);
    expect(
      await lNori
        .connect(global.hre.namedSigners.investor1)
        .withdrawTo(investor1, depositAmount)
    ).to.emit(lNori, 'TokensClaimed');
    expect(await lNori.totalSupply()).to.equal(0);
    expect(await bpNori.totalSupply()).to.equal(initialSupply);
=======
    await expect(bpNori.send(lNori.address, depositAmount, userData))
        .to.be.revertedWith("lNORI: Cannot deposit without a grant");
>>>>>>> bcf1dcfe
  });

  it('Should return zero before startTime', async () => {
    const { lNori, bpNori } = await setupWithGrant();
    const { investor1 } = await hre.getNamedAccounts();
    expect(await lNori.balanceOf(investor1)).to.equal(GRANT_AMOUNT); // todo use as options for setupWithGrant instead of constant
    expect(await lNori.vestedBalanceOf(investor1)).to.equal(0);
    expect(await lNori.unlockedBalanceOf(investor1)).to.equal(0);
    expect((await lNori.getGrant(investor1)).grantAmount).to.equal(
      GRANT_AMOUNT
    );
    await expect(
      lNori
        .connect(await hre.ethers.getSigner(investor1))
        .withdrawTo(investor1, 1)
    ).to.be.revertedWith('lNORI: insufficient balance');
  });

  describe('createGrant', () => {
    it('Should fail to create a second grant for an address', async () => {
      const { lNori } = await setupTest();
      const { grant, grantAmount } = employeeParams();
      await expect(
        lNori
          .connect(global.hre.namedSigners['admin'])
          .createGrant(
            grantAmount,
            grant.recipient,
            grant.startTime,
            grant.vestEndTime,
            grant.unlockEndTime,
            grant.cliff1Time,
            grant.cliff2Time,
            grant.vestCliff1Amount,
            grant.vestCliff2Amount,
            grant.unlockCliff1Amount,
            grant.unlockCliff2Amount
          )
      )
        .to.emit(lNori, 'TokenGrantCreated')
        .withArgs(
          grant.recipient,
          grantAmount,
          grant.startTime,
          grant.vestEndTime,
          grant.unlockEndTime
        );

      await expect(
        lNori
          .connect(global.hre.namedSigners['admin'])
          .createGrant(
            grantAmount,
            grant.recipient,
            grant.startTime,
            grant.vestEndTime,
            grant.unlockEndTime,
            grant.cliff1Time,
            grant.cliff2Time,
            grant.vestCliff1Amount,
            grant.vestCliff2Amount,
            grant.unlockCliff1Amount,
            grant.unlockCliff2Amount
          )
      ).to.be.revertedWith('lNORI: Grant already exists');
    });
  });

  describe('locked tokens', () => {
    it('Should fail to *send*', async () => {
      const { lNori, bpNori } = await setupWithGrant();
      const { investor1, investor2 } = await hre.getNamedAccounts();
      const addr1Signer = await hre.ethers.getSigner(investor1);
      expect(await lNori.balanceOf(investor1)).to.equal(GRANT_AMOUNT);
      await expect(
        lNori.connect(addr1Signer).send(investor2, 1, '0x')
      ).to.be.revertedWith('lNORI: insufficient balance');
      expect(await lNori.balanceOf(investor1)).to.equal(GRANT_AMOUNT);
      expect(await lNori.totalSupply()).to.equal(GRANT_AMOUNT);
      expect(await bpNori.balanceOf(investor1)).to.equal(0);
    });

    it('Should fail to *transfer*', async () => {
      const { lNori, bpNori } = await setupWithGrant();
      const { investor1, investor2 } = await hre.getNamedAccounts();
      const addr1Signer = await hre.ethers.getSigner(investor1);
      await expect(
        lNori.connect(addr1Signer).transfer(investor2, 1)
      ).to.be.revertedWith('lNORI: insufficient balance');
      expect(await lNori.balanceOf(investor1)).to.equal(GRANT_AMOUNT);
      expect(await lNori.totalSupply()).to.equal(GRANT_AMOUNT);
      expect(await bpNori.balanceOf(investor1)).to.equal(0);
    });

    it('Should fail to *operatorSend*', async () => {
      const { lNori, bpNori } = await setupWithGrant();
      const { admin, investor1, investor2 } = await hre.getNamedAccounts();
      const addr1Signer = await hre.ethers.getSigner(investor1);
      expect(await lNori.balanceOf(investor1)).to.equal(GRANT_AMOUNT);
      await expect(lNori.connect(addr1Signer).authorizeOperator(admin)).to.emit(
        lNori,
        'AuthorizedOperator'
      );
      await expect(
        lNori.operatorSend(investor1, investor2, 1, '0x', '0x')
      ).to.be.revertedWith('lNORI: insufficient balance');
      expect(await lNori.balanceOf(investor1)).to.equal(GRANT_AMOUNT);
      expect(await lNori.totalSupply()).to.equal(GRANT_AMOUNT);
      expect(await bpNori.balanceOf(investor1)).to.equal(0);
    });

    it('Should fail to *transferFrom*', async () => {
      const { lNori, bpNori } = await setupWithGrant();
      const { admin, investor1, investor2 } = await hre.getNamedAccounts();
      const addr1Signer = await hre.ethers.getSigner(investor1);
      expect(await lNori.balanceOf(investor1)).to.equal(GRANT_AMOUNT);
      await expect(lNori.connect(addr1Signer).approve(admin, 1)).to.emit(
        lNori,
        'Approval'
      );
      await expect(
        lNori.transferFrom(investor1, investor2, 1)
      ).to.be.revertedWith('lNORI: insufficient balance');
      expect(await lNori.balanceOf(investor1)).to.equal(GRANT_AMOUNT);
      expect(await lNori.totalSupply()).to.equal(GRANT_AMOUNT);
      expect(await bpNori.balanceOf(investor1)).to.equal(0);
    });
  });

  describe('Unlocking', () => {
    it('Should unlock cliff1', async () => {
      // cliff1 < now < cliff2
      const { lNori } = await setupWithGrant();
      const { investor1 } = await hre.getNamedAccounts();
      await hardhat.network.provider.send('evm_setNextBlockTimestamp', [
        NOW + CLIFF1_OFFSET + DELTA,
      ]);
      await hardhat.network.provider.send('evm_mine');
      expect(await lNori.unlockedBalanceOf(investor1)).to.equal(CLIFF1_AMOUNT);
      expect(await lNori.vestedBalanceOf(investor1)).to.equal(CLIFF1_AMOUNT);
      expect(await lNori.balanceOf(investor1)).to.equal(GRANT_AMOUNT);
    });

    it('Should unlock cliff2', async () => {
      // cliff2 == now
      const { lNori } = await setupWithGrant();
      const { investor1 } = await hre.getNamedAccounts();
      await hardhat.network.provider.send('evm_setNextBlockTimestamp', [
        NOW + CLIFF2_OFFSET,
      ]);
      await hardhat.network.provider.send('evm_mine');
      expect(await lNori.vestedBalanceOf(investor1)).to.equal(
        CLIFF1_AMOUNT.add(CLIFF2_AMOUNT)
      );
      expect(await lNori.unlockedBalanceOf(investor1)).to.equal(
        CLIFF1_AMOUNT.add(CLIFF2_AMOUNT)
      );
      expect(await lNori.balanceOf(investor1)).to.equal(GRANT_AMOUNT);
    });

    it('Should revert if N wrapped tokens < N requested (even if unlocked)', async () => {
      // cliff1 == now
      const { lNori } = await setupWithGrant();
      const { investor1 } = await hre.getNamedAccounts();
      const addr1Signer = await hre.ethers.getSigner(investor1); // todo
      await hardhat.network.provider.send('evm_setNextBlockTimestamp', [
        NOW + CLIFF1_OFFSET,
      ]);
      await hardhat.network.provider.send('evm_mine');
      expect(await lNori.balanceOf(investor1)).to.equal(GRANT_AMOUNT);
      expect(await lNori.vestedBalanceOf(investor1)).to.equal(CLIFF1_AMOUNT);
      expect(await lNori.unlockedBalanceOf(investor1)).to.equal(CLIFF1_AMOUNT);
      await expect(
        lNori
          .connect(addr1Signer)
          .withdrawTo(investor1, hre.ethers.utils.parseUnits((500).toString()))
      ).to.be.revertedWith('lNORI: insufficient balance');
    });

    it('Should unlock smoothly after cliff2', async () => {
      // cliff2 < now < endTime
      const { lNori } = await setupWithGrant();
      const { investor1 } = await hre.getNamedAccounts();
      await hardhat.network.provider.send('evm_setNextBlockTimestamp', [
        NOW + CLIFF2_OFFSET + (END_OFFSET - CLIFF2_OFFSET) / 2,
      ]);
      await hardhat.network.provider.send('evm_mine');
      expect(await lNori.unlockedBalanceOf(investor1)).to.equal(
        CLIFF1_AMOUNT.add(CLIFF2_AMOUNT).add(
          GRANT_AMOUNT.sub(CLIFF1_AMOUNT).sub(CLIFF2_AMOUNT).div(2)
        )
      );
    });

    it('Should unlock the full grant at endtime', async () => {
      // now == endTime
      const { bpNori, lNori, grantAmount, grant } = await setupWithGrant();
      const { investor1 } = hre.namedAccounts;
      const { investor1: investor1Signer } = hre.namedSigners;
      await hardhat.network.provider.send('evm_setNextBlockTimestamp', [
        grant.unlockEndTime,
      ]);
      await hardhat.network.provider.send('evm_mine');
      expect(await lNori.balanceOf(investor1)).to.equal(grantAmount);
      expect(await lNori.vestedBalanceOf(investor1)).to.equal(grantAmount);
      expect(await lNori.unlockedBalanceOf(investor1)).to.equal(grantAmount);
      const withdrawlAmount = hre.ethers.utils.parseUnits((100).toString());
      expect(
        await lNori
          .connect(investor1Signer)
          .withdrawTo(investor1, withdrawlAmount)
      )
        .to.emit(lNori, 'TokensClaimed')
        .withArgs(investor1, investor1, withdrawlAmount)
        .to.emit(lNori, 'Burned')
        .withArgs(investor1, investor1, withdrawlAmount, '0x', '0x')
        .to.emit(lNori, 'Transfer')
        .withArgs(investor1, hre.ethers.constants.AddressZero, withdrawlAmount)
        .to.emit(bpNori, 'Sent')
        .withArgs(
          lNori.address,
          lNori.address,
          investor1,
          withdrawlAmount,
          '0x',
          '0x'
        )
        .to.emit(bpNori, 'Transfer')
        .withArgs(lNori.address, investor1, withdrawlAmount);
      expect(await lNori.balanceOf(investor1)).to.equal(
        grantAmount.sub(withdrawlAmount)
      );
      expect(await lNori.vestedBalanceOf(investor1)).to.equal(
        grantAmount.sub(withdrawlAmount)
      );
      expect(await lNori.unlockedBalanceOf(investor1)).to.equal(
        grantAmount.sub(withdrawlAmount)
      );
      expect(
        await lNori
          .connect(investor1Signer)
          .withdrawTo(investor1, grantAmount.sub(withdrawlAmount))
      ).to.emit(lNori, 'Transfer');
      expect(await lNori.balanceOf(investor1)).to.equal(0);
      expect(await lNori.vestedBalanceOf(investor1)).to.equal(0);
      expect(await lNori.unlockedBalanceOf(investor1)).to.equal(0);
    });

    it('Should treat unlock lagging vest schedules correctly at end of vest', async () => {
      // now == endTime
      const { lNori, grant, grantAmount } = await setupWithGrant(
        employeeParams()
      );
      await hardhat.network.provider.send('evm_setNextBlockTimestamp', [
        grant.vestEndTime,
      ]);
      await hardhat.network.provider.send('evm_mine');
      expect(await lNori.balanceOf(global.hre.namedAccounts.employee)).to.equal(
        grantAmount
      );
      expect(
        await lNori.vestedBalanceOf(global.hre.namedAccounts.employee)
      ).to.equal(GRANT_AMOUNT);
      expect(
        await lNori.unlockedBalanceOf(global.hre.namedAccounts.employee)
      ).to.equal(
        '822222222222222222222' // todo double check
      );
    });

    it('Should treat larger vest cliffs than unlock cliffs correctly', async () => {
      // now == cliff1
      const { lNori, grant } = await setupWithGrant(employeeParams());
      const { employee } = await hre.getNamedAccounts();

      await hardhat.network.provider.send('evm_setNextBlockTimestamp', [
        NOW + CLIFF1_OFFSET,
      ]);
      await hardhat.network.provider.send('evm_mine');

      expect(await lNori.balanceOf(employee)).to.equal(GRANT_AMOUNT);
      expect(await lNori.vestedBalanceOf(employee)).to.equal(
        grant.vestCliff1Amount
      );
      expect(await lNori.unlockedBalanceOf(employee)).to.equal(
        grant.unlockCliff1Amount
      );
    });

    it('Should handle a linear unlock with funding lagging vesting', async () => {
      const { lNori, bpNori, grantAmount, grant } =
        await setupGrantWithDirectCall();
      const userData = await hre.ethers.utils.defaultAbiCoder.encode(
        ['address', 'uint256'],
        [grant.recipient, 0]
      );
      await hardhat.network.provider.send('evm_setNextBlockTimestamp', [
        grant.startTime + DELTA,
      ]);
      await hardhat.network.provider.send('evm_mine');

      expect(await lNori.balanceOf(grant.recipient)).to.equal(0);
      expect(await lNori.vestedBalanceOf(grant.recipient)).to.be.gt(0);
      expect(await lNori.unlockedBalanceOf(grant.recipient)).to.be.gt(0);

      expect(await bpNori.send(lNori.address, GRANT_AMOUNT.div(2), userData));
      expect(await lNori.balanceOf(grant.recipient)).to.equal(
        grantAmount.div(2)
      );
      expect(await lNori.vestedBalanceOf(grant.recipient)).to.be.gt(0);
      expect(await lNori.unlockedBalanceOf(grant.recipient)).to.be.gt(0);

      await bpNori.send(lNori.address, grantAmount.div(2), userData);
      await hardhat.network.provider.send('evm_setNextBlockTimestamp', [
        grant.startTime + END_OFFSET / 4,
      ]);
      await hardhat.network.provider.send('evm_mine');

      expect(await lNori.balanceOf(grant.recipient)).to.equal(grantAmount);
      expect(await lNori.vestedBalanceOf(grant.recipient)).to.equal(
        grantAmount.div(4)
      );
      expect(await lNori.unlockedBalanceOf(grant.recipient)).to.equal(
        grantAmount.div(4)
      );

      await hardhat.network.provider.send('evm_setNextBlockTimestamp', [
        grant.startTime + END_OFFSET / 2,
      ]);
      await hardhat.network.provider.send('evm_mine');

      expect(await lNori.balanceOf(grant.recipient)).to.equal(grantAmount);
      expect(await lNori.vestedBalanceOf(grant.recipient)).to.equal(
        grantAmount.div(2)
      );
      expect(await lNori.unlockedBalanceOf(grant.recipient)).to.equal(
        grantAmount.div(2)
      );

      await hardhat.network.provider.send('evm_setNextBlockTimestamp', [
        grant.startTime + END_OFFSET,
      ]);
      await hardhat.network.provider.send('evm_mine');
      expect(await lNori.balanceOf(grant.recipient)).to.equal(grantAmount);
      expect(await lNori.vestedBalanceOf(grant.recipient)).to.equal(
        grantAmount
      );
      expect(await lNori.unlockedBalanceOf(grant.recipient)).to.equal(
        grantAmount
      );
    });
  });

  describe('Unlocking without vesting', () => {
    it('Should unlock cliff1', async () => {
      // cliff1 < now < cliff2
      const { lNori } = await setupWithGrant(investorParams());
      const { investor1 } = hre.namedAccounts;
      await hardhat.network.provider.send('evm_setNextBlockTimestamp', [
        NOW + CLIFF1_OFFSET + DELTA,
      ]);
      await hardhat.network.provider.send('evm_mine');
      expect(await lNori.unlockedBalanceOf(investor1)).to.equal(CLIFF1_AMOUNT);
      expect(await lNori.vestedBalanceOf(investor1)).to.equal(GRANT_AMOUNT);
      expect(await lNori.balanceOf(investor1)).to.equal(GRANT_AMOUNT);
    });
  });

  describe('withdrawTo', () => {
    it('Can withdraw to a different address', async () => {
      // cliff1 < now < cliff2
      const { bpNori, lNori } = await setupWithGrant(investorParams());
      const { investor1, employee } = hre.namedAccounts;
      await hardhat.network.provider.send('evm_setNextBlockTimestamp', [
        NOW + CLIFF1_OFFSET + DELTA,
      ]);
      await hardhat.network.provider.send('evm_mine');
      expect(await lNori.unlockedBalanceOf(investor1)).to.equal(CLIFF1_AMOUNT);
      expect(await lNori.vestedBalanceOf(investor1)).to.equal(GRANT_AMOUNT);
      expect(await lNori.balanceOf(investor1)).to.equal(GRANT_AMOUNT);

      const bpNoriSupplyBeforeWithdrawl = await bpNori.totalSupply();

      await expect(
        lNori
          .connect(hre.namedSigners.investor1)
          .withdrawTo(employee, CLIFF1_AMOUNT)
      )
        .to.emit(lNori, 'TokensClaimed')
        .withArgs(investor1, employee, CLIFF1_AMOUNT);
      await hardhat.network.provider.send('evm_mine');

      expect(await lNori.totalSupply()).to.equal(
        GRANT_AMOUNT.sub(CLIFF1_AMOUNT)
      );
      expect(await lNori.balanceOf(investor1)).to.equal(
        GRANT_AMOUNT.sub(CLIFF1_AMOUNT)
      );
      expect(await lNori.unlockedBalanceOf(investor1)).to.equal(0);
      expect(await lNori.vestedBalanceOf(investor1)).to.equal(
        GRANT_AMOUNT.sub(CLIFF1_AMOUNT)
      );

      expect(await bpNori.totalSupply()).to.equal(bpNoriSupplyBeforeWithdrawl);
      expect(await bpNori.balanceOf(investor1)).to.equal(0);
      expect(await bpNori.balanceOf(employee)).to.equal(CLIFF1_AMOUNT);
    });
  });

  describe('revokeUnvestedTokens', () => {
    it('Should revoke *all* unvested tokens', async () => {
      // now == CLIFF2
      const { bpNori, lNori, grantAmount, grant } = await setupWithGrant(
        employeeParams()
      );
      const { employee, admin } = await hre.getNamedAccounts();
      await hardhat.network.provider.send('evm_setNextBlockTimestamp', [
        grant.startTime + VEST_REVOKED_OFFSET - DELTA,
      ]);
      await hardhat.network.provider.send('evm_mine');
      expect(await lNori.balanceOf(employee)).to.equal(grantAmount);
      const newBalance = VESTED_BALANCE_AFTER_REVOCATION;
      const quantityRevoked = grantAmount.sub(newBalance);
      expect(await bpNori.balanceOf(admin)).to.eq(
        INITIAL_SUPPLY.sub(grantAmount)
      );

      expect(await lNori.vestedBalanceOf(employee)).to.be.lt(newBalance);
      await expect(
        lNori
          .connect(await hre.ethers.getSigner(admin))
          .revokeUnvestedTokens(
            employee,
            admin,
            grant.startTime + VEST_REVOKED_OFFSET
          )
      )
        .to.emit(lNori, 'UnvestedTokensRevoked')
        .withArgs(
          grant.startTime + VEST_REVOKED_OFFSET,
          employee,
          quantityRevoked
        )
        .to.emit(lNori, 'Burned')
        .withArgs(
          global.hre.namedAccounts.admin,
          global.hre.namedAccounts.employee,
          quantityRevoked,
          '0x',
          '0x'
        )
        .to.emit(lNori, 'Transfer')
        .withArgs(
          global.hre.namedAccounts.employee,
          hre.ethers.constants.AddressZero,
          quantityRevoked
        )
        .to.emit(bpNori, 'Sent')
        .withArgs(
          lNori.address,
          lNori.address,
          global.hre.namedAccounts.admin,
          quantityRevoked,
          '0x',
          '0x'
        )
        .to.emit(bpNori, 'Transfer')
        .withArgs(
          lNori.address,
          global.hre.namedAccounts.admin,
          quantityRevoked
        );

      await hardhat.network.provider.send('evm_setNextBlockTimestamp', [
        grant.startTime + VEST_REVOKED_OFFSET,
      ]);
      await hardhat.network.provider.send('evm_mine');

      expect(await lNori.vestedBalanceOf(employee)).to.equal(newBalance);
      expect(await lNori.balanceOf(employee)).to.equal(newBalance);

      expect(await lNori.totalSupply()).to.eq(newBalance);
      expect(await lNori.unlockedBalanceOf(employee)).to.eq(
        formatTokenAmount(600)
      );

      expect(await bpNori.balanceOf(admin)).to.eq(
        INITIAL_SUPPLY.sub(newBalance)
      );

      // TODO: Might be worth reworking the times in all these fixtures
      // with actual seconds and calculate these thresholds more carefully.
      await hardhat.network.provider.send('evm_setNextBlockTimestamp', [
        grant.startTime + FULLY_UNLOCKED_AFTER_REVOCATION_OFFSET - DELTA,
      ]);
      await hardhat.network.provider.send('evm_mine');
      expect(await lNori.unlockedBalanceOf(employee)).to.be.lt(newBalance);

      await hardhat.network.provider.send('evm_setNextBlockTimestamp', [
        grant.startTime + FULLY_UNLOCKED_AFTER_REVOCATION_OFFSET + DELTA,
      ]);
      await hardhat.network.provider.send('evm_mine');
      expect(await lNori.unlockedBalanceOf(employee)).to.be.eq(newBalance);
    });

    it('Should revoke a specific amount of unvested tokens', async () => {
      const { lNori, grantAmount, grant } = await setupWithGrant(
        employeeParams()
      );
      const { employee, admin } = await hre.getNamedAccounts();

      await hardhat.network.provider.send('evm_setNextBlockTimestamp', [
        grant.startTime + VEST_REVOKED_OFFSET,
      ]);
      await hardhat.network.provider.send('evm_mine');

      const quantityToRevoke = 1000;
      const newBalance = grantAmount.sub(quantityToRevoke);
      await expect(
        lNori
          .connect(await hre.ethers.getSigner(admin))
          .revokeUnvestedTokenAmount(
            employee,
            admin,
            quantityToRevoke
          )
      )
        .to.emit(lNori, 'UnvestedTokensRevoked')
        .withArgs(
          expect(Number),
          employee,
          quantityToRevoke
        );

      expect(await lNori.balanceOf(employee)).to.equal(newBalance);
      expect(await lNori.totalSupply()).to.eq(newBalance);

      // Ensures grantAmount is set correctly after a revocation
      const grantDetail = await lNori.getGrant(employee);
      expect(grantDetail.grantAmount).to.equal(
        grantAmount.sub(quantityToRevoke)
      );
      expect(grantDetail.originalAmount).to.equal(grantAmount);
    });

    it('Should revoke a specific amount of unvested tokens repeatedly', async () => {
      const { lNori, grantAmount, grant } = await setupWithGrant(
        linearParams()
      );
      const { admin } = hre.namedAccounts;

      await hardhat.network.provider.send('evm_setNextBlockTimestamp', [
        grant.startTime + DELTA,
      ]);
      await hardhat.network.provider.send('evm_mine');

      const quantityToRevoke = 100;
      const newBalance = grantAmount.sub(quantityToRevoke);
      await expect(
        lNori
          .connect(await hre.ethers.getSigner(admin))
          .revokeUnvestedTokenAmount(
            grant.recipient,
            admin,
            quantityToRevoke
          )
      )
        .to.emit(lNori, 'UnvestedTokensRevoked')
        .withArgs(expect(Number), grant.recipient, quantityToRevoke);

      expect(await lNori.balanceOf(grant.recipient)).to.equal(newBalance);

      const postRevocationBalance = newBalance.sub(quantityToRevoke);
      await expect(
        lNori
          .connect(await hre.ethers.getSigner(admin))
          .revokeUnvestedTokenAmount(
            grant.recipient,
            admin,
            quantityToRevoke
          )
      )
        .to.emit(lNori, 'UnvestedTokensRevoked')
        .withArgs(expect(Number), grant.recipient, quantityToRevoke);

      expect(await lNori.balanceOf(grant.recipient)).to.equal(
        postRevocationBalance
      );
      expect(await lNori.totalSupply()).to.eq(postRevocationBalance);

      // Ensures grantAmount is set correctly after a revocation
      const postRevocationGrantDetails = await lNori.getGrant(grant.recipient);
      expect(postRevocationGrantDetails.grantAmount).to.equal(
        postRevocationBalance
      );
      expect(postRevocationGrantDetails.originalAmount).to.equal(grantAmount);
    });

    it('Should revert when revoking more than remain unvested', async () => {
      const { lNori, grantAmount, grant } = await setupWithGrant(
        employeeParams()
      );
      const quantityToRevoke = grantAmount.add(1);
      await expect(
        lNori
          .connect(await hre.ethers.getSigner(global.hre.namedAccounts.admin))
          .revokeUnvestedTokenAmount(
<<<<<<< HEAD
            global.hre.namedAccounts.employee,
            global.hre.namedAccounts.admin,
            grant.startTime + VEST_REVOKED_OFFSET,
=======
            grant.recipient,
            namedAccounts.admin,
>>>>>>> bcf1dcfe
            quantityToRevoke
          )
      ).to.revertedWith('lNORI: too few unvested tokens');
      expect(await lNori.balanceOf(grant.recipient)).to.equal(grantAmount);
      expect(await lNori.totalSupply()).to.eq(grantAmount);
    });

    it('Should revert when revoking in the past', async () => {
<<<<<<< HEAD
      const { lNori, grantAmount, grant } = await setupWithGrant(
        linearParams()
      );
      await expect(
        lNori
          .connect(await hre.ethers.getSigner(global.hre.namedAccounts.admin))
          .revokeUnvestedTokenAmount(
            grant.recipient,
            global.hre.namedAccounts.admin,
            grant.startTime - DELTA,
            100
          )
      ).to.revertedWith('lNORI: Revocation cannot be in the past');
      expect(await lNori.balanceOf(grant.recipient)).to.equal(grantAmount);
      expect(await lNori.totalSupply()).to.eq(grantAmount);
    });

=======
        const { lNori, grantAmount, grant } = await setupWithGrant(
          linearParams()
        );
        await expect(
          lNori
            .connect(await hre.ethers.getSigner(namedAccounts.admin))
            .revokeUnvestedTokens(
              grant.recipient,
              namedAccounts.admin,
              grant.startTime - DELTA,
            )
        ).to.revertedWith('lNORI: Revocation cannot be in the past');
        expect(await lNori.balanceOf(grant.recipient)).to.equal(grantAmount);
        expect(await lNori.totalSupply()).to.eq(grantAmount);
      });
>>>>>>> bcf1dcfe
    it('Should revert when revoking from a non-vesting grant', async () => {
      const { lNori, grantAmount, grant } = await setupWithGrant(
        investorParams()
      );
      await expect(
        lNori
          .connect(await hre.ethers.getSigner(global.hre.namedAccounts.admin))
          .revokeUnvestedTokenAmount(
            grant.recipient,
<<<<<<< HEAD
            global.hre.namedAccounts.admin,
            grant.startTime + DELTA,
=======
            namedAccounts.admin,
>>>>>>> bcf1dcfe
            100
          )
      ).to.revertedWith('lNORI: no vesting schedule for this grant');
      expect(await lNori.balanceOf(grant.recipient)).to.equal(grantAmount);
      expect(await lNori.totalSupply()).to.eq(grantAmount);
    });
  });

  it('Should return details of a grant', async () => {
    const { lNori, grant, grantAmount } = await setupWithGrant(
      employeeParams()
    );
    const { employee } = await hre.getNamedAccounts();
    const grantFromContract = await lNori.getGrant(employee);

    const expected = [
      grantAmount,
      employee,
      grant.startTime,
      grant.vestEndTime,
      grant.unlockEndTime,
      grant.cliff1Time,
      grant.cliff2Time,
      grant.vestCliff1Amount,
      grant.vestCliff2Amount,
      grant.unlockCliff1Amount,
      grant.unlockCliff2Amount,
      BigNumber.from(0),
      grantAmount,
      BigNumber.from(0),
    ];
    for (let i = 0; i < grantFromContract.length; i++) {
      expect(grantFromContract[i]).to.eq(
        expected[i],
        `${i}: ${(expected[i]).toString()} == ${grantFromContract[i].toString()}`
      );
    }
  });
  describe('Creating vesting schedules in a batch', () => {
    it('should be able to create multiple vesting schedules in a single transaction', async () => {
      const { bpNori, lNori } = await setupTest();
      const defaults = defaultParams();
      const { grantAmount, grant } = {
        grantAmount: defaults.grantAmount,
        grant: defaults.grant,
      } as TokenGrantOptions;
      const buildUserData = ({ recipient }: { recipient: string }): string => {
        return hre.ethers.utils.defaultAbiCoder.encode(
          [
            'address',
            'uint256',
            'uint256',
            'uint256',
            'uint256',
            'uint256',
            'uint256',
            'uint256',
            'uint256',
            'uint256',
          ],

          [
            recipient,
            grant.startTime,
            grant.vestEndTime,
            grant.unlockEndTime,
            grant.cliff1Time,
            grant.cliff2Time,
            grant.vestCliff1Amount,
            grant.vestCliff2Amount,
            grant.unlockCliff1Amount,
            grant.unlockCliff2Amount,
          ]
        );
      };
      const unnamedAccounts = await global.hre.ethers.provider.listAccounts();
      const recipients = [...Array(10)].map((_) => lNori.address);
      const amounts = [...Array(10)].map((_) => grantAmount);
      const userData = [...Array(10)].map((_, i) =>
        buildUserData({ recipient: unnamedAccounts[i] })
      ); // todo
      const operatorData = [...Array(10)].map((_) => '0x');
      const requireReceptionAck = [...Array(10)].map((_) => true);
      await expect(
        bpNori.batchSend(
          recipients,
          amounts,
          userData,
          operatorData,
          requireReceptionAck
        )
      )
        .to.emit(bpNori, 'SentBatch')
        .withArgs(
          global.hre.namedAccounts.admin,
          recipients,
          amounts,
          userData,
          operatorData,
          requireReceptionAck
        );
    });
    // todo batch revoke
    // todo batch createGrant
    // todo batch withdraw
    // todo balanceofBatch
  });
});<|MERGE_RESOLUTION|>--- conflicted
+++ resolved
@@ -1,7 +1,13 @@
 import { BigNumber } from 'ethers';
+// import { unit } from '@nori-dot-com/math'; // todo use for seconds (requires publishing new version to npm)
 
 import type { LockedNORI } from '@/typechain-types/LockedNORI';
-import { expect, hardhat, setupTestEnvironment } from '@/test/helpers'; // todo deprecate exported hardhat, use hre from @/utils
+import {
+  expect,
+  setupTestEnvironment,
+  advanceTime,
+  getLatestBlockTime,
+} from '@/test/helpers'; // todo deprecate exported hardhat, use hre from @/utils
 import { formatTokenAmount } from '@/utils/units';
 
 interface TokenGrantUserData {
@@ -21,11 +27,23 @@
   grantAmount: ReturnType<typeof formatTokenAmount>;
   grant: TokenGrantUserData;
 }
+interface BuildTokenGrantOptionFunctionParams {
+  hre: CustomHardHatRuntimeEnvironment;
+  startTime: number;
+}
+
+type BuildTokenGrantOptionFunction = (
+  params: BuildTokenGrantOptionFunctionParams
+) => DeepPartial<TokenGrantOptions>;
+
+interface PausableFunctionParams {
+  lNori: LockedNORI;
+  hre: CustomHardHatRuntimeEnvironment;
+}
 
 const NOW = Math.floor(Date.now() / 1_000);
 
-// todo use hardhat-deploy fixtures (https://github.com/wighawag/hardhat-deploy#3-hardhat-test) (requires this to be fixed: https://github.com/cgewecke/hardhat-gas-reporter/issues/86)
-const setupTest = setupTestEnvironment;
+const setupTest = setupTestEnvironment; // todo rename (stop using alias)
 
 const CLIFF1_AMOUNT = formatTokenAmount(100);
 const CLIFF2_AMOUNT = formatTokenAmount(100);
@@ -37,14 +55,16 @@
 const INITIAL_SUPPLY = formatTokenAmount(100_000_000); // comes from polygon helper
 
 const defaultParams = ({
-  startTime = NOW,
+  startTime = NOW, // todo use await getLatestBlockTime({hre}) instead
+  hre,
 }: {
   startTime?: number;
-} = {}): TokenGrantOptions => {
+  hre: CustomHardHatRuntimeEnvironment;
+}): TokenGrantOptions => {
   return {
     grantAmount: GRANT_AMOUNT,
     grant: {
-      recipient: global.hre.namedAccounts.investor1,
+      recipient: hre.namedAccounts.investor1,
       startTime,
       vestEndTime: startTime + END_OFFSET,
       unlockEndTime: startTime + END_OFFSET,
@@ -64,17 +84,19 @@
 const FULLY_UNLOCKED_AFTER_REVOCATION_OFFSET = 72_000;
 
 const employeeParams = ({
-  startTime = NOW,
+  startTime = NOW, // todo use await getLatestBlockTime({hre}) instead
+  hre,
 }: {
   startTime?: number;
-} = {}): TokenGrantOptions => {
+  hre: CustomHardHatRuntimeEnvironment;
+}): TokenGrantOptions => {
   const VEST_END_OFFSET = 80_000;
   const VEST_CLIFF1_AMOUNT = formatTokenAmount(150);
   const VEST_CLIFF2_AMOUNT = formatTokenAmount(150);
   return {
     grantAmount: GRANT_AMOUNT,
     grant: {
-      recipient: global.hre.namedAccounts.employee,
+      recipient: hre.namedAccounts.employee,
       startTime,
       vestEndTime: startTime + VEST_END_OFFSET,
       unlockEndTime: startTime + END_OFFSET,
@@ -89,14 +111,16 @@
 };
 
 const investorParams = ({
-  startTime = NOW,
+  startTime = NOW, // todo use await getLatestBlockTime({hre}) instead
+  hre,
 }: {
   startTime?: number;
-} = {}): TokenGrantOptions => {
+  hre: CustomHardHatRuntimeEnvironment;
+}): TokenGrantOptions => {
   return {
     grantAmount: GRANT_AMOUNT,
     grant: {
-      recipient: global.hre.namedAccounts.investor1,
+      recipient: hre.namedAccounts.investor1,
       startTime,
       vestEndTime: startTime,
       unlockEndTime: startTime + END_OFFSET,
@@ -111,14 +135,16 @@
 };
 
 const linearParams = ({
-  startTime = NOW,
+  startTime = NOW, // todo use await getLatestBlockTime({hre}) instead
+  hre,
 }: {
   startTime?: number;
-} = {}): TokenGrantOptions => {
+  hre: CustomHardHatRuntimeEnvironment;
+}): TokenGrantOptions => {
   return {
     grantAmount: GRANT_AMOUNT,
     grant: {
-      recipient: global.hre.namedAccounts.supplier,
+      recipient: hre.namedAccounts.supplier,
       startTime,
       vestEndTime: startTime + END_OFFSET,
       unlockEndTime: startTime + END_OFFSET,
@@ -150,103 +176,108 @@
   );
 };
 
-const setupWithGrant = hardhat.deployments.createFixture(
-  async (
-    _,
-    options: DeepPartial<TokenGrantOptions> = {}
-  ): Promise<Awaited<ReturnType<typeof setupTest>> & TokenGrantOptions> => {
-    const defaults = defaultParams();
-    const { grantAmount, grant } = {
-      grantAmount: options?.grantAmount ?? defaults.grantAmount,
-      grant: {
-        ...defaults.grant,
-        ...options.grant,
-      },
-    } as TokenGrantOptions;
-    const { bpNori, lNori, ...rest } = await setupTest();
-    const userData = formatGrantUserData(grant);
-
-    // eslint-disable-next-line jest/no-standalone-expect
-    expect(await bpNori.send(lNori.address, grantAmount, userData))
-      .to.emit(lNori, 'TokenGrantCreated')
-      .withArgs(
-        grant.recipient,
-        grantAmount,
-        grant.startTime,
-        grant.vestEndTime,
-        grant.unlockEndTime
-      )
-      .to.emit(lNori, 'Minted')
-      .withArgs(bpNori.address, grant.recipient, grantAmount, userData, '0x')
-      .to.emit(lNori, 'Transfer')
-      .withArgs(hre.ethers.constants.AddressZero, grant.recipient, grantAmount)
-      .to.emit(bpNori, 'Sent')
-      .withArgs(
-        global.hre.namedAccounts.admin,
-        global.hre.namedAccounts.admin,
-        lNori.address,
-        grantAmount,
-        userData,
-        '0x'
-      )
-      .to.emit(bpNori, 'Transfer')
-      .withArgs(global.hre.namedAccounts.admin, lNori.address, grantAmount);
-    return { bpNori, lNori, grant, grantAmount, ...rest };
-  }
-);
-
-const setupGrantWithDirectCall = hardhat.deployments.createFixture(
-  async (
-    _,
-    options: DeepPartial<TokenGrantOptions> = {}
-  ): ReturnType<typeof setupWithGrant> => {
-    const { bpNori, lNori, ...rest } = await setupTest();
-    const defaults = linearParams();
-    const { grantAmount, grant } = {
-      grantAmount: options?.grantAmount ?? defaults.grantAmount,
-      grant: {
-        ...defaults.grant,
-        ...options.grant,
-      },
-    } as TokenGrantOptions;
-    const { admin } = await hre.getNamedAccounts();
-    // eslint-disable-next-line jest/no-standalone-expect
-    await expect(
-      lNori.createGrant(
-        grantAmount,
-        grant.recipient,
-        grant.startTime,
-        grant.vestEndTime,
-        grant.unlockEndTime,
-        grant.cliff1Time,
-        grant.cliff2Time,
-        grant.vestCliff1Amount,
-        grant.vestCliff2Amount,
-        grant.unlockCliff1Amount,
-        grant.unlockCliff2Amount
-      )
+const setupWithGrant = async (
+  _options: DeepPartial<TokenGrantOptions> | BuildTokenGrantOptionFunction = {}
+): Promise<Awaited<ReturnType<typeof setupTest>> & TokenGrantOptions> => {
+  const { bpNori, lNori, hre, ...rest } = await setupTest();
+  const options: DeepPartial<TokenGrantOptions> =
+    typeof _options === 'function'
+      ? _options({ hre, startTime: await getLatestBlockTime({ hre }) })
+      : _options;
+  const defaults = defaultParams({
+    hre,
+    startTime: await getLatestBlockTime({ hre }),
+  });
+  const { namedAccounts } = hre;
+  const { grantAmount, grant } = {
+    grantAmount: options?.grantAmount ?? defaults.grantAmount,
+    grant: {
+      ...defaults.grant,
+      ...options.grant,
+    },
+  } as TokenGrantOptions;
+  const userData = formatGrantUserData(grant);
+
+  // eslint-disable-next-line jest/no-standalone-expect
+  expect(await bpNori.send(lNori.address, grantAmount, userData))
+    .to.emit(lNori, 'TokenGrantCreated')
+    .withArgs(
+      grant.recipient,
+      grantAmount,
+      grant.startTime,
+      grant.vestEndTime,
+      grant.unlockEndTime
     )
-      // .not.to.emit(lNori, 'Minted')
-      // .not.to.emit(lNori, 'Transfer')
-      // .not.to.emit(bpNori, 'Sent')
-      // .not.to.emit(lNori, 'Transfer')
-      .to.emit(lNori, 'TokenGrantCreated')
-      .withArgs(
-        grant.recipient,
-        grantAmount,
-        grant.startTime,
-        grant.vestEndTime,
-        grant.unlockEndTime
-      );
-    // eslint-disable-next-line jest/no-standalone-expect
-    await expect(bpNori.approve(lNori.address, grantAmount))
-      .to.emit(bpNori, 'Approval')
-      .withArgs(admin, lNori.address, grantAmount);
-    // eslint-disable-next-line jest/no-standalone-expect
-    expect(await bpNori.allowance(admin, lNori.address)).to.eq(grantAmount);
-    return { bpNori, lNori, grantAmount, grant, ...rest };
-  }
-);
+    .to.emit(lNori, 'Minted')
+    .withArgs(bpNori.address, grant.recipient, grantAmount, userData, '0x')
+    .to.emit(lNori, 'Transfer')
+    .withArgs(hre.ethers.constants.AddressZero, grant.recipient, grantAmount)
+    .to.emit(bpNori, 'Sent')
+    .withArgs(
+      namedAccounts.admin,
+      namedAccounts.admin,
+      lNori.address,
+      grantAmount,
+      userData,
+      '0x'
+    )
+    .to.emit(bpNori, 'Transfer')
+    .withArgs(namedAccounts.admin, lNori.address, grantAmount);
+  return { bpNori, lNori, grant, grantAmount, ...rest, hre };
+};
+
+const setupGrantWithDirectCall = async (
+  options: DeepPartial<TokenGrantOptions> = {}
+): ReturnType<typeof setupWithGrant> => {
+  const { bpNori, lNori, hre, ...rest } = await setupTest();
+  const defaults = linearParams({
+    hre,
+    startTime: await getLatestBlockTime({ hre }),
+  });
+  const { grantAmount, grant } = {
+    grantAmount: options?.grantAmount ?? defaults.grantAmount,
+    grant: {
+      ...defaults.grant,
+      ...options.grant,
+    },
+  } as TokenGrantOptions;
+  const { admin } = hre.namedAccounts;
+  // eslint-disable-next-line jest/no-standalone-expect
+  await expect(
+    lNori.createGrant(
+      grantAmount,
+      grant.recipient,
+      grant.startTime,
+      grant.vestEndTime,
+      grant.unlockEndTime,
+      grant.cliff1Time,
+      grant.cliff2Time,
+      grant.vestCliff1Amount,
+      grant.vestCliff2Amount,
+      grant.unlockCliff1Amount,
+      grant.unlockCliff2Amount
+    )
+  )
+    // .not.to.emit(lNori, 'Minted')
+    // .not.to.emit(lNori, 'Transfer')
+    // .not.to.emit(bpNori, 'Sent')
+    // .not.to.emit(lNori, 'Transfer')
+    .to.emit(lNori, 'TokenGrantCreated')
+    .withArgs(
+      grant.recipient,
+      grantAmount,
+      grant.startTime,
+      grant.vestEndTime,
+      grant.unlockEndTime
+    );
+  // eslint-disable-next-line jest/no-standalone-expect
+  await expect(bpNori.approve(lNori.address, grantAmount))
+    .to.emit(bpNori, 'Approval')
+    .withArgs(admin, lNori.address, grantAmount);
+  // eslint-disable-next-line jest/no-standalone-expect
+  expect(await bpNori.allowance(admin, lNori.address)).to.eq(grantAmount);
+  return { bpNori, lNori, grantAmount, grant, hre, ...rest };
+};
 
 describe('LockedNori', () => {
   // todo test supported interfaces
@@ -255,7 +286,7 @@
       [
         {
           method: 'authorizeOperator',
-          pausableFunction: async ({ lNori }: { lNori: LockedNORI }) => {
+          pausableFunction: async ({ lNori, hre }: PausableFunctionParams) => {
             return lNori
               .connect(hre.namedSigners.investor1)
               .authorizeOperator(hre.namedAccounts.investor2);
@@ -264,7 +295,7 @@
         },
         {
           method: 'approve',
-          pausableFunction: async ({ lNori }: { lNori: LockedNORI }) => {
+          pausableFunction: async ({ lNori, hre }: PausableFunctionParams) => {
             return lNori
               .connect(hre.namedSigners.investor1)
               .approve(hre.namedAccounts.investor2, formatTokenAmount(1));
@@ -273,103 +304,86 @@
         },
         {
           method: 'burnFrom',
-          pausableFunction: async ({ lNori }: { lNori: LockedNORI }) => {
+          pausableFunction: async ({ lNori, hre }: PausableFunctionParams) => {
             return lNori
-              .connect(global.hre.namedSigners.admin)
+              .connect(hre.namedSigners.admin)
+              .approve(hre.namedAccounts.investor1, formatTokenAmount(1));
+          },
+          postSetupHook: async ({ lNori, hre }: PausableFunctionParams) => {
+            await lNori
+              .connect(hre.namedSigners.investor1)
               .approve(
-                global.hre.namedAccounts.investor1,
-                formatTokenAmount(1)
-              );
-          },
-          postSetupHook: async ({ lNori }: { lNori: LockedNORI }) => {
-            await lNori
-              .connect(global.hre.namedSigners.investor1)
-              .approve(
-                global.hre.namedAccounts.admin,
+                hre.namedAccounts.admin,
                 hre.ethers.utils.parseEther((1).toString())
               );
           },
         },
         {
           method: 'grantRole',
-          pausableFunction: async ({ lNori }: { lNori: LockedNORI }) => {
+          pausableFunction: async ({ lNori, hre }: PausableFunctionParams) => {
             return lNori
-              .connect(global.hre.namedSigners.admin)
+              .connect(hre.namedSigners.admin)
               .grantRole(
-                ethers.utils.id('SOME_ROLE'),
-                global.hre.namedAccounts.admin
+                hre.ethers.utils.id('SOME_ROLE'),
+                hre.namedAccounts.admin
               );
           },
           postSetupHook: undefined,
         },
         {
           method: 'renounceRole',
-          pausableFunction: async ({ lNori }: { lNori: LockedNORI }) => {
+          pausableFunction: async ({ lNori, hre }: PausableFunctionParams) => {
             return lNori
-              .connect(global.hre.namedSigners.admin)
+              .connect(hre.namedSigners.admin)
               .renounceRole(
-                ethers.utils.id('MINTER_ROLE'),
-                global.hre.namedAccounts.admin
+                hre.ethers.utils.id('MINTER_ROLE'),
+                hre.namedAccounts.admin
               );
           },
           postSetupHook: undefined,
         },
         {
           method: 'revokeRole',
-          pausableFunction: async ({ lNori }: { lNori: LockedNORI }) => {
+          pausableFunction: async ({ lNori, hre }: PausableFunctionParams) => {
             return lNori
-              .connect(global.hre.namedSigners.admin)
+              .connect(hre.namedSigners.admin)
               .revokeRole(
-                ethers.utils.id('MINTER_ROLE'),
-                global.hre.namedAccounts.admin
+                hre.ethers.utils.id('MINTER_ROLE'),
+                hre.namedAccounts.admin
               );
           },
-          postSetupHook: async ({ lNori }: { lNori: LockedNORI }) => {
+          postSetupHook: async ({ lNori, hre }: PausableFunctionParams) => {
             await lNori
-              .connect(global.hre.namedSigners.admin)
+              .connect(hre.namedSigners.admin)
               .grantRole(
-                ethers.utils.id('MINTER_ROLE'),
-                global.hre.namedAccounts.noriWallet
+                hre.ethers.utils.id('MINTER_ROLE'),
+                hre.namedAccounts.noriWallet
               );
           },
         },
       ] as const
     ).forEach(({ method, pausableFunction, postSetupHook }) => {
       it(`will disable the function ${method}`, async () => {
-        const { lNori } = await setupTest();
+        const { lNori, hre } = await setupTest();
         if (postSetupHook) {
-          await postSetupHook({ lNori });
+          await postSetupHook({ lNori, hre });
         }
-        await lNori.connect(global.hre.namedSigners.admin).pause();
-        await expect(pausableFunction({ lNori })).revertedWith(
+        await lNori.connect(hre.namedSigners.admin).pause();
+        await expect(pausableFunction({ lNori, hre })).revertedWith(
           'Pausable: paused'
         );
       });
     });
 
     it(`will not allow tokens to be deposited when the contract is paused`, async () => {
-      const { lNori, bpNori, grant } = await setupGrantWithDirectCall();
+      const { lNori, bpNori, grant, hre } = await setupGrantWithDirectCall();
+      const { namedAccounts, namedSigners } = hre;
       const userData = hre.ethers.utils.defaultAbiCoder.encode(
         ['address', 'uint256'],
-<<<<<<< HEAD
-        [global.hre.namedAccounts.investor1, 0]
-      );
-      await expect(
-        bpNori
-          .connect(global.hre.namedSigners.admin)
-          .send(lNori.address, formatTokenAmount(10_000), userData)
-      ).to.emit(lNori, 'Minted');
-      await expect(
-        lNori
-          .connect(global.hre.namedSigners.investor1)
-          .approve(global.hre.namedAccounts.admin, formatTokenAmount(10_000))
-      ).to.emit(lNori, 'Approval');
-=======
         [namedAccounts.supplier, 0]
       );
       await expect(
-        bpNori
-          .send(lNori.address, formatTokenAmount(10_000), userData)
+        bpNori.send(lNori.address, formatTokenAmount(10_000), userData)
       ).to.emit(lNori, 'Minted');
       await expect(
         bpNori
@@ -377,100 +391,80 @@
           .authorizeOperator(namedAccounts.admin)
       ).to.emit(bpNori, 'AuthorizedOperator');
 
-      await hardhat.network.provider.send('evm_setNextBlockTimestamp', [
-        grant.unlockEndTime,
-      ]);
-      await hardhat.network.provider.send('evm_mine');
->>>>>>> bcf1dcfe
-
-      await expect(
-        lNori.connect(global.hre.namedSigners.admin).pause()
-      ).to.emit(lNori, 'Paused');
+      await advanceTime({ hre, timestamp: grant.unlockEndTime });
+      await expect(lNori.connect(namedSigners.admin).pause()).to.emit(
+        lNori,
+        'Paused'
+      );
       await expect(
         bpNori
-          .connect(global.hre.namedSigners.admin)
+          .connect(namedSigners.admin)
           .send(lNori.address, formatTokenAmount(10_000), userData)
       ).revertedWith('Pausable: paused');
 
       await expect(
         bpNori
-          .connect(global.hre.namedSigners.admin)
+          .connect(namedSigners.admin)
           .operatorSend(
-            global.hre.namedAccounts.admin,
+            namedAccounts.admin,
             lNori.address,
             formatTokenAmount(10_000),
             userData,
             '0x'
           )
       ).revertedWith('Pausable: paused');
-
-<<<<<<< HEAD
+    });
+
+    it(`will not allow tokens to be withdrawn when the contract is paused`, async () => {
+      const { lNori, bpNori, grant, hre } = await setupGrantWithDirectCall();
+      const { namedAccounts, namedSigners } = hre;
+      const userData = hre.ethers.utils.defaultAbiCoder.encode(
+        ['address', 'uint256'],
+        [namedAccounts.supplier, 0]
+      );
+      await expect(
+        bpNori.send(lNori.address, formatTokenAmount(10_000), userData)
+      ).to.emit(lNori, 'Minted');
       await expect(
         lNori
-          .connect(global.hre.namedSigners.admin)
-          .transferFrom(
-            global.hre.namedAccounts.investor1,
-            global.hre.namedAccounts.admin,
-            formatTokenAmount(10_000)
+          .connect(namedSigners.supplier)
+          .approve(namedAccounts.admin, formatTokenAmount(10_000))
+      ).to.emit(lNori, 'Approval');
+      await expect(
+        bpNori
+          .connect(namedSigners.supplier)
+          .authorizeOperator(namedAccounts.admin)
+      ).to.emit(bpNori, 'AuthorizedOperator');
+
+      await advanceTime({ hre, timestamp: grant.unlockEndTime });
+
+      await expect(lNori.connect(namedSigners.admin).pause()).to.emit(
+        lNori,
+        'Paused'
+      );
+
+      await expect(
+        lNori
+          .connect(namedSigners.admin)
+          .operatorSend(
+            namedAccounts.supplier,
+            lNori.address,
+            formatTokenAmount(1),
+            userData,
+            '0x'
           )
       ).revertedWith('Pausable: paused');
-=======
->>>>>>> bcf1dcfe
-    });
-
-    it(`will not allow tokens to be withdrawn when the contract is paused`, async () => {
-        const { lNori, bpNori, grant } = await setupGrantWithDirectCall();
-        const userData = hre.ethers.utils.defaultAbiCoder.encode(
-          ['address', 'uint256'],
-          [namedAccounts.supplier, 0]
-        );
-        await expect(
-          bpNori
-            .send(lNori.address, formatTokenAmount(10_000), userData)
-        ).to.emit(lNori, 'Minted');
-        await expect(
-          lNori
-            .connect(namedSigners.supplier)
-            .approve(namedAccounts.admin, formatTokenAmount(10_000))
-        ).to.emit(lNori, 'Approval');
-        await expect(
-            bpNori
-              .connect(namedSigners.supplier)
-              .authorizeOperator(namedAccounts.admin)
-          ).to.emit(bpNori, 'AuthorizedOperator');
-  
-          await hardhat.network.provider.send('evm_setNextBlockTimestamp', [
-            grant.unlockEndTime,
-          ]);
-          await hardhat.network.provider.send('evm_mine');
-
-        await expect(lNori.connect(namedSigners.admin).pause()).to.emit(
-          lNori,
-          'Paused'
-        );
-
-        await expect(
-          lNori
-            .connect(namedSigners.admin)
-            .operatorSend(
-              namedAccounts.supplier,
-              lNori.address,
-              formatTokenAmount(1),
-              userData,
-              '0x'
-            )
-        ).revertedWith('Pausable: paused');
-  
-        await expect(
-          lNori
-            .connect(namedSigners.admin)
-            .transferFrom(
-              namedAccounts.supplier,
-              namedAccounts.admin,
-              formatTokenAmount(1)
-            )
-        ).revertedWith('Pausable: paused');
-      });  
+
+      await expect(
+        lNori
+          .connect(namedSigners.admin)
+          .transferFrom(
+            namedAccounts.supplier,
+            namedAccounts.admin,
+            formatTokenAmount(1)
+          )
+      ).revertedWith('Pausable: paused');
+    });
   });
 
   describe('initialization', () => {
@@ -484,12 +478,9 @@
         ] as const
       ).forEach(({ role }) => {
         it(`will assign the role ${role} to the deployer and set the DEFAULT_ADMIN_ROLE as the role admin`, async () => {
-          const { lNori } = await setupTest();
+          const { lNori, hre } = await setupTest();
           expect(
-            await lNori.hasRole(
-              await lNori[role](),
-              global.hre.namedAccounts.admin
-            )
+            await lNori.hasRole(await lNori[role](), hre.namedAccounts.admin)
           ).to.be.true;
           expect(await lNori.getRoleAdmin(await lNori[role]())).to.eq(
             await lNori.DEFAULT_ADMIN_ROLE()
@@ -511,60 +502,60 @@
             accountWithoutRole: 'investor1',
           } as const,
         ].forEach(({ role, accountWithRole, accountWithoutRole }) => {
-          it(`accounts with the role "${role}" can use "revokeUnvestedTokens" whilst accounts without the role "${role}" cannot`, async () => {
-            const { lNori, grantAmount, grant } = await setupWithGrant(
-              employeeParams()
+          it(`accounts with the role "${role}" can use "batchRevokeUnvestedTokenAmounts" whilst accounts without the role "${role}" cannot`, async () => {
+            const { lNori, grantAmount, grant, hre } = await setupWithGrant(
+              (params) => employeeParams(params)
             );
+            const { namedAccounts, namedSigners } = hre;
             const roleId = await lNori[role]();
-            expect(
-              await lNori.hasRole(
-                roleId,
-                global.hre.namedAccounts[accountWithRole]
-              )
-            ).to.be.true;
+            expect(await lNori.hasRole(roleId, namedAccounts[accountWithRole]))
+              .to.be.true;
             expect(
               await lNori
-                .connect(global.hre.namedSigners[accountWithRole])
-                .revokeUnvestedTokens(
-                  grant.recipient,
-                  global.hre.namedAccounts.admin,
-                  NOW + DELTA
+                .connect(namedSigners[accountWithRole])
+                .batchRevokeUnvestedTokenAmounts(
+                  [grant.recipient],
+                  [namedAccounts.admin],
+                  [grant.startTime + DELTA],
+                  [0]
                 )
             )
               .to.emit(lNori, 'UnvestedTokensRevoked')
               .withArgs(
-                NOW + DELTA,
-                global.hre.namedAccounts.employee,
+                grant.startTime + DELTA,
+                namedAccounts.employee,
                 grantAmount
               );
             // todo test balance of admin is now the revoked token balance
             await expect(
               lNori
-                .connect(global.hre.namedSigners[accountWithoutRole])
-                .revokeUnvestedTokens(
-                  grant.recipient,
-                  global.hre.namedAccounts.admin,
-                  NOW + DELTA
+                .connect(namedSigners[accountWithoutRole])
+                .batchRevokeUnvestedTokenAmounts(
+                  [grant.recipient],
+                  [namedAccounts.admin],
+                  [grant.startTime + DELTA],
+                  [0]
                 )
             ).to.be.revertedWith(
-              `AccessControl: account ${global.hre.namedAccounts[
+              `AccessControl: account ${namedAccounts[
                 accountWithoutRole
               ].toLowerCase()} is missing role ${roleId}`
             );
           });
           it(`accounts with the role "${role}" can use "createGrant" whilst accounts without the role "${role}" cannot`, async () => {
-            const { lNori } = await setupTest();
+            const { lNori, hre } = await setupTest();
+            const { namedAccounts, namedSigners } = hre;
             const roleId = await lNori[role]();
             expect(
-              await lNori.hasRole(
-                roleId,
-                global.hre.namedAccounts[accountWithoutRole]
-              )
+              await lNori.hasRole(roleId, namedAccounts[accountWithoutRole])
             ).to.be.false;
-            const { grant, grantAmount } = employeeParams();
+            const { grant, grantAmount } = employeeParams({
+              hre,
+              startTime: await getLatestBlockTime({ hre }),
+            });
             expect(
               await lNori
-                .connect(global.hre.namedSigners[accountWithRole])
+                .connect(namedSigners[accountWithRole])
                 .createGrant(
                   grantAmount,
                   grant.recipient,
@@ -589,7 +580,7 @@
               );
             await expect(
               lNori
-                .connect(global.hre.namedSigners[accountWithoutRole])
+                .connect(namedSigners[accountWithoutRole])
                 .createGrant(
                   grantAmount,
                   grant.recipient,
@@ -604,18 +595,22 @@
                   grant.unlockCliff2Amount
                 )
             ).to.be.revertedWith(
-              `AccessControl: account ${global.hre.namedAccounts[
+              `AccessControl: account ${namedAccounts[
                 accountWithoutRole
               ].toLowerCase()} is missing role ${roleId}`
             );
           });
           it(`accounts with the role "${role}" can send bpNori whilst accounts without the role "${role}" cannot`, async () => {
-            const { bpNori, lNori } = await setupTest();
+            const { bpNori, lNori, hre } = await setupTest();
+            const { namedAccounts, namedSigners } = hre;
             const roleId = await lNori[role]();
             expect(
               await lNori.hasRole(roleId, namedAccounts[accountWithoutRole])
             ).to.be.false;
-            const { grant, grantAmount } = employeeParams();
+            const { grant, grantAmount } = employeeParams({
+              hre,
+              startTime: await getLatestBlockTime({ hre }),
+            });
             await expect(
               bpNori
                 .connect(namedSigners[accountWithRole])
@@ -629,11 +624,13 @@
                 grant.vestEndTime,
                 grant.unlockEndTime
               );
-            await expect(bpNori.send(namedAccounts[accountWithoutRole], grantAmount, '0x'));
+            await expect(
+              bpNori.send(namedAccounts[accountWithoutRole], grantAmount, '0x')
+            );
             const userData = hre.ethers.utils.defaultAbiCoder.encode(
-                ['address', 'uint256'],
-                [namedAccounts[accountWithoutRole], 0]
-              );
+              ['address', 'uint256'],
+              [namedAccounts[accountWithoutRole], 0]
+            );
             await expect(
               bpNori
                 .connect(namedSigners[accountWithoutRole])
@@ -647,13 +644,13 @@
         // (
         //     {
         //       role: 'PAUSER_ROLE',
-        //       accountWithRole: global.hre.namedSigners.admin,
-        //       accountWithoutRole: global.hre.namedSigners.investor1,
+        //       accountWithRole: namedSigners.admin,
+        //       accountWithoutRole: namedSigners.investor1,
         //     },
         //     {
         //       role: 'DEFAULT_ADMIN_ROLE',
-        //       accountWithRole: global.hre.namedSigners.admin,
-        //       accountWithoutRole: global.hre.namedSigners.investor1,
+        //       accountWithRole: namedSigners.admin,
+        //       accountWithoutRole: namedSigners.investor1,
         //     },
         //   ] as const
         // ).forEach(({ role }) => {});
@@ -680,65 +677,33 @@
 
   describe('authorizeOperator', () => {
     it(`Will authorize the operator`, async () => {
-      const { lNori } = await setupWithGrant();
+      const { lNori, hre } = await setupWithGrant();
       await expect(
         lNori
-          .connect(global.hre.namedSigners.investor1)
-          .authorizeOperator(global.hre.namedAccounts.investor2)
+          .connect(hre.namedSigners.investor1)
+          .authorizeOperator(hre.namedAccounts.investor2)
       )
         .to.emit(lNori, 'AuthorizedOperator')
-        .withArgs(
-          global.hre.namedAccounts.investor2,
-          global.hre.namedAccounts.investor1
-        );
+        .withArgs(hre.namedAccounts.investor2, hre.namedAccounts.investor1);
     });
   });
 
   it('Prevents wrapping bpNori when no grant is present', async () => {
-    const { bpNori, lNori } = await setupTest();
-<<<<<<< HEAD
-    const { admin, investor1 } = global.hre.namedAccounts;
-    const initialSupply = await bpNori.totalSupply();
-    const adminBalance = await bpNori.balanceOf(admin);
-=======
-    const { admin, investor1 } = namedAccounts;
->>>>>>> bcf1dcfe
+    const { bpNori, lNori, hre } = await setupTest();
+    const { investor1 } = hre.namedAccounts;
     expect(await bpNori.balanceOf(investor1)).to.equal(0);
     const depositAmount = formatTokenAmount(10);
     const userData = hre.ethers.utils.defaultAbiCoder.encode(
       ['address', 'uint256'],
       [investor1, 0]
     );
-<<<<<<< HEAD
-    expect(await bpNori.send(lNori.address, depositAmount, userData))
-      .to.emit(bpNori, 'Sent')
-      .withArgs(admin, admin, lNori.address, depositAmount, userData, '0x')
-      .to.emit(lNori, 'Transfer')
-      .withArgs(hre.ethers.constants.AddressZero, investor1, depositAmount);
-    expect(await bpNori.balanceOf(admin)).to.equal(
-      adminBalance.sub(depositAmount)
-    );
-    expect(await lNori.balanceOf(admin)).to.equal(0);
-    // With no lockup schedule balanceOf == wrapped quantity
-    // and vestedBalanceOf == unlockedBalanceOf == 0
-    expect(await lNori.balanceOf(investor1)).to.equal(depositAmount);
-    expect(await lNori.vestedBalanceOf(investor1)).to.equal(depositAmount);
-    expect(await lNori.unlockedBalanceOf(investor1)).to.equal(depositAmount);
-    expect(
-      await lNori
-        .connect(global.hre.namedSigners.investor1)
-        .withdrawTo(investor1, depositAmount)
-    ).to.emit(lNori, 'TokensClaimed');
-    expect(await lNori.totalSupply()).to.equal(0);
-    expect(await bpNori.totalSupply()).to.equal(initialSupply);
-=======
-    await expect(bpNori.send(lNori.address, depositAmount, userData))
-        .to.be.revertedWith("lNORI: Cannot deposit without a grant");
->>>>>>> bcf1dcfe
+    await expect(
+      bpNori.send(lNori.address, depositAmount, userData)
+    ).to.be.revertedWith('lNORI: Cannot deposit without a grant');
   });
 
   it('Should return zero before startTime', async () => {
-    const { lNori, bpNori } = await setupWithGrant();
+    const { lNori } = await setupWithGrant();
     const { investor1 } = await hre.getNamedAccounts();
     expect(await lNori.balanceOf(investor1)).to.equal(GRANT_AMOUNT); // todo use as options for setupWithGrant instead of constant
     expect(await lNori.vestedBalanceOf(investor1)).to.equal(0);
@@ -755,11 +720,15 @@
 
   describe('createGrant', () => {
     it('Should fail to create a second grant for an address', async () => {
-      const { lNori } = await setupTest();
-      const { grant, grantAmount } = employeeParams();
+      const { lNori, hre } = await setupTest();
+      const { grant, grantAmount } = employeeParams({
+        hre,
+        startTime: await getLatestBlockTime({ hre }),
+      });
+      const { namedSigners } = hre;
       await expect(
         lNori
-          .connect(global.hre.namedSigners['admin'])
+          .connect(namedSigners['admin'])
           .createGrant(
             grantAmount,
             grant.recipient,
@@ -785,7 +754,7 @@
 
       await expect(
         lNori
-          .connect(global.hre.namedSigners['admin'])
+          .connect(namedSigners['admin'])
           .createGrant(
             grantAmount,
             grant.recipient,
@@ -867,12 +836,9 @@
   describe('Unlocking', () => {
     it('Should unlock cliff1', async () => {
       // cliff1 < now < cliff2
-      const { lNori } = await setupWithGrant();
-      const { investor1 } = await hre.getNamedAccounts();
-      await hardhat.network.provider.send('evm_setNextBlockTimestamp', [
-        NOW + CLIFF1_OFFSET + DELTA,
-      ]);
-      await hardhat.network.provider.send('evm_mine');
+      const { lNori, grant, hre } = await setupWithGrant();
+      const { investor1 } = hre.namedAccounts;
+      await advanceTime({ hre, timestamp: grant.cliff1Time });
       expect(await lNori.unlockedBalanceOf(investor1)).to.equal(CLIFF1_AMOUNT);
       expect(await lNori.vestedBalanceOf(investor1)).to.equal(CLIFF1_AMOUNT);
       expect(await lNori.balanceOf(investor1)).to.equal(GRANT_AMOUNT);
@@ -880,12 +846,9 @@
 
     it('Should unlock cliff2', async () => {
       // cliff2 == now
-      const { lNori } = await setupWithGrant();
-      const { investor1 } = await hre.getNamedAccounts();
-      await hardhat.network.provider.send('evm_setNextBlockTimestamp', [
-        NOW + CLIFF2_OFFSET,
-      ]);
-      await hardhat.network.provider.send('evm_mine');
+      const { lNori, grant, hre } = await setupWithGrant();
+      const { investor1 } = hre.namedAccounts;
+      await advanceTime({ hre, timestamp: grant.cliff2Time });
       expect(await lNori.vestedBalanceOf(investor1)).to.equal(
         CLIFF1_AMOUNT.add(CLIFF2_AMOUNT)
       );
@@ -897,13 +860,10 @@
 
     it('Should revert if N wrapped tokens < N requested (even if unlocked)', async () => {
       // cliff1 == now
-      const { lNori } = await setupWithGrant();
-      const { investor1 } = await hre.getNamedAccounts();
-      const addr1Signer = await hre.ethers.getSigner(investor1); // todo
-      await hardhat.network.provider.send('evm_setNextBlockTimestamp', [
-        NOW + CLIFF1_OFFSET,
-      ]);
-      await hardhat.network.provider.send('evm_mine');
+      const { lNori, hre, grant } = await setupWithGrant();
+      const { investor1 } = hre.namedAccounts;
+      const addr1Signer = hre.namedSigners.investor1;
+      await advanceTime({ hre, timestamp: grant.cliff1Time });
       expect(await lNori.balanceOf(investor1)).to.equal(GRANT_AMOUNT);
       expect(await lNori.vestedBalanceOf(investor1)).to.equal(CLIFF1_AMOUNT);
       expect(await lNori.unlockedBalanceOf(investor1)).to.equal(CLIFF1_AMOUNT);
@@ -916,12 +876,13 @@
 
     it('Should unlock smoothly after cliff2', async () => {
       // cliff2 < now < endTime
-      const { lNori } = await setupWithGrant();
+      const { lNori, hre, grant } = await setupWithGrant();
       const { investor1 } = await hre.getNamedAccounts();
-      await hardhat.network.provider.send('evm_setNextBlockTimestamp', [
-        NOW + CLIFF2_OFFSET + (END_OFFSET - CLIFF2_OFFSET) / 2,
-      ]);
-      await hardhat.network.provider.send('evm_mine');
+      await advanceTime({
+        hre,
+        timestamp:
+          grant.cliff2Time + (grant.vestEndTime - grant.cliff2Time) / 2,
+      });
       expect(await lNori.unlockedBalanceOf(investor1)).to.equal(
         CLIFF1_AMOUNT.add(CLIFF2_AMOUNT).add(
           GRANT_AMOUNT.sub(CLIFF1_AMOUNT).sub(CLIFF2_AMOUNT).div(2)
@@ -931,13 +892,10 @@
 
     it('Should unlock the full grant at endtime', async () => {
       // now == endTime
-      const { bpNori, lNori, grantAmount, grant } = await setupWithGrant();
+      const { bpNori, lNori, grantAmount, grant, hre } = await setupWithGrant();
       const { investor1 } = hre.namedAccounts;
       const { investor1: investor1Signer } = hre.namedSigners;
-      await hardhat.network.provider.send('evm_setNextBlockTimestamp', [
-        grant.unlockEndTime,
-      ]);
-      await hardhat.network.provider.send('evm_mine');
+      await advanceTime({ hre, timestamp: grant.unlockEndTime });
       expect(await lNori.balanceOf(investor1)).to.equal(grantAmount);
       expect(await lNori.vestedBalanceOf(investor1)).to.equal(grantAmount);
       expect(await lNori.unlockedBalanceOf(investor1)).to.equal(grantAmount);
@@ -985,36 +943,30 @@
 
     it('Should treat unlock lagging vest schedules correctly at end of vest', async () => {
       // now == endTime
-      const { lNori, grant, grantAmount } = await setupWithGrant(
-        employeeParams()
-      );
-      await hardhat.network.provider.send('evm_setNextBlockTimestamp', [
-        grant.vestEndTime,
-      ]);
-      await hardhat.network.provider.send('evm_mine');
-      expect(await lNori.balanceOf(global.hre.namedAccounts.employee)).to.equal(
+      const { lNori, grant, grantAmount, hre } = await setupWithGrant(
+        (params) => employeeParams(params)
+      );
+      const { namedAccounts } = hre;
+      await advanceTime({ hre, timestamp: grant.vestEndTime });
+      expect(await lNori.balanceOf(namedAccounts.employee)).to.equal(
         grantAmount
       );
-      expect(
-        await lNori.vestedBalanceOf(global.hre.namedAccounts.employee)
-      ).to.equal(GRANT_AMOUNT);
-      expect(
-        await lNori.unlockedBalanceOf(global.hre.namedAccounts.employee)
-      ).to.equal(
+      expect(await lNori.vestedBalanceOf(namedAccounts.employee)).to.equal(
+        GRANT_AMOUNT
+      );
+      expect(await lNori.unlockedBalanceOf(namedAccounts.employee)).to.equal(
         '822222222222222222222' // todo double check
       );
     });
 
     it('Should treat larger vest cliffs than unlock cliffs correctly', async () => {
       // now == cliff1
-      const { lNori, grant } = await setupWithGrant(employeeParams());
+      const { lNori, grant, hre } = await setupWithGrant((params) =>
+        employeeParams(params)
+      );
       const { employee } = await hre.getNamedAccounts();
 
-      await hardhat.network.provider.send('evm_setNextBlockTimestamp', [
-        NOW + CLIFF1_OFFSET,
-      ]);
-      await hardhat.network.provider.send('evm_mine');
-
+      await advanceTime({ hre, timestamp: grant.cliff1Time });
       expect(await lNori.balanceOf(employee)).to.equal(GRANT_AMOUNT);
       expect(await lNori.vestedBalanceOf(employee)).to.equal(
         grant.vestCliff1Amount
@@ -1025,16 +977,13 @@
     });
 
     it('Should handle a linear unlock with funding lagging vesting', async () => {
-      const { lNori, bpNori, grantAmount, grant } =
+      const { lNori, bpNori, grantAmount, grant, hre } =
         await setupGrantWithDirectCall();
       const userData = await hre.ethers.utils.defaultAbiCoder.encode(
         ['address', 'uint256'],
         [grant.recipient, 0]
       );
-      await hardhat.network.provider.send('evm_setNextBlockTimestamp', [
-        grant.startTime + DELTA,
-      ]);
-      await hardhat.network.provider.send('evm_mine');
+      await advanceTime({ hre, timestamp: grant.startTime + DELTA });
 
       expect(await lNori.balanceOf(grant.recipient)).to.equal(0);
       expect(await lNori.vestedBalanceOf(grant.recipient)).to.be.gt(0);
@@ -1048,11 +997,7 @@
       expect(await lNori.unlockedBalanceOf(grant.recipient)).to.be.gt(0);
 
       await bpNori.send(lNori.address, grantAmount.div(2), userData);
-      await hardhat.network.provider.send('evm_setNextBlockTimestamp', [
-        grant.startTime + END_OFFSET / 4,
-      ]);
-      await hardhat.network.provider.send('evm_mine');
-
+      await advanceTime({ hre, timestamp: grant.startTime + END_OFFSET / 4 });
       expect(await lNori.balanceOf(grant.recipient)).to.equal(grantAmount);
       expect(await lNori.vestedBalanceOf(grant.recipient)).to.equal(
         grantAmount.div(4)
@@ -1061,11 +1006,7 @@
         grantAmount.div(4)
       );
 
-      await hardhat.network.provider.send('evm_setNextBlockTimestamp', [
-        grant.startTime + END_OFFSET / 2,
-      ]);
-      await hardhat.network.provider.send('evm_mine');
-
+      await advanceTime({ hre, timestamp: grant.startTime + END_OFFSET / 2 });
       expect(await lNori.balanceOf(grant.recipient)).to.equal(grantAmount);
       expect(await lNori.vestedBalanceOf(grant.recipient)).to.equal(
         grantAmount.div(2)
@@ -1074,10 +1015,7 @@
         grantAmount.div(2)
       );
 
-      await hardhat.network.provider.send('evm_setNextBlockTimestamp', [
-        grant.startTime + END_OFFSET,
-      ]);
-      await hardhat.network.provider.send('evm_mine');
+      await advanceTime({ hre, timestamp: grant.startTime + END_OFFSET });
       expect(await lNori.balanceOf(grant.recipient)).to.equal(grantAmount);
       expect(await lNori.vestedBalanceOf(grant.recipient)).to.equal(
         grantAmount
@@ -1091,12 +1029,11 @@
   describe('Unlocking without vesting', () => {
     it('Should unlock cliff1', async () => {
       // cliff1 < now < cliff2
-      const { lNori } = await setupWithGrant(investorParams());
+      const { lNori, hre, grant } = await setupWithGrant((params) =>
+        investorParams(params)
+      );
       const { investor1 } = hre.namedAccounts;
-      await hardhat.network.provider.send('evm_setNextBlockTimestamp', [
-        NOW + CLIFF1_OFFSET + DELTA,
-      ]);
-      await hardhat.network.provider.send('evm_mine');
+      await advanceTime({ hre, timestamp: grant.cliff1Time + DELTA });
       expect(await lNori.unlockedBalanceOf(investor1)).to.equal(CLIFF1_AMOUNT);
       expect(await lNori.vestedBalanceOf(investor1)).to.equal(GRANT_AMOUNT);
       expect(await lNori.balanceOf(investor1)).to.equal(GRANT_AMOUNT);
@@ -1106,12 +1043,11 @@
   describe('withdrawTo', () => {
     it('Can withdraw to a different address', async () => {
       // cliff1 < now < cliff2
-      const { bpNori, lNori } = await setupWithGrant(investorParams());
+      const { bpNori, lNori, hre, grant } = await setupWithGrant((params) =>
+        investorParams(params)
+      );
       const { investor1, employee } = hre.namedAccounts;
-      await hardhat.network.provider.send('evm_setNextBlockTimestamp', [
-        NOW + CLIFF1_OFFSET + DELTA,
-      ]);
-      await hardhat.network.provider.send('evm_mine');
+      await advanceTime({ hre, timestamp: grant.cliff1Time + DELTA });
       expect(await lNori.unlockedBalanceOf(investor1)).to.equal(CLIFF1_AMOUNT);
       expect(await lNori.vestedBalanceOf(investor1)).to.equal(GRANT_AMOUNT);
       expect(await lNori.balanceOf(investor1)).to.equal(GRANT_AMOUNT);
@@ -1125,7 +1061,7 @@
       )
         .to.emit(lNori, 'TokensClaimed')
         .withArgs(investor1, employee, CLIFF1_AMOUNT);
-      await hardhat.network.provider.send('evm_mine');
+      // await hre.network.provider.send('evm_mine'); // todo remove?
 
       expect(await lNori.totalSupply()).to.equal(
         GRANT_AMOUNT.sub(CLIFF1_AMOUNT)
@@ -1144,17 +1080,17 @@
     });
   });
 
-  describe('revokeUnvestedTokens', () => {
-    it('Should revoke *all* unvested tokens', async () => {
+  describe('batchRevokeUnvestedTokenAmounts', () => {
+    it('Should revoke *all* unvested tokens by specifying 0 as the amount', async () => {
       // now == CLIFF2
-      const { bpNori, lNori, grantAmount, grant } = await setupWithGrant(
-        employeeParams()
-      );
-      const { employee, admin } = await hre.getNamedAccounts();
-      await hardhat.network.provider.send('evm_setNextBlockTimestamp', [
-        grant.startTime + VEST_REVOKED_OFFSET - DELTA,
-      ]);
-      await hardhat.network.provider.send('evm_mine');
+      const { bpNori, lNori, grantAmount, grant, hre } = await setupWithGrant(
+        (params) => employeeParams(params)
+      );
+      const { employee, admin } = hre.namedAccounts;
+      await advanceTime({
+        hre,
+        timestamp: grant.startTime + VEST_REVOKED_OFFSET - DELTA,
+      });
       expect(await lNori.balanceOf(employee)).to.equal(grantAmount);
       const newBalance = VESTED_BALANCE_AFTER_REVOCATION;
       const quantityRevoked = grantAmount.sub(newBalance);
@@ -1166,10 +1102,11 @@
       await expect(
         lNori
           .connect(await hre.ethers.getSigner(admin))
-          .revokeUnvestedTokens(
-            employee,
-            admin,
-            grant.startTime + VEST_REVOKED_OFFSET
+          .batchRevokeUnvestedTokenAmounts(
+            [employee],
+            [admin],
+            [grant.startTime + VEST_REVOKED_OFFSET],
+            [0]
           )
       )
         .to.emit(lNori, 'UnvestedTokensRevoked')
@@ -1180,15 +1117,15 @@
         )
         .to.emit(lNori, 'Burned')
         .withArgs(
-          global.hre.namedAccounts.admin,
-          global.hre.namedAccounts.employee,
+          hre.namedAccounts.admin,
+          hre.namedAccounts.employee,
           quantityRevoked,
           '0x',
           '0x'
         )
         .to.emit(lNori, 'Transfer')
         .withArgs(
-          global.hre.namedAccounts.employee,
+          hre.namedAccounts.employee,
           hre.ethers.constants.AddressZero,
           quantityRevoked
         )
@@ -1196,22 +1133,18 @@
         .withArgs(
           lNori.address,
           lNori.address,
-          global.hre.namedAccounts.admin,
+          hre.namedAccounts.admin,
           quantityRevoked,
           '0x',
           '0x'
         )
         .to.emit(bpNori, 'Transfer')
-        .withArgs(
-          lNori.address,
-          global.hre.namedAccounts.admin,
-          quantityRevoked
-        );
-
-      await hardhat.network.provider.send('evm_setNextBlockTimestamp', [
-        grant.startTime + VEST_REVOKED_OFFSET,
-      ]);
-      await hardhat.network.provider.send('evm_mine');
+        .withArgs(lNori.address, hre.namedAccounts.admin, quantityRevoked);
+
+      await advanceTime({
+        hre,
+        timestamp: grant.startTime + VEST_REVOKED_OFFSET,
+      });
 
       expect(await lNori.vestedBalanceOf(employee)).to.equal(newBalance);
       expect(await lNori.balanceOf(employee)).to.equal(newBalance);
@@ -1227,47 +1160,44 @@
 
       // TODO: Might be worth reworking the times in all these fixtures
       // with actual seconds and calculate these thresholds more carefully.
-      await hardhat.network.provider.send('evm_setNextBlockTimestamp', [
-        grant.startTime + FULLY_UNLOCKED_AFTER_REVOCATION_OFFSET - DELTA,
-      ]);
-      await hardhat.network.provider.send('evm_mine');
+      await advanceTime({
+        hre,
+        timestamp:
+          grant.startTime + FULLY_UNLOCKED_AFTER_REVOCATION_OFFSET - DELTA,
+      });
       expect(await lNori.unlockedBalanceOf(employee)).to.be.lt(newBalance);
 
-      await hardhat.network.provider.send('evm_setNextBlockTimestamp', [
-        grant.startTime + FULLY_UNLOCKED_AFTER_REVOCATION_OFFSET + DELTA,
-      ]);
-      await hardhat.network.provider.send('evm_mine');
+      await advanceTime({
+        hre,
+        timestamp:
+          grant.startTime + FULLY_UNLOCKED_AFTER_REVOCATION_OFFSET + DELTA,
+      });
       expect(await lNori.unlockedBalanceOf(employee)).to.be.eq(newBalance);
     });
 
-    it('Should revoke a specific amount of unvested tokens', async () => {
-      const { lNori, grantAmount, grant } = await setupWithGrant(
-        employeeParams()
-      );
-      const { employee, admin } = await hre.getNamedAccounts();
-
-      await hardhat.network.provider.send('evm_setNextBlockTimestamp', [
-        grant.startTime + VEST_REVOKED_OFFSET,
-      ]);
-      await hardhat.network.provider.send('evm_mine');
-
-      const quantityToRevoke = 1000;
+    it('Should revoke a specific amount of unvested tokens and use the block timestamp as the revocation time by specifying 0', async () => {
+      const { lNori, grantAmount, hre, grant } = await setupWithGrant(
+        (params) => employeeParams(params)
+      );
+      const { employee, admin } = hre.namedAccounts;
+      const quantityToRevoke = 1_000;
       const newBalance = grantAmount.sub(quantityToRevoke);
+      await advanceTime({
+        hre,
+        timestamp: grant.startTime + VEST_REVOKED_OFFSET,
+      });
       await expect(
         lNori
           .connect(await hre.ethers.getSigner(admin))
-          .revokeUnvestedTokenAmount(
-            employee,
-            admin,
-            quantityToRevoke
+          .batchRevokeUnvestedTokenAmounts(
+            [employee],
+            [admin],
+            [0],
+            [quantityToRevoke]
           )
       )
-        .to.emit(lNori, 'UnvestedTokensRevoked')
-        .withArgs(
-          expect(Number),
-          employee,
-          quantityToRevoke
-        );
+        .to.emit(lNori, 'UnvestedTokensRevoked') // todo test that the revocation timestamp is the block timestamp
+        .withArgs(expect(Number), employee, quantityToRevoke);
 
       expect(await lNori.balanceOf(employee)).to.equal(newBalance);
       expect(await lNori.totalSupply()).to.eq(newBalance);
@@ -1281,25 +1211,24 @@
     });
 
     it('Should revoke a specific amount of unvested tokens repeatedly', async () => {
-      const { lNori, grantAmount, grant } = await setupWithGrant(
-        linearParams()
+      const { lNori, grantAmount, grant, hre } = await setupWithGrant(
+        (params) => linearParams(params)
       );
       const { admin } = hre.namedAccounts;
-
-      await hardhat.network.provider.send('evm_setNextBlockTimestamp', [
-        grant.startTime + DELTA,
-      ]);
-      await hardhat.network.provider.send('evm_mine');
-
+      await advanceTime({
+        hre,
+        timestamp: grant.startTime + DELTA,
+      });
       const quantityToRevoke = 100;
       const newBalance = grantAmount.sub(quantityToRevoke);
       await expect(
         lNori
           .connect(await hre.ethers.getSigner(admin))
-          .revokeUnvestedTokenAmount(
-            grant.recipient,
-            admin,
-            quantityToRevoke
+          .batchRevokeUnvestedTokenAmounts(
+            [grant.recipient],
+            [admin],
+            [0],
+            [quantityToRevoke]
           )
       )
         .to.emit(lNori, 'UnvestedTokensRevoked')
@@ -1311,10 +1240,11 @@
       await expect(
         lNori
           .connect(await hre.ethers.getSigner(admin))
-          .revokeUnvestedTokenAmount(
-            grant.recipient,
-            admin,
-            quantityToRevoke
+          .batchRevokeUnvestedTokenAmounts(
+            [grant.recipient],
+            [admin],
+            [0],
+            [quantityToRevoke]
           )
       )
         .to.emit(lNori, 'UnvestedTokensRevoked')
@@ -1334,23 +1264,19 @@
     });
 
     it('Should revert when revoking more than remain unvested', async () => {
-      const { lNori, grantAmount, grant } = await setupWithGrant(
-        employeeParams()
-      );
+      const { lNori, grantAmount, grant, hre } = await setupWithGrant(
+        (params) => employeeParams(params)
+      );
+      const { namedAccounts } = hre;
       const quantityToRevoke = grantAmount.add(1);
       await expect(
         lNori
-          .connect(await hre.ethers.getSigner(global.hre.namedAccounts.admin))
-          .revokeUnvestedTokenAmount(
-<<<<<<< HEAD
-            global.hre.namedAccounts.employee,
-            global.hre.namedAccounts.admin,
-            grant.startTime + VEST_REVOKED_OFFSET,
-=======
-            grant.recipient,
-            namedAccounts.admin,
->>>>>>> bcf1dcfe
-            quantityToRevoke
+          .connect(await hre.ethers.getSigner(namedAccounts.admin))
+          .batchRevokeUnvestedTokenAmounts(
+            [grant.recipient],
+            [namedAccounts.admin],
+            [0],
+            [quantityToRevoke]
           )
       ).to.revertedWith('lNORI: too few unvested tokens');
       expect(await lNori.balanceOf(grant.recipient)).to.equal(grantAmount);
@@ -1358,57 +1284,36 @@
     });
 
     it('Should revert when revoking in the past', async () => {
-<<<<<<< HEAD
-      const { lNori, grantAmount, grant } = await setupWithGrant(
-        linearParams()
-      );
+      const { lNori, grantAmount, grant, hre } = await setupWithGrant(
+        (params) => linearParams(params)
+      );
+      const { namedAccounts } = hre;
       await expect(
         lNori
-          .connect(await hre.ethers.getSigner(global.hre.namedAccounts.admin))
-          .revokeUnvestedTokenAmount(
-            grant.recipient,
-            global.hre.namedAccounts.admin,
-            grant.startTime - DELTA,
-            100
+          .connect(await hre.ethers.getSigner(namedAccounts.admin))
+          .batchRevokeUnvestedTokenAmounts(
+            [grant.recipient],
+            [namedAccounts.admin],
+            [grant.startTime - DELTA],
+            [0]
           )
       ).to.revertedWith('lNORI: Revocation cannot be in the past');
       expect(await lNori.balanceOf(grant.recipient)).to.equal(grantAmount);
       expect(await lNori.totalSupply()).to.eq(grantAmount);
     });
-
-=======
-        const { lNori, grantAmount, grant } = await setupWithGrant(
-          linearParams()
-        );
-        await expect(
-          lNori
-            .connect(await hre.ethers.getSigner(namedAccounts.admin))
-            .revokeUnvestedTokens(
-              grant.recipient,
-              namedAccounts.admin,
-              grant.startTime - DELTA,
-            )
-        ).to.revertedWith('lNORI: Revocation cannot be in the past');
-        expect(await lNori.balanceOf(grant.recipient)).to.equal(grantAmount);
-        expect(await lNori.totalSupply()).to.eq(grantAmount);
-      });
->>>>>>> bcf1dcfe
     it('Should revert when revoking from a non-vesting grant', async () => {
-      const { lNori, grantAmount, grant } = await setupWithGrant(
-        investorParams()
-      );
+      const { lNori, grantAmount, grant, hre } = await setupWithGrant(
+        (params) => investorParams(params)
+      );
+      const { namedAccounts } = hre;
       await expect(
         lNori
-          .connect(await hre.ethers.getSigner(global.hre.namedAccounts.admin))
-          .revokeUnvestedTokenAmount(
-            grant.recipient,
-<<<<<<< HEAD
-            global.hre.namedAccounts.admin,
-            grant.startTime + DELTA,
-=======
-            namedAccounts.admin,
->>>>>>> bcf1dcfe
-            100
+          .connect(hre.namedSigners.admin)
+          .batchRevokeUnvestedTokenAmounts(
+            [grant.recipient],
+            [namedAccounts.admin],
+            [0],
+            [100]
           )
       ).to.revertedWith('lNORI: no vesting schedule for this grant');
       expect(await lNori.balanceOf(grant.recipient)).to.equal(grantAmount);
@@ -1417,39 +1322,38 @@
   });
 
   it('Should return details of a grant', async () => {
-    const { lNori, grant, grantAmount } = await setupWithGrant(
-      employeeParams()
+    const { lNori, grant, grantAmount, hre } = await setupWithGrant((params) =>
+      employeeParams(params)
     );
     const { employee } = await hre.getNamedAccounts();
     const grantFromContract = await lNori.getGrant(employee);
-
-    const expected = [
-      grantAmount,
-      employee,
-      grant.startTime,
-      grant.vestEndTime,
-      grant.unlockEndTime,
-      grant.cliff1Time,
-      grant.cliff2Time,
-      grant.vestCliff1Amount,
-      grant.vestCliff2Amount,
-      grant.unlockCliff1Amount,
-      grant.unlockCliff2Amount,
-      BigNumber.from(0),
-      grantAmount,
-      BigNumber.from(0),
-    ];
-    for (let i = 0; i < grantFromContract.length; i++) {
-      expect(grantFromContract[i]).to.eq(
-        expected[i],
-        `${i}: ${(expected[i]).toString()} == ${grantFromContract[i].toString()}`
-      );
-    }
+    expect(grantFromContract.grantAmount).to.eq(grantAmount);
+    expect(grantFromContract.recipient).to.eq(employee);
+    expect(grantFromContract.startTime).to.eq(grant.startTime);
+    expect(grantFromContract.vestEndTime).to.eq(grant.vestEndTime);
+    expect(grantFromContract.unlockEndTime).to.eq(grant.unlockEndTime);
+    expect(grantFromContract.cliff1Time).to.eq(grant.cliff1Time);
+    expect(grantFromContract.cliff2Time).to.eq(grant.cliff2Time);
+    expect(grantFromContract.vestCliff1Amount).to.eq(grant.vestCliff1Amount);
+    expect(grantFromContract.vestCliff2Amount).to.eq(grant.vestCliff2Amount);
+    expect(grantFromContract.unlockCliff1Amount).to.eq(
+      grant.unlockCliff1Amount
+    );
+    expect(grantFromContract.unlockCliff2Amount).to.eq(
+      grant.unlockCliff2Amount
+    );
+    expect(grantFromContract.claimedAmount).to.eq(BigNumber.from(0));
+    expect(grantFromContract.originalAmount).to.eq(grantAmount);
+    expect(grantFromContract.lastRevocationTime).to.eq(BigNumber.from(0));
+    expect(grantFromContract.lastQuantityRevoked).to.eq(BigNumber.from(0));
   });
   describe('Creating vesting schedules in a batch', () => {
     it('should be able to create multiple vesting schedules in a single transaction', async () => {
-      const { bpNori, lNori } = await setupTest();
-      const defaults = defaultParams();
+      const { bpNori, lNori, hre } = await setupTest();
+      const defaults = defaultParams({
+        hre,
+        startTime: await getLatestBlockTime({ hre }),
+      });
       const { grantAmount, grant } = {
         grantAmount: defaults.grantAmount,
         grant: defaults.grant,
@@ -1483,7 +1387,7 @@
           ]
         );
       };
-      const unnamedAccounts = await global.hre.ethers.provider.listAccounts();
+      const unnamedAccounts = await ethers.provider.listAccounts();
       const recipients = [...Array(10)].map((_) => lNori.address);
       const amounts = [...Array(10)].map((_) => grantAmount);
       const userData = [...Array(10)].map((_, i) =>
@@ -1502,7 +1406,7 @@
       )
         .to.emit(bpNori, 'SentBatch')
         .withArgs(
-          global.hre.namedAccounts.admin,
+          hre.namedAccounts.admin,
           recipients,
           amounts,
           userData,
@@ -1510,9 +1414,9 @@
           requireReceptionAck
         );
     });
-    // todo batch revoke
     // todo batch createGrant
     // todo batch withdraw
-    // todo balanceofBatch
+    // todo balanceOfBatch
+    // todo emit revoked tokens event multiple times
   });
 });