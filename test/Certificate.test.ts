--- conflicted
+++ resolved
@@ -1,113 +1,5 @@
 // import type { BigNumberish, BigNumber } from 'ethers';
 
-<<<<<<< HEAD
-import { formatTokenAmount } from '@/utils/units';
-import {
-  expect,
-  mockDepositNoriToPolygon,
-  setupTest,
-  createRemovalTokenId,
-  createEscrowScheduleStartTimeArray,
-} from '@/test/helpers';
-
-const setupTestLocal = async (
-  {
-    buyerInitialBPNoriBalance = formatTokenAmount(1_000_000),
-    removalDataToList = [],
-  }: {
-    buyerInitialBPNoriBalance?: BigNumberish;
-    removalDataToList?: {
-      amount: number;
-      vintage?: number;
-      supplier?: string;
-    }[];
-  } = {
-    buyerInitialBPNoriBalance: formatTokenAmount(1_000_000),
-    removalDataToList: [],
-  }
-): Promise<
-  Awaited<ReturnType<typeof setupTest>> & { listedRemovalIds: BigNumber[] }
-> => {
-  const { hre, contracts, removal, fifoMarket, ...rest } = await setupTest();
-  let tokenIds: BigNumber[] = [];
-  if (removalDataToList.length > 0) {
-    const { supplier } = hre.namedAccounts;
-    const defaultStartingVintage = 2016;
-    tokenIds = await Promise.all(
-      removalDataToList.map((removalData, index) => {
-        return createRemovalTokenId(removal, {
-          supplierAddress: removalData.supplier ?? supplier,
-          vintage: removalData.vintage ?? defaultStartingVintage + index,
-        });
-      })
-    );
-    const escrowScheduleStartTimes = await createEscrowScheduleStartTimeArray(
-      removal,
-      tokenIds
-    );
-    const removalBalances = removalDataToList.map((removalData) =>
-      hre.ethers.utils.parseUnits(removalData.amount.toString())
-    );
-
-    const packedData = hre.ethers.utils.defaultAbiCoder.encode(
-      ['address', 'bool'],
-      [fifoMarket.address, true]
-    );
-    await removal.mintRemovalBatch(
-      supplier,
-      removalBalances,
-      tokenIds,
-      escrowScheduleStartTimes,
-      packedData
-    );
-  }
-  await mockDepositNoriToPolygon({
-    hre,
-    contracts,
-    amount: buyerInitialBPNoriBalance,
-    to: hre.namedAccounts.buyer,
-    signer: hre.namedSigners.buyer,
-  });
-  return {
-    hre,
-    contracts,
-    listedRemovalIds: tokenIds,
-    removal,
-    fifoMarket,
-    ...rest,
-  };
-};
-
-describe('Certificate', () => {
-  it('should emit a CertificateCreated event when a certificate is minted', async () => {
-    const buyerInitialBPNoriBalance = formatTokenAmount(1_000_000);
-    const removalDataToList = [{ amount: 3 }, { amount: 3 }, { amount: 4 }];
-    const { bpNori, certificate, fifoMarket, hre, listedRemovalIds } =
-      await setupTestLocal({
-        buyerInitialBPNoriBalance,
-        removalDataToList,
-      });
-    const removalAmounts = removalDataToList.map((data) => data.amount);
-    const { buyer } = hre.namedAccounts;
-
-    const purchaseAmount = '10'; // purchase all supply
-    const fee = '1.5';
-    const totalPrice = (Number(purchaseAmount) + Number(fee)).toString();
-
-    expect(
-      await bpNori
-        .connect(hre.namedSigners.buyer)
-        .send(
-          fifoMarket.address,
-          hre.ethers.utils.parseUnits(totalPrice),
-          hre.ethers.utils.hexZeroPad(buyer, 32)
-        )
-    )
-      .to.emit(certificate, 'CertificateCreated')
-      .withArgs(buyer, 0, listedRemovalIds, removalAmounts);
-  });
-});
-=======
 // import { formatTokenAmount } from '@/utils/units';
 // import {
 //   expect,
@@ -120,5 +12,4 @@
 //   describe('mint', () => {
 
 //   });
-// });
->>>>>>> b3fd1c4c
+// });