import type { BigNumberish, ContractReceipt } from 'ethers';
import { BigNumber } from 'ethers';

import { formatTokenAmount } from '@/utils/units';
import type { RemovalDataForListing } from '@/test/helpers';
import {
  expect,
  setupTest,
<<<<<<< HEAD
  createRemovalTokenId,
  createEscrowScheduleStartTimeArray,
=======
  batchMintAndListRemovalsForSale,
  getTotalAmountOfSupply,
>>>>>>> b3fd1c4c
} from '@/test/helpers';

interface RemovalDataFromListing {
  listedRemovalIds: BigNumber[];
  totalAmountOfSupply: number;
  totalAmountOfSuppliers: number;
  totalAmountOfRemovals: number;
}

<<<<<<< HEAD
const getTotalAmountOfSupply = (removals: RemovalDataForListing[]): number =>
  removals.reduce((sum, removal) => sum + removal.amount, 0);

const getTotalAmountOfSuppliers = (removals: RemovalDataForListing[]): number =>
  removals.reduce(
    (supplierSet, removal) => supplierSet.add(removal.supplier),
    new Set()
  ).size ?? 1;

const getTotalAmountOfRemovals = (removals: RemovalDataForListing[]): number =>
  removals.length;

const mintSupply = async (
  removalDataToList: RemovalDataForListing[],
  removal: Removal,
  fifoMarket: FIFOMarket
): Promise<RemovalDataFromListing> => {
  const { supplier } = hre.namedAccounts;
  const defaultStartingVintage = 2016;
  const listedRemovalIds = await Promise.all(
    removalDataToList.map((removalData, index) => {
      return createRemovalTokenId(removal, {
        supplierAddress: removalData.supplier ?? supplier,
        vintage: removalData.vintage ?? defaultStartingVintage + index,
      });
    })
  );
  const escrowScheduleStartTimes = await createEscrowScheduleStartTimeArray(
    removal,
    listedRemovalIds
  );
  const removalBalances = removalDataToList.map((removalData) =>
    formatTokenString(removalData.amount.toString())
  );

  const packedData = hre.ethers.utils.defaultAbiCoder.encode(
    ['address', 'bool'],
    [fifoMarket.address, true]
  );
  await removal.mintRemovalBatch(
    supplier,
    removalBalances,
    listedRemovalIds,
    escrowScheduleStartTimes,
    packedData
  );
  const totalAmountOfSupply = getTotalAmountOfSupply(removalDataToList);
  const totalAmountOfSuppliers = getTotalAmountOfSuppliers(removalDataToList);
  const totalAmountOfRemovals = getTotalAmountOfRemovals(removalDataToList);
  return {
    listedRemovalIds,
    totalAmountOfSupply,
    totalAmountOfSuppliers,
    totalAmountOfRemovals,
=======
const setupTestLocal = async (options?: {
  buyerInitialBPNoriBalance?: BigNumberish;
  removalDataToList?: RemovalDataForListing[]; // todo userFixtures format
}): Promise<Awaited<ReturnType<typeof setupTest>> & RemovalDataFromListing> => {
  const {
    removalDataToList,
    buyerInitialBPNoriBalance,
  }: Parameters<typeof setupTestLocal>[0] = {
    buyerInitialBPNoriBalance:
      options?.buyerInitialBPNoriBalance ?? formatTokenAmount(1_000_000),
    removalDataToList: options?.removalDataToList ?? [],
>>>>>>> b3fd1c4c
  };
  const { hre, contracts, removal, fifoMarket, ...rest } = await setupTest({
    userFixtures: { buyer: { bpBalance: buyerInitialBPNoriBalance } },
  });
  let listedRemovalIds: BigNumber[] = [];
  let totalAmountOfSupply = 0;
  let totalAmountOfSuppliers = 0;
  let totalAmountOfRemovals = 0;
  if (removalDataToList.length > 0) {
    ({
      listedRemovalIds,
      totalAmountOfSupply,
      totalAmountOfRemovals,
      totalAmountOfSuppliers,
    } = await batchMintAndListRemovalsForSale({
      removalDataToList,
      removal,
      fifoMarket,
      hre,
    }));
  }
  return {
    hre,
    contracts,
    removal,
    fifoMarket,
    listedRemovalIds,
    totalAmountOfSupply,
    totalAmountOfSuppliers,
    totalAmountOfRemovals,
    ...rest,
  };
};

describe('FIFOMarket', () => {
  describe('initialization', () => {
    describe('roles', () => {
      for (const { role } of [
        { role: 'DEFAULT_ADMIN_ROLE' },
        { role: 'ALLOWLIST_ROLE' },
      ] as const) {
        it(`will assign the role ${role} to the deployer and set the DEFAULT_ADMIN_ROLE as the role admin`, async () => {
          const { fifoMarket, hre } = await setupTest();
          expect(
            await fifoMarket.hasRole(
              await fifoMarket[role](),
              hre.namedAccounts.admin
            )
          ).to.be.true;
          expect(await fifoMarket.getRoleAdmin(await fifoMarket[role]())).to.eq(
            await fifoMarket.DEFAULT_ADMIN_ROLE()
          );
          expect(
            await fifoMarket.getRoleMemberCount(await fifoMarket[role]())
          ).to.eq(1);
        });
      }
    });
    it('correctly initializes totalActiveSupply, totalReservedSupply, totalNumberActiveRemovals, activeSupplierCount, and priorityRestrictedThreshold', async () => {
      const { fifoMarket } = await setupTestLocal();

      const [
        totalActiveSupply,
        totalReservedSupply,
        totalNumberActiveRemovals,
        activeSupplierCount,
        priorityRestrictedThreshold,
      ] = await Promise.all([
        fifoMarket.totalActiveSupply(),
        fifoMarket.totalReservedSupply(),
        fifoMarket.totalNumberActiveRemovals(),
        fifoMarket.activeSupplierCount(),
        fifoMarket.priorityRestrictedThreshold(),
      ]);

      expect(totalActiveSupply).to.equal(0);
      expect(totalReservedSupply).to.equal(0);
      expect(totalNumberActiveRemovals).to.equal(0);
      expect(activeSupplierCount).to.equal(0);
      expect(priorityRestrictedThreshold).to.equal(0);
    });
  });

  describe('role access', () => {
    describe('DEFAULT_ADMIN_ROLE', () => {
      it(`should allow accounts with the role "DEFAULT_ADMIN_ROLE" to set the priority restricted threshold while accounts without this role cannot`, async () => {
        const role = 'DEFAULT_ADMIN_ROLE';
        const accountWithRole = 'admin';
        const accountWithoutRole = 'buyer';
        const { fifoMarket, hre } = await setupTest();

        const { namedAccounts, namedSigners } = hre;
        const roleId = await fifoMarket[role]();
        expect(await fifoMarket.hasRole(roleId, namedAccounts[accountWithRole]))
          .to.be.true;

        const newThreshold = ethers.utils.parseUnits('100');

        expect(
          await fifoMarket
            .connect(namedSigners[accountWithRole])
            .setPriorityRestrictedThreshold(newThreshold)
        )
          .to.emit(fifoMarket, 'PriorityRestrictedThresholdSet')
          .withArgs(newThreshold);

        expect(await fifoMarket.priorityRestrictedThreshold()).to.equal(
          BigNumber.from(newThreshold)
        );

        await expect(
          fifoMarket
            .connect(namedSigners[accountWithoutRole])
            .setPriorityRestrictedThreshold(newThreshold)
        ).to.be.revertedWith(
          `AccessControl: account ${namedAccounts[
            accountWithoutRole
          ].toLowerCase()} is missing role ${roleId}`
        );
      });
    });
    describe('ALLOWLIST_ROLE', () => {
      it(`should allow allowlisted accounts to purchase supply when inventory is below threshold while accounts without this role cannot`, async () => {
        const role = 'ALLOWLIST_ROLE';
        const accountWithRole = 'admin';
        const buyerInitialBPNoriBalance = formatTokenAmount(1_000_000);
        const totalAvailableSupply = 50;
        const { bpNori, fifoMarket, hre } = await setupTestLocal({
          buyerInitialBPNoriBalance,
          removalDataToList: [{ amount: totalAvailableSupply }],
        });
        const { namedAccounts, namedSigners } = hre;
        const priorityRestrictedThreshold = '100';
        await fifoMarket.setPriorityRestrictedThreshold(
          ethers.utils.parseUnits(priorityRestrictedThreshold)
        );
        const roleId = await fifoMarket[role]();
        expect(await fifoMarket.hasRole(roleId, namedAccounts[accountWithRole]))
          .to.be.true;
        await expect(
          bpNori
            .connect(namedSigners[accountWithRole])
            .send(
              fifoMarket.address,
              hre.ethers.utils.parseUnits(totalAvailableSupply.toString()),
              hre.ethers.utils.hexZeroPad(namedAccounts.buyer, 32)
            )
        ).not.to.be.reverted;
      });
      it(`should not allow accounts not on the allowlist to purchase supply when inventory is below threshold`, async () => {
        const role = 'ALLOWLIST_ROLE';
        const accountWithoutRole = 'buyer';
        const buyerInitialBPNoriBalance = formatTokenAmount(1_000_000);
        const totalAvailableSupply = 50;
        const { bpNori, fifoMarket, hre } = await setupTestLocal({
          buyerInitialBPNoriBalance,
          removalDataToList: [{ amount: totalAvailableSupply }],
        });
        const { namedAccounts, namedSigners } = hre;
        const { buyer } = namedAccounts;
        const priorityRestrictedThreshold = '100';
        await fifoMarket.setPriorityRestrictedThreshold(
          ethers.utils.parseUnits(priorityRestrictedThreshold)
        );
        await expect(
          bpNori
            .connect(namedSigners[accountWithoutRole])
            .send(
              fifoMarket.address,
              hre.ethers.utils.parseUnits(totalAvailableSupply.toString()),
              hre.ethers.utils.hexZeroPad(buyer, 32)
            )
        ).to.be.revertedWith('Low supply and buyer not on allowlist');
        const roleId = await fifoMarket[role]();
        expect(
          await fifoMarket.hasRole(roleId, namedAccounts[accountWithoutRole])
        ).to.be.false;
      });
    });
  });

  describe('inventory inspection', () => {
    // describe('nextRemovalForSale', () => {
    //   describe('when there is no inventory', () => {
    //     it('should return 0', async () => {
    //       const { fifoMarket } = await setupTest();
    //       expect(await fifoMarket.nextRemovalForSale(true)).to.equal(
    //         BigNumber.from(0)
    //       );
    //     });
    //     it('should have defined behavior if there are multiple removals and all of them were purchased', async () => {
    //       const { bpNori, fifoMarket, hre } = await setupTestLocal({
    //         removalDataToList: [{ amount: 5 }, { amount: 5 }, { amount: 5 }],
    //       });
    //       const { buyer } = hre.namedAccounts;
    //       const purchaseAmount = 15; // purchase all removals
    //       const fee = 2.25;
    //       const totalPrice = purchaseAmount + fee;

    //       await bpNori
    //         .connect(hre.namedSigners.buyer)
    //         .send(
    //           fifoMarket.address,
    //           hre.ethers.utils.parseUnits(totalPrice.toString()),
    //           hre.ethers.utils.hexZeroPad(buyer, 32)
    //         );
    //       expect(await fifoMarket.nextRemovalForSale(true)).to.equal(
    //         BigNumber.from(0)
    //       );
    //     });
    //   });
    //   describe('when inventory is above priority restricted threshold', () => {
    //     it('should correctly report the next removal for sale', async () => {
    //       const { fifoMarket, listedRemovalIds } = await setupTestLocal({
    //         removalDataToList: [{ amount: 100 }],
    //       });
    //       // exclude restricted supply to make sure we still see a removal id returned
    //       expect(await fifoMarket.nextRemovalForSale(false)).to.equal(
    //         listedRemovalIds[0]
    //       );
    //     });
    //     it('should correctly report the next removal for sale if there are multiple removals and some were purchased', async () => {
    //       const { bpNori, fifoMarket, hre, listedRemovalIds } =
    //         await setupTestLocal({
    //           removalDataToList: [{ amount: 5 }, { amount: 5 }, { amount: 5 }],
    //         });
    //       const { buyer } = hre.namedAccounts;
    //       const purchaseAmount = '10'; // purchase first two removals
    //       const fee = '1.5';
    //       const totalPrice = (Number(purchaseAmount) + Number(fee)).toString();

    //       await bpNori
    //         .connect(hre.namedSigners.buyer)
    //         .send(
    //           fifoMarket.address,
    //           hre.ethers.utils.parseUnits(totalPrice),
    //           hre.ethers.utils.hexZeroPad(buyer, 32)
    //         );
    //       // exclude restricted supply to make sure we still see a removal id returned
    //       expect(await fifoMarket.nextRemovalForSale(false)).to.equal(
    //         listedRemovalIds[2]
    //       );
    //     });
    //   });
    //   describe('when inventory is below priority restricted threshold', () => {
    //     it('should report the next removal for sale if including restricted supply', async () => {
    //       const priorityThreshold = '200';
    //       const totalInventory = 100;
    //       const { fifoMarket, listedRemovalIds } = await setupTestLocal({
    //         removalDataToList: [{ amount: totalInventory }],
    //       });
    //       await fifoMarket.setPriorityRestrictedThreshold(
    //         ethers.utils.parseUnits(priorityThreshold)
    //       );
    //       expect(await fifoMarket.nextRemovalForSale(true)).to.equal(
    //         listedRemovalIds[0]
    //       );
    //     });
    //     it('should return 0 if excluding restricted supply', async () => {
    //       const priorityThreshold = '200';
    //       const totalInventory = 100;
    //       const { fifoMarket } = await setupTestLocal({
    //         removalDataToList: [{ amount: totalInventory }],
    //       });
    //       await fifoMarket.setPriorityRestrictedThreshold(
    //         ethers.utils.parseUnits(priorityThreshold)
    //       );
    //       expect(await fifoMarket.nextRemovalForSale(false)).to.equal(
    //         BigNumber.from(0)
    //       );
    //     });
    //   });
    // });

    describe('totalSupply and numberOfActiveNrtsInMarketComputed', () => {
      it('should correctly report the number of NRTs for sale when there are multiple removals in inventory', async () => {
        const removalDataToList = [{ amount: 3 }, { amount: 3 }, { amount: 4 }];
        const { fifoMarket } = await setupTestLocal({
          removalDataToList,
        });

        const expectedTotalSupply = removalDataToList
          .reduce(
            (a, b) => {
              return { amount: a.amount + b.amount };
            },
            { amount: 0 }
          )
          .amount.toString();
        const [nrtsInQueueWeiComputed, totalSupplyWeiRetrieved] =
          await Promise.all([
            fifoMarket.numberOfActiveNrtsInMarketComputed(),
            fifoMarket.totalActiveSupply(),
          ]);
        expect(nrtsInQueueWeiComputed.toString()).to.equal(
          ethers.utils.parseUnits(
            BigNumber.from(expectedTotalSupply).toString()
          )
        );
        expect(totalSupplyWeiRetrieved).to.equal(nrtsInQueueWeiComputed);
      });
      it('should correctly report the number of NRTs for sale when there are multiple removals in inventory and some were purchased', async () => {
        const removalDataToList = [{ amount: 5 }, { amount: 5 }, { amount: 5 }];
        const { bpNori, fifoMarket, hre } = await setupTestLocal({
          removalDataToList,
        });
        const { buyer } = hre.namedAccounts;
        const purchaseAmount = 10; // purchase first two removals
        const fee = 1.5;
        const totalPrice = (purchaseAmount + fee).toString();

        await bpNori
          .connect(hre.namedSigners.buyer)
          .send(
            fifoMarket.address,
            hre.ethers.utils.parseUnits(totalPrice),
            hre.ethers.utils.hexZeroPad(buyer, 32)
          );
        const expectedRemainingSupply =
          removalDataToList.reduce(
            (a, b) => {
              return { amount: a.amount + b.amount };
            },
            { amount: 0 }
          ).amount - purchaseAmount;
        const [nrtsInQueueWeiComputed, totalSupplyWeiRetrieved] =
          await Promise.all([
            fifoMarket.numberOfActiveNrtsInMarketComputed(),
            fifoMarket.totalActiveSupply(),
          ]);
        expect(totalSupplyWeiRetrieved).to.equal(
          BigNumber.from(
            hre.ethers.utils.parseUnits(expectedRemainingSupply.toString())
          )
        );
        expect(totalSupplyWeiRetrieved).to.equal(nrtsInQueueWeiComputed);
      });
      it('should correctly report the number of NRTs for sale when there is no inventory', async () => {
        const { fifoMarket } = await setupTestLocal({});
        expect(await fifoMarket.numberOfActiveNrtsInMarketComputed()).to.equal(
          BigNumber.from(0)
        );
        expect(await fifoMarket.totalActiveSupply()).to.equal(
          BigNumber.from(0)
        );
      });
    });
    describe('totalUnrestrictedSupply', () => {
      it('should return 0 when there is inventory but it is below the priority restricted threshold', async () => {
        const priorityThreshold = 200;
        const totalInventory = 100;
        const { fifoMarket } = await setupTestLocal({
          removalDataToList: [{ amount: totalInventory }],
        });
        await fifoMarket.setPriorityRestrictedThreshold(
          ethers.utils.parseUnits(priorityThreshold.toString())
        );
        expect(await fifoMarket.totalUnrestrictedSupply()).to.equal(
          BigNumber.from(0)
        );
      });
      it('should return the unrestricted portion of supply when inventory is above the priority restricted threshold', async () => {
        const priorityThreshold = 200;
        const totalInventory = 300;
        const { fifoMarket } = await setupTestLocal({
          removalDataToList: [{ amount: totalInventory }],
        });
        await fifoMarket.setPriorityRestrictedThreshold(
          ethers.utils.parseUnits(priorityThreshold.toString())
        );
        const expectedTotalUnrestrictedSupply =
          totalInventory - priorityThreshold;
        expect(await fifoMarket.totalUnrestrictedSupply()).to.equal(
          BigNumber.from(
            ethers.utils.parseUnits(expectedTotalUnrestrictedSupply.toString())
          )
        );
      });
    });
  });

  describe('when listing supply in the market', () => {
    it('should update totalActiveSupply, totalNumberActiveRemovals, and activeSupplierCount when a new supplier is added', async () => {
      const removals = [{ amount: 100 }];
      const {
        fifoMarket,
        totalAmountOfSupply,
        totalAmountOfSuppliers,
        totalAmountOfRemovals,
      } = await setupTestLocal({
        removalDataToList: removals,
      });

      const [
        totalActiveSupply,
        totalNumberActiveRemovals,
        activeSupplierCount,
      ] = await Promise.all([
        fifoMarket.totalActiveSupply(),
        fifoMarket.totalNumberActiveRemovals(),
        fifoMarket.activeSupplierCount(),
      ]);

      expect(totalAmountOfSupply).to.be.greaterThan(0);
      expect(totalAmountOfRemovals).to.be.greaterThan(0);
      expect(totalAmountOfSuppliers).to.be.greaterThan(0);

      expect(totalActiveSupply).to.equal(
        formatTokenAmount(totalAmountOfSupply)
      );
      expect(totalNumberActiveRemovals.toNumber()).to.equal(
        totalAmountOfRemovals
      );
      expect(activeSupplierCount.toNumber()).to.equal(totalAmountOfSuppliers);
    });
    // TODO: Fix the already existing token IDs for this test
    // it('updates totalActiveSupply and totalNumberActiveRemovals when more removals are added for a supplier', async () => {
    //   const initialRemovals = [{ amount: 100 }];
    //   const { removal, fifoMarket } = await setupTestLocal({
    //     removalDataToList: initialRemovals,
    //   });

    //   const additionalRemovals = [{ amount: 100 }];

    //   await mintSupply(additionalRemovals, removal, fifoMarket);

    //   const totalAmountOfSupply = getTotalAmountOfSupply([
    //     ...initialRemovals,
    //     ...additionalRemovals,
    //   ]);

    //   const totalAmountOfRemovals = getTotalAmountOfRemovals([
    //     ...initialRemovals,
    //     ...additionalRemovals,
    //   ]);

    //   const totalAmountOfSuppliers = getTotalAmountOfSuppliers([
    //     ...initialRemovals,
    //     ...additionalRemovals,
    //   ]);

    //   const [
    //     totalActiveSupply,
    //     totalNumberActiveRemovals,
    //     activeSupplierCount,
    //   ] = await Promise.all([
    //     fifoMarket.totalActiveSupply(),
    //     fifoMarket.totalNumberActiveRemovals(),
    //     fifoMarket.activeSupplierCount(),
    //   ]);

    //   expect(totalActiveSupply).to.equal(
    //     formatTokenAmount(totalAmountOfSupply)
    //   );
    //   expect(totalNumberActiveRemovals).to.equal(
    //     formatTokenAmount(totalAmountOfRemovals)
    //   );
    //   expect(activeSupplierCount).to.equal(
    //     formatTokenAmount(totalAmountOfSuppliers)
    //   );
    // });
    // TODO: Also fix the already existing token IDs for this test
    // it('updates totalActiveSupply and totalNumberActiveRemovals, and activeSupplierCount when more removals are added for a supplier who has previously sold out', async () => {
    //   const buyerInitialBPNoriBalance = formatTokenAmount(1_000_000);
    //   const initialRemovals = [{ amount: 1 }];
    //   const { bpNori, fifoMarket, removal, hre } = await setupTestLocal({
    //     buyerInitialBPNoriBalance,
    //     removalDataToList: initialRemovals,
    //   });
    //   const { buyer } = hre.namedAccounts;

    //   const purchaseAmount = '1';
    //   const fee = '.15';
    //   const totalPrice = (Number(purchaseAmount) + Number(fee)).toString();

    //   await bpNori
    //     .connect(hre.namedSigners.buyer)
    //     .send(
    //       fifoMarket.address,
    //       hre.ethers.utils.parseUnits(totalPrice),
    //       hre.ethers.utils.hexZeroPad(buyer, 32)
    //     );

    //   const additionalRemovals = [{ amount: 1 }];

    //   await mintSupply(additionalRemovals, removal, fifoMarket);

    //   const totalAmountOfSupply =
    //     getTotalAmountOfSupply([...initialRemovals, ...additionalRemovals]) -
    //     Number(purchaseAmount);

    //   const totalAmountOfRemovals =
    //     getTotalAmountOfRemovals([...initialRemovals, ...additionalRemovals]) -
    //     1;

    //   const totalAmountOfSuppliers = getTotalAmountOfSuppliers([
    //     ...initialRemovals,
    //     ...additionalRemovals,
    //   ]);

    //   const [
    //     totalActiveSupply,
    //     totalNumberActiveRemovals,
    //     activeSupplierCount,
    //   ] = await Promise.all([
    //     fifoMarket.totalActiveSupply(),
    //     fifoMarket.totalNumberActiveRemovals(),
    //     fifoMarket.activeSupplierCount(),
    //   ]);

    //   expect(totalActiveSupply).to.equal(
    //     formatTokenAmount(totalAmountOfSupply)
    //   );
    //   expect(totalNumberActiveRemovals).to.equal(
    //     formatTokenAmount(totalAmountOfRemovals)
    //   );
    //   expect(activeSupplierCount).to.equal(
    //     formatTokenAmount(totalAmountOfSuppliers)
    //   );
    // });
  });

  describe('Successful purchases', () => {
    it('should mint a certificate with some of a single removal in round robin order and update state variables', async () => {
      const buyerInitialBPNoriBalance = formatTokenAmount(1_000_000);
      const totalAvailableSupply = 100;
      const { bpNori, certificate, fifoMarket, hre } = await setupTestLocal({
        buyerInitialBPNoriBalance,
        removalDataToList: [{ amount: totalAvailableSupply }],
      });
      const { supplier, buyer, noriWallet } = hre.namedAccounts;

      const purchaseAmount = '1';
      const fee = '.15';
      const totalPrice = (Number(purchaseAmount) + Number(fee)).toString();

      const supplierInitialNoriBalance = '0';
      const noriInitialNoriBalance = '0';

      const initialFifoSupply =
        await fifoMarket.numberOfActiveNrtsInMarketComputed();

      await bpNori
        .connect(hre.namedSigners.buyer)
        .send(
          fifoMarket.address,
          hre.ethers.utils.parseUnits(totalPrice),
          hre.ethers.utils.hexZeroPad(buyer, 32)
        );

      const buyerFinalNoriBalance = await bpNori.balanceOf(buyer);
      const supplierFinalNoriBalance = await bpNori.balanceOf(supplier);
      const noriFinalNoriBalance = await bpNori.balanceOf(noriWallet);
      const finalFifoSupply =
        await fifoMarket.numberOfActiveNrtsInMarketComputed();

      expect(buyerFinalNoriBalance).to.equal(
        buyerInitialBPNoriBalance
          .sub(hre.ethers.utils.parseUnits(totalPrice, 18))
          .toString()
      );

      expect(supplierFinalNoriBalance).to.equal(
        hre.ethers.utils
          .parseUnits(supplierInitialNoriBalance)
          .add(hre.ethers.utils.parseUnits(purchaseAmount, 18))
          .toString()
      );

      expect(noriFinalNoriBalance).to.equal(
        hre.ethers.utils
          .parseUnits(noriInitialNoriBalance)
          .add(hre.ethers.utils.parseUnits(fee, 18))
          .toString()
      );

      expect(await certificate.balanceOf(buyer, 0)).to.equal(
        hre.ethers.utils.parseUnits(purchaseAmount, 18)
      );

      expect(finalFifoSupply).to.equal(
        initialFifoSupply
          .sub(hre.ethers.utils.parseUnits(purchaseAmount, 18))
          .toString()
      );
    });
    // TODO: 'should mint a certificate with all of a single removal in round robin order and update state variables'
    it('should mint a certificate with one removal per supplier in round robin order and update state variables', async () => {
      const buyerInitialBPNoriBalance = formatTokenAmount(1_000_000);
      const { bpNori, certificate, fifoMarket, hre } = await setupTestLocal({
        buyerInitialBPNoriBalance,
        removalDataToList: [{ amount: 3 }, { amount: 3 }, { amount: 4 }],
      });
      const { supplier, buyer, noriWallet } = hre.namedAccounts;

      const purchaseAmount = '10'; // purchase all supply
      const fee = '1.5';
      const totalPrice = (Number(purchaseAmount) + Number(fee)).toString();

      const supplierInitialNoriBalance = '0';
      const noriInitialNoriBalance = '0';

      const initialFifoSupply =
        await fifoMarket.numberOfActiveNrtsInMarketComputed();
      expect(initialFifoSupply).to.equal(hre.ethers.utils.parseUnits('10'));
      await bpNori
        .connect(hre.namedSigners.buyer)
        .send(
          fifoMarket.address,
          hre.ethers.utils.parseUnits(totalPrice),
          hre.ethers.utils.hexZeroPad(buyer, 32)
        );
      const buyerFinalNoriBalance = await bpNori.balanceOf(buyer);
      const supplierFinalNoriBalance = await bpNori.balanceOf(supplier);
      const noriFinalNoriBalance = await bpNori.balanceOf(noriWallet);
      const finalFifoSupply =
        await fifoMarket.numberOfActiveNrtsInMarketComputed();

      expect(buyerFinalNoriBalance).to.equal(
        buyerInitialBPNoriBalance
          .sub(hre.ethers.utils.parseUnits(totalPrice, 18))
          .toString()
      );

      expect(supplierFinalNoriBalance).to.equal(
        hre.ethers.utils
          .parseUnits(supplierInitialNoriBalance)
          .add(hre.ethers.utils.parseUnits(purchaseAmount, 18))
          .toString()
      );

      expect(noriFinalNoriBalance).to.equal(
        hre.ethers.utils
          .parseUnits(noriInitialNoriBalance)
          .add(hre.ethers.utils.parseUnits(fee, 18))
          .toString()
      );

      expect(await certificate.balanceOf(buyer, 0)).to.equal(
        hre.ethers.utils.parseUnits(purchaseAmount, 18)
      );

      expect(finalFifoSupply).to.equal(
        initialFifoSupply
          .sub(hre.ethers.utils.parseUnits(purchaseAmount, 18))
          .toString()
      );
    });
    it('should mint a certificate with multiple removals per supplier in round robin order and update state variables', async () => {
      const buyerInitialBPNoriBalance = formatTokenAmount(1_000_000);
      const numberOfRemovalsToCreate = 100;
      const removalDataToList = [
        ...Array.from({ length: numberOfRemovalsToCreate }).keys(),
      ].map((_) => {
        return { amount: 50 };
      });
      const { bpNori, certificate, fifoMarket, hre } = await setupTestLocal({
        buyerInitialBPNoriBalance,
        removalDataToList,
      });
      const { supplier, buyer, noriWallet } = hre.namedAccounts;

      const purchaseAmount = '5000'; // purchase all supply
      const fee = '750';
      const totalPrice = (Number(purchaseAmount) + Number(fee)).toString();

      const supplierInitialNoriBalance = '0';
      const noriInitialNoriBalance = '0';

      const initialFifoSupply =
        await fifoMarket.numberOfActiveNrtsInMarketComputed();
      await bpNori
        .connect(hre.namedSigners.buyer)
        .send(
          fifoMarket.address,
          hre.ethers.utils.parseUnits(totalPrice),
          hre.ethers.utils.hexZeroPad(buyer, 32)
        );
      const buyerFinalNoriBalance = await bpNori.balanceOf(buyer);
      const supplierFinalNoriBalance = await bpNori.balanceOf(supplier);
      const noriFinalNoriBalance = await bpNori.balanceOf(noriWallet);
      const finalFifoSupply =
        await fifoMarket.numberOfActiveNrtsInMarketComputed();

      expect(buyerFinalNoriBalance).to.equal(
        buyerInitialBPNoriBalance
          .sub(hre.ethers.utils.parseUnits(totalPrice, 18))
          .toString()
      );

      expect(supplierFinalNoriBalance).to.equal(
        hre.ethers.utils
          .parseUnits(supplierInitialNoriBalance)
          .add(hre.ethers.utils.parseUnits(purchaseAmount, 18))
          .toString()
      );

      expect(noriFinalNoriBalance).to.equal(
        hre.ethers.utils
          .parseUnits(noriInitialNoriBalance)
          .add(hre.ethers.utils.parseUnits(fee, 18))
          .toString()
      );

      expect(await certificate.balanceOf(buyer, 0)).to.equal(
        hre.ethers.utils.parseUnits(purchaseAmount, 18)
      );

      expect(finalFifoSupply).to.equal(
        initialFifoSupply
          .sub(hre.ethers.utils.parseUnits(purchaseAmount, 18))
          .toString()
      );
    });
    it('should mint a certificate with multiple removals after another purchase has already been made and update state variables', async () => {
      const buyerInitialBPNoriBalance = formatTokenAmount(1_000_000);
      const { bpNori, certificate, fifoMarket, hre } = await setupTestLocal({
        buyerInitialBPNoriBalance,
        removalDataToList: [
          { amount: 3 },
          { amount: 3 },
          { amount: 4 },
          { amount: 3 },
          { amount: 3 },
          { amount: 4 },
        ],
      });
      const { supplier, buyer, noriWallet } = hre.namedAccounts;

      const purchaseAmount = '10';
      const fee = '1.5';
      const totalPrice = (Number(purchaseAmount) + Number(fee)).toString();

      const doublePurchaseAmount = '20';
      const doubleFee = '3';
      const doubleTotalPrice = (Number(totalPrice) * 2).toString();

      const supplierInitialNoriBalance = '0';
      const noriInitialNoriBalance = '0';

      const initialFifoSupply =
        await fifoMarket.numberOfActiveNrtsInMarketComputed();
      expect(initialFifoSupply).to.equal(hre.ethers.utils.parseUnits('20'));
      const purchaseNrts = async (): Promise<ContractReceipt> => {
        const tx = await bpNori
          .connect(hre.namedSigners.buyer)
          .send(
            fifoMarket.address,
            hre.ethers.utils.parseUnits(totalPrice),
            hre.ethers.utils.hexZeroPad(buyer, 32)
          );
        const result = await tx.wait();
        return result;
      };
      await purchaseNrts(); // deplete some of the stock (ids 0,1,2)
      await purchaseNrts(); // purchase more removals (ids 3,4,5-- tests non-zero-indexed purchases in the queue)
      const buyerFinalNoriBalance = await bpNori.balanceOf(buyer);
      const supplierFinalNoriBalance = await bpNori.balanceOf(supplier);
      const noriFinalNoriBalance = await bpNori.balanceOf(noriWallet);
      const finalFifoSupply =
        await fifoMarket.numberOfActiveNrtsInMarketComputed();

      expect(buyerFinalNoriBalance).to.equal(
        buyerInitialBPNoriBalance
          .sub(hre.ethers.utils.parseUnits(doubleTotalPrice, 18))
          .toString()
      );

      expect(supplierFinalNoriBalance).to.equal(
        hre.ethers.utils
          .parseUnits(supplierInitialNoriBalance)
          .add(hre.ethers.utils.parseUnits(doublePurchaseAmount, 18))
          .toString()
      );

      expect(noriFinalNoriBalance).to.equal(
        hre.ethers.utils
          .parseUnits(noriInitialNoriBalance)
          .add(hre.ethers.utils.parseUnits(doubleFee, 18))
          .toString()
      );

      expect(await certificate.balanceOf(buyer, 1)).to.equal(
        hre.ethers.utils.parseUnits(purchaseAmount, 18)
      );

      expect(finalFifoSupply).to.equal(
        initialFifoSupply
          .sub(hre.ethers.utils.parseUnits(doublePurchaseAmount, 18))
          .toString()
      );
    });
    it('should correctly pay suppliers when multiple different suppliers removals are used to fulfill an order', async () => {
      const buyerInitialBPNoriBalance = formatTokenAmount(1_000_000);
      const removalDataToList: RemovalDataForListing[] = [
        { amount: 3, supplierAddress: hre.namedAccounts.supplier },
        { amount: 3, supplierAddress: hre.namedAccounts.investor1 },
        { amount: 4, supplierAddress: hre.namedAccounts.investor2 },
      ];
      const { bpNori, certificate, fifoMarket } = await setupTestLocal({
        buyerInitialBPNoriBalance,
        removalDataToList,
      });

      const purchaseAmount = '10'; // purchase all supply
      const fee = '1.5';
      const totalPrice = (Number(purchaseAmount) + Number(fee)).toString();

      const supplierInitialNoriBalance = '0';
      const investor1InitialNoriBalance = '0';
      const investor2InitialNoriBalance = '0';
      const noriInitialNoriBalance = '0';

      const initialFifoSupply =
        await fifoMarket.numberOfActiveNrtsInMarketComputed();

      await bpNori
        .connect(hre.namedSigners.buyer)
        .send(
          fifoMarket.address,
          hre.ethers.utils.parseUnits(totalPrice),
          hre.ethers.utils.hexZeroPad(hre.namedAccounts.buyer, 32)
        );

      const [
        buyerFinalNoriBalance,
        supplierFinalNoriBalance,
        investor1FinalNoriBalance,
        investor2FinalNoriBalance,
        noriFinalNoriBalance,
        finalFifoSupply,
      ] = await Promise.all([
        bpNori.balanceOf(hre.namedAccounts.buyer),
        bpNori.balanceOf(hre.namedAccounts.supplier),
        bpNori.balanceOf(hre.namedAccounts.investor1),
        bpNori.balanceOf(hre.namedAccounts.investor2),
        bpNori.balanceOf(hre.namedAccounts.noriWallet),
        fifoMarket.numberOfActiveNrtsInMarketComputed(),
      ]);

      expect(buyerFinalNoriBalance).to.equal(
        buyerInitialBPNoriBalance
          .sub(hre.ethers.utils.parseUnits(totalPrice, 18))
          .toString()
      );
      expect(supplierFinalNoriBalance).to.equal(
        hre.ethers.utils
          .parseUnits(supplierInitialNoriBalance)
          .add(
            hre.ethers.utils.parseUnits(
              removalDataToList[0].amount.toString(),
              18
            )
          )
          .toString()
      );
      expect(investor1FinalNoriBalance).to.equal(
        hre.ethers.utils
          .parseUnits(investor1InitialNoriBalance)
          .add(
            hre.ethers.utils.parseUnits(
              removalDataToList[1].amount.toString(),
              18
            )
          )
          .toString()
      );
      expect(investor2FinalNoriBalance).to.equal(
        hre.ethers.utils
          .parseUnits(investor2InitialNoriBalance)
          .add(
            hre.ethers.utils.parseUnits(
              removalDataToList[2].amount.toString(),
              18
            )
          )
          .toString()
      );

      expect(noriFinalNoriBalance).to.equal(
        hre.ethers.utils
          .parseUnits(noriInitialNoriBalance)
          .add(hre.ethers.utils.parseUnits(fee, 18))
          .toString()
      );

      expect(await certificate.balanceOf(hre.namedAccounts.buyer, 0)).to.equal(
        hre.ethers.utils.parseUnits(purchaseAmount, 18)
      );

      expect(finalFifoSupply).to.equal(
        initialFifoSupply
          .sub(hre.ethers.utils.parseUnits(purchaseAmount, 18))
          .toString()
      );
    });
    // TODO: should not use reserved supply to fulfill an order;
    // TODO: should use previously reserved supply to fulfill an order after it has been unreserved
    // TODO: should update activeSupplierCount after the last removal has been reserved from a supplier
  });

  describe('Unsuccessful purchases', () => {
    it('should revert when the queue is completely empty', async () => {
      const buyerInitialBPNoriBalance = formatTokenAmount(1_000_000);
      const { bpNori, certificate, fifoMarket, hre } = await setupTestLocal({
        buyerInitialBPNoriBalance,
      });
      const { supplier, buyer, noriWallet } = hre.namedAccounts;

      const purchaseAmount = '1';
      const fee = '.15';
      const totalPrice = (Number(purchaseAmount) + Number(fee)).toString();

      const supplierInitialNoriBalance = '0';
      const noriInitialNoriBalance = '0';

      await expect(
        bpNori
          .connect(hre.namedSigners.buyer)
          .send(
            fifoMarket.address,
            hre.ethers.utils.parseUnits(totalPrice),
            hre.ethers.utils.hexZeroPad(buyer, 32)
          )
      ).to.be.revertedWith('Market: Out of stock');

      // no balances should change and no certificate balance should be minted
      const [
        buyerFinalNoriBalance,
        supplierFinalNoriBalance,
        noriFinalNoriBalance,
      ] = await Promise.all([
        bpNori.balanceOf(buyer),
        bpNori.balanceOf(supplier),
        bpNori.balanceOf(noriWallet),
      ]);

      expect(buyerFinalNoriBalance).to.equal(
        buyerInitialBPNoriBalance.toString()
      );

      expect(supplierFinalNoriBalance).to.equal(
        hre.ethers.utils.parseUnits(supplierInitialNoriBalance).toString()
      );

      expect(noriFinalNoriBalance).to.equal(
        hre.ethers.utils.parseUnits(noriInitialNoriBalance).toString()
      );

      expect(await certificate.balanceOf(buyer, 0)).to.equal(
        hre.ethers.utils.parseUnits('0', 18)
      );
    });
    it('should revert when the non-empty queue does not have enough supply to fill the order', async () => {
      const buyerInitialBPNoriBalance = formatTokenAmount(1_000_000);
      const { bpNori, certificate, fifoMarket, hre } = await setupTestLocal({
        buyerInitialBPNoriBalance,
        removalDataToList: [{ amount: 1 }],
      });
      const { supplier, buyer, noriWallet } = hre.namedAccounts;

      const purchaseAmount = '2';
      const fee = '.3';
      const totalPrice = (Number(purchaseAmount) + Number(fee)).toString();

      const supplierInitialNoriBalance = '0';
      const noriInitialNoriBalance = '0';

      await expect(
        bpNori.connect(hre.namedSigners.buyer).send(
          fifoMarket.address,
          hre.ethers.utils.parseUnits(totalPrice), // todo, perform fee calculation
          hre.ethers.utils.hexZeroPad(buyer, 32)
        )
      ).to.be.revertedWith('Market: Not enough supply');

      // no balances should change and no certificate balance should be minted
      const [
        buyerFinalNoriBalance,
        supplierFinalNoriBalance,
        noriFinalNoriBalance,
      ] = await Promise.all([
        bpNori.balanceOf(buyer),
        bpNori.balanceOf(supplier),
        bpNori.balanceOf(noriWallet),
      ]);

      expect(buyerFinalNoriBalance).to.equal(
        buyerInitialBPNoriBalance.toString()
      );

      expect(supplierFinalNoriBalance).to.equal(
        hre.ethers.utils.parseUnits(supplierInitialNoriBalance).toString()
      );

      expect(noriFinalNoriBalance).to.equal(
        hre.ethers.utils.parseUnits(noriInitialNoriBalance).toString()
      );

      expect(await certificate.balanceOf(buyer, 0)).to.equal(
        hre.ethers.utils.parseUnits('0', 18)
      );
    });
    it('should revert when a removal with an amount of 0 is used', async () => {
      const buyerInitialBPNoriBalance = formatTokenAmount(1_000_000);
      const { bpNori, certificate, fifoMarket, hre } = await setupTestLocal({
        buyerInitialBPNoriBalance,
        removalDataToList: [
          { amount: 1 },
          { amount: 0 },
          { amount: 1 },
          { amount: 1 },
          { amount: 0 },
          { amount: 1 },
        ],
      });
      const { supplier, buyer, noriWallet } = hre.namedAccounts;

      const purchaseAmount = '4';
      const fee = '.6';
      const totalPrice = (Number(purchaseAmount) + Number(fee)).toString();

      const supplierInitialNoriBalance = '0';
      const noriInitialNoriBalance = '0';

      await expect(
        bpNori
          .connect(hre.namedSigners.buyer)
          .send(
            fifoMarket.address,
            hre.ethers.utils.parseUnits(totalPrice),
            hre.ethers.utils.hexZeroPad(buyer, 32)
          )
      ).to.be.reverted;

      // no balances should change and no certificate balance should be minted
      const buyerFinalNoriBalance = await bpNori.balanceOf(buyer);
      const supplierFinalNoriBalance = await bpNori.balanceOf(supplier);
      const noriFinalNoriBalance = await bpNori.balanceOf(noriWallet);

      expect(buyerFinalNoriBalance).to.equal(
        buyerInitialBPNoriBalance.toString()
      );

      expect(supplierFinalNoriBalance).to.equal(
        hre.ethers.utils.parseUnits(supplierInitialNoriBalance).toString()
      );

      expect(noriFinalNoriBalance).to.equal(
        hre.ethers.utils.parseUnits(noriInitialNoriBalance).toString()
      );

      expect(await certificate.balanceOf(buyer, 0)).to.equal(
        hre.ethers.utils.parseUnits('0', 18)
      );
    });
  });

  describe('placing removals on hold', () => {
    it('should update totalActiveSupply, totalReservedSupply, and totalNumberActiveRemovals when a removal is reserved', async () => {
      const removals = [{ amount: 3 }, { amount: 3 }, { amount: 4 }];
      const {
        fifoMarket,
        listedRemovalIds,
        totalAmountOfRemovals,
        totalAmountOfSuppliers,
        totalAmountOfSupply,
      } = await setupTestLocal({
        removalDataToList: removals,
      });

      const removalIdToReserve = listedRemovalIds[0];
      const removalAmountToReserve = removals[0].amount;
      await fifoMarket.reserveRemoval(removalIdToReserve);

      const [
        totalActiveSupply,
        totalReservedSupply,
        totalNumberActiveRemovals,
        activeSupplierCount,
      ] = await Promise.all([
        fifoMarket.totalActiveSupply(),
        fifoMarket.totalReservedSupply(),
        fifoMarket.totalNumberActiveRemovals(),
        fifoMarket.activeSupplierCount(),
      ]);

      expect(totalActiveSupply).to.equal(
        formatTokenAmount(totalAmountOfSupply - removalAmountToReserve)
      );
      expect(totalNumberActiveRemovals.toNumber()).to.equal(
        totalAmountOfRemovals - 1
      );
      expect(activeSupplierCount.toNumber()).to.equal(totalAmountOfSuppliers);
      expect(totalReservedSupply).to.equal(
        formatTokenAmount(removalAmountToReserve)
      );
    });
    it('updates totalActiveSupply, totalReservedSupply, and totalNumberActiveRemovals when a removal is unreserved', async () => {
      const {
        fifoMarket,
        listedRemovalIds,
        totalAmountOfRemovals,
        totalAmountOfSuppliers,
        totalAmountOfSupply,
      } = await setupTestLocal({
        removalDataToList: [{ amount: 3 }, { amount: 3 }, { amount: 4 }],
      });

      const removalIdToReserve = listedRemovalIds[0];
      await fifoMarket.reserveRemoval(removalIdToReserve);

      await fifoMarket.unreserveRemoval(removalIdToReserve);

      const [
        totalActiveSupply,
        totalReservedSupply,
        totalNumberActiveRemovals,
        activeSupplierCount,
      ] = await Promise.all([
        fifoMarket.totalActiveSupply(),
        fifoMarket.totalReservedSupply(),
        fifoMarket.totalNumberActiveRemovals(),
        fifoMarket.activeSupplierCount(),
      ]);

      expect(totalActiveSupply).to.equal(
        formatTokenAmount(totalAmountOfSupply)
      );
      expect(totalNumberActiveRemovals.toNumber()).to.equal(
        totalAmountOfRemovals
      );
      expect(activeSupplierCount.toNumber()).to.equal(totalAmountOfSuppliers);
      expect(totalReservedSupply).to.equal(formatTokenAmount(0));
    });
    it('should update activeSupplierCount when the last removal from a supplier is reserved', async () => {
      const removals = [{ amount: 3 }];
      const { fifoMarket, listedRemovalIds } = await setupTestLocal({
        removalDataToList: removals,
      });

      const removalIdToReserve = listedRemovalIds[0];
      await fifoMarket.reserveRemoval(removalIdToReserve);

      const [
        totalActiveSupply,
        totalReservedSupply,
        totalNumberActiveRemovals,
        activeSupplierCount,
      ] = await Promise.all([
        fifoMarket.totalActiveSupply(),
        fifoMarket.totalReservedSupply(),
        fifoMarket.totalNumberActiveRemovals(),
        fifoMarket.activeSupplierCount(),
      ]);

      expect(totalActiveSupply).to.equal(formatTokenAmount(0));
      expect(totalNumberActiveRemovals.toNumber()).to.equal(0);
      expect(activeSupplierCount.toNumber()).to.equal(0);
      expect(totalReservedSupply).to.equal(
        formatTokenAmount(getTotalAmountOfSupply(removals))
      );
    });
  });
});

// TODO: check that removals are getting burned correctly?<|MERGE_RESOLUTION|>--- conflicted
+++ resolved
@@ -6,13 +6,8 @@
 import {
   expect,
   setupTest,
-<<<<<<< HEAD
-  createRemovalTokenId,
-  createEscrowScheduleStartTimeArray,
-=======
   batchMintAndListRemovalsForSale,
   getTotalAmountOfSupply,
->>>>>>> b3fd1c4c
 } from '@/test/helpers';
 
 interface RemovalDataFromListing {
@@ -22,62 +17,6 @@
   totalAmountOfRemovals: number;
 }
 
-<<<<<<< HEAD
-const getTotalAmountOfSupply = (removals: RemovalDataForListing[]): number =>
-  removals.reduce((sum, removal) => sum + removal.amount, 0);
-
-const getTotalAmountOfSuppliers = (removals: RemovalDataForListing[]): number =>
-  removals.reduce(
-    (supplierSet, removal) => supplierSet.add(removal.supplier),
-    new Set()
-  ).size ?? 1;
-
-const getTotalAmountOfRemovals = (removals: RemovalDataForListing[]): number =>
-  removals.length;
-
-const mintSupply = async (
-  removalDataToList: RemovalDataForListing[],
-  removal: Removal,
-  fifoMarket: FIFOMarket
-): Promise<RemovalDataFromListing> => {
-  const { supplier } = hre.namedAccounts;
-  const defaultStartingVintage = 2016;
-  const listedRemovalIds = await Promise.all(
-    removalDataToList.map((removalData, index) => {
-      return createRemovalTokenId(removal, {
-        supplierAddress: removalData.supplier ?? supplier,
-        vintage: removalData.vintage ?? defaultStartingVintage + index,
-      });
-    })
-  );
-  const escrowScheduleStartTimes = await createEscrowScheduleStartTimeArray(
-    removal,
-    listedRemovalIds
-  );
-  const removalBalances = removalDataToList.map((removalData) =>
-    formatTokenString(removalData.amount.toString())
-  );
-
-  const packedData = hre.ethers.utils.defaultAbiCoder.encode(
-    ['address', 'bool'],
-    [fifoMarket.address, true]
-  );
-  await removal.mintRemovalBatch(
-    supplier,
-    removalBalances,
-    listedRemovalIds,
-    escrowScheduleStartTimes,
-    packedData
-  );
-  const totalAmountOfSupply = getTotalAmountOfSupply(removalDataToList);
-  const totalAmountOfSuppliers = getTotalAmountOfSuppliers(removalDataToList);
-  const totalAmountOfRemovals = getTotalAmountOfRemovals(removalDataToList);
-  return {
-    listedRemovalIds,
-    totalAmountOfSupply,
-    totalAmountOfSuppliers,
-    totalAmountOfRemovals,
-=======
 const setupTestLocal = async (options?: {
   buyerInitialBPNoriBalance?: BigNumberish;
   removalDataToList?: RemovalDataForListing[]; // todo userFixtures format
@@ -89,7 +28,6 @@
     buyerInitialBPNoriBalance:
       options?.buyerInitialBPNoriBalance ?? formatTokenAmount(1_000_000),
     removalDataToList: options?.removalDataToList ?? [],
->>>>>>> b3fd1c4c
   };
   const { hre, contracts, removal, fifoMarket, ...rest } = await setupTest({
     userFixtures: { buyer: { bpBalance: buyerInitialBPNoriBalance } },
