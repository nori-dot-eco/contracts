import type { BigNumberish } from 'ethers';
import { BigNumber } from 'ethers';

import { formatTokenAmount } from '@/utils/units';
import {
  expect,
  mockDepositNoriToPolygon,
  setupTest,
  createRemovalTokenId,
} from '@/test/helpers';

const setupTestLocal = async (
  {
    buyerInitialBPNoriBalance = formatTokenAmount(1_000_000),
    removalDataToList = [],
  }: {
    buyerInitialBPNoriBalance?: BigNumberish;
    removalDataToList?: {
      amount: number;
      vintage?: number;
      supplier?: string;
    }[];
  } = {
    buyerInitialBPNoriBalance: formatTokenAmount(1_000_000),
    removalDataToList: [],
  }
): Promise<
  Awaited<ReturnType<typeof setupTest>> & { listedRemovalIds: BigNumber[] }
> => {
  const { hre, contracts, removal, fifoMarket, ...rest } = await setupTest();
  let tokenIds: BigNumber[] = [];
  if (removalDataToList.length > 0) {
    const { supplier } = hre.namedAccounts;
    const defaultStartingVintage = 2016;
    tokenIds = await Promise.all(
      removalDataToList.map((removalData, i) => {
        return createRemovalTokenId(removal, {
          supplierAddress: removalData.supplier ?? supplier,
          vintage: removalData.vintage ?? defaultStartingVintage + i,
        });
      })
    );
    const removalBalances = removalDataToList.map((removalData) =>
      hre.ethers.utils.parseUnits(removalData.amount.toString())
    );

    const packedData = hre.ethers.utils.defaultAbiCoder.encode(
      ['address', 'bool'],
      [fifoMarket.address, true]
    );
    await removal.mintBatch(supplier, removalBalances, tokenIds, packedData);
  }
  await mockDepositNoriToPolygon({
    hre,
    contracts,
    amount: buyerInitialBPNoriBalance,
    to: hre.namedAccounts.buyer,
    signer: hre.namedSigners.buyer,
  });
  return {
    hre,
    contracts,
    listedRemovalIds: tokenIds,
    removal,
    fifoMarket,
    ...rest,
  };
};

describe('FIFOMarket', () => {
  describe('initialization', () => {
    describe('roles', () => {
      (
        [{ role: 'DEFAULT_ADMIN_ROLE' }, { role: 'ALLOWLIST_ROLE' }] as const
      ).forEach(({ role }) => {
        it(`will assign the role ${role} to the deployer and set the DEFAULT_ADMIN_ROLE as the role admin`, async () => {
          const { fifoMarket, hre } = await setupTest();
          expect(
            await fifoMarket.hasRole(
              await fifoMarket[role](),
              hre.namedAccounts.admin
            )
          ).to.be.true;
          expect(await fifoMarket.getRoleAdmin(await fifoMarket[role]())).to.eq(
            await fifoMarket.DEFAULT_ADMIN_ROLE()
          );
          expect(
            await fifoMarket.getRoleMemberCount(await fifoMarket[role]())
          ).to.eq(1);
        });
      });
    });
  });
  describe('role access', () => {
    describe('DEFAULT_ADMIN_ROLE', () => {
      it(`accounts with the role "DEFAULT_ADMIN_ROLE" can set the priority restricted threshold while accounts without this role cannot`, async () => {
        const role = 'DEFAULT_ADMIN_ROLE';
        const accountWithRole = 'admin';
        const accountWithoutRole = 'buyer';
        const { fifoMarket, hre } = await setupTest();

        const { namedAccounts, namedSigners } = hre;
        const roleId = await fifoMarket[role]();
        expect(await fifoMarket.hasRole(roleId, namedAccounts[accountWithRole]))
          .to.be.true;

        const newThreshold = ethers.utils.parseUnits('100');

        expect(
          await fifoMarket
            .connect(namedSigners[accountWithRole])
            .setPriorityRestrictedThreshold(newThreshold)
        )
          .to.emit(fifoMarket, 'PriorityRestrictedThresholdSet')
          .withArgs(newThreshold);

        expect(await fifoMarket.priorityRestrictedThreshold()).to.equal(
          BigNumber.from(newThreshold)
        );

        await expect(
          fifoMarket
            .connect(namedSigners[accountWithoutRole])
            .setPriorityRestrictedThreshold(newThreshold)
        ).to.be.revertedWith(
          `AccessControl: account ${namedAccounts[
            accountWithoutRole
          ].toLowerCase()} is missing role ${roleId}`
        );
      });
    });
    describe('ALLOWLIST_ROLE', () => {
      it(`accounts with the role "ALLOWLIST_ROLE" can purchase supply when inventory is below threshold while accounts without this role cannot`, async () => {
        const role = 'ALLOWLIST_ROLE';
        const accountWithRole = 'admin';
        const accountWithoutRole = 'buyer';
        const buyerInitialBPNoriBalance = formatTokenAmount(1_000_000);
        const totalAvailableSupply = 50;
        const { bpNori, fifoMarket, hre } = await setupTestLocal({
          buyerInitialBPNoriBalance,
          removalDataToList: [{ amount: totalAvailableSupply }],
        });
        const { namedAccounts, namedSigners } = hre;
        const { buyer } = hre.namedAccounts;

        const priorityRestrictedThreshold = '100';

        await fifoMarket.setPriorityRestrictedThreshold(
          ethers.utils.parseUnits(priorityRestrictedThreshold)
        );

        await expect(
          bpNori
            .connect(namedSigners[accountWithoutRole])
            .send(
              fifoMarket.address,
              hre.ethers.utils.parseUnits(totalAvailableSupply.toString()),
              hre.ethers.utils.hexZeroPad(buyer, 32)
            )
        ).to.be.revertedWith('Low supply and buyer not on allowlist');

        const roleId = await fifoMarket[role]();
        expect(
          await fifoMarket.hasRole(roleId, namedAccounts[accountWithoutRole])
        ).to.be.false;
        expect(await fifoMarket.hasRole(roleId, namedAccounts[accountWithRole]))
          .to.be.true;

        await expect(
          bpNori
            .connect(namedSigners[accountWithRole])
            .send(
              fifoMarket.address,
              hre.ethers.utils.parseUnits(totalAvailableSupply.toString()),
              hre.ethers.utils.hexZeroPad(buyer, 32)
            )
        ).not.to.be.reverted;
      });
    });
  });
  describe('inventory inspection', () => {
    describe('nextRemovalForSale', () => {
      describe('when there is no inventory', () => {
        it('should return 0', async () => {
          const { fifoMarket } = await setupTest();
          expect(await fifoMarket.nextRemovalForSale(true)).to.equal(
            BigNumber.from(0)
          );
        });
        it('should have defined behavior if there are multiple removals and all of them were purchased', async () => {
          const { bpNori, fifoMarket, hre } = await setupTestLocal({
            removalDataToList: [{ amount: 5 }, { amount: 5 }, { amount: 5 }],
          });
          const { buyer } = hre.namedAccounts;
          const purchaseAmount = 15; // purchase all removals
          const fee = 2.25;
          const totalPrice = purchaseAmount + fee;

          await bpNori
            .connect(hre.namedSigners.buyer)
            .send(
              fifoMarket.address,
              hre.ethers.utils.parseUnits(totalPrice.toString()),
              hre.ethers.utils.hexZeroPad(buyer, 32)
            );
          expect(await fifoMarket.nextRemovalForSale(true)).to.equal(
            BigNumber.from(0)
          );
        });
      });
      describe('when inventory is above priority restricted threshold', () => {
        it('should correctly report the next removal for sale', async () => {
          const { fifoMarket, listedRemovalIds } = await setupTestLocal({
            removalDataToList: [{ amount: 100 }],
          });
          // exclude restricted supply to make sure we still see a removal id returned
          expect(await fifoMarket.nextRemovalForSale(false)).to.equal(
            listedRemovalIds[0]
          );
        });
        it('should correctly report the next removal for sale if there are multiple removals and some were purchased', async () => {
          const { bpNori, fifoMarket, hre, listedRemovalIds } =
            await setupTestLocal({
              removalDataToList: [{ amount: 5 }, { amount: 5 }, { amount: 5 }],
            });
          const { buyer } = hre.namedAccounts;
          const purchaseAmount = '10'; // purchase first two removals
          const fee = '1.5';
          const totalPrice = (Number(purchaseAmount) + Number(fee)).toString();

          await bpNori
            .connect(hre.namedSigners.buyer)
            .send(
              fifoMarket.address,
              hre.ethers.utils.parseUnits(totalPrice),
              hre.ethers.utils.hexZeroPad(buyer, 32)
            );
          // exclude restricted supply to make sure we still see a removal id returned
          expect(await fifoMarket.nextRemovalForSale(false)).to.equal(
            listedRemovalIds[2]
          );
        });
      });
      describe('when inventory is below priority restricted threshold', () => {
        it('should report the next removal for sale if including restricted supply', async () => {
          const priorityThreshold = '200';
          const totalInventory = 100;
          const { fifoMarket, listedRemovalIds } = await setupTestLocal({
            removalDataToList: [{ amount: totalInventory }],
          });
          await fifoMarket.setPriorityRestrictedThreshold(
            ethers.utils.parseUnits(priorityThreshold)
          );
          expect(await fifoMarket.nextRemovalForSale(true)).to.equal(
            listedRemovalIds[0]
          );
        });
        it('should return 0 if excluding restricted supply', async () => {
          const priorityThreshold = '200';
          const totalInventory = 100;
          const { fifoMarket } = await setupTestLocal({
            removalDataToList: [{ amount: totalInventory }],
          });
          await fifoMarket.setPriorityRestrictedThreshold(
            ethers.utils.parseUnits(priorityThreshold)
          );
          expect(await fifoMarket.nextRemovalForSale(false)).to.equal(
            BigNumber.from(0)
          );
        });
      });
    });

    describe('totalSupply and numberOfNrtsInQueueComputed', () => {
      it('should correctly report the number of NRTs for sale when there are multiple removals in inventory', async () => {
        const removalDataToList = [{ amount: 3 }, { amount: 3 }, { amount: 4 }];
        const { fifoMarket } = await setupTestLocal({
          removalDataToList,
        });

        const expectedTotalSupply = removalDataToList
          .reduce(
            (a, b) => {
              return { amount: a.amount + b.amount };
            },
            { amount: 0 }
          )
          .amount.toString();
        const [nrtsInQueueWeiComputed, totalSupplyWeiRetrieved] =
          await Promise.all([
            fifoMarket.numberOfNrtsInQueueComputed(),
            fifoMarket.totalSupply(),
          ]);
        expect(nrtsInQueueWeiComputed.toString()).to.equal(
          ethers.utils.parseUnits(
            BigNumber.from(expectedTotalSupply).toString()
          )
        );
        expect(totalSupplyWeiRetrieved).to.equal(nrtsInQueueWeiComputed);
      });
      it('should correctly report the number of NRTs for sale when there are multiple removals in inventory and some were purchased', async () => {
        const removalDataToList = [{ amount: 5 }, { amount: 5 }, { amount: 5 }];
        const { bpNori, fifoMarket, hre } = await setupTestLocal({
          removalDataToList,
        });
        const { buyer } = hre.namedAccounts;
        const purchaseAmount = 10; // purchase first two removals
        const fee = 1.5;
        const totalPrice = (purchaseAmount + fee).toString();

        await bpNori
          .connect(hre.namedSigners.buyer)
          .send(
            fifoMarket.address,
            hre.ethers.utils.parseUnits(totalPrice),
            hre.ethers.utils.hexZeroPad(buyer, 32)
          );
        const expectedRemainingSupply =
          removalDataToList.reduce(
            (a, b) => {
              return { amount: a.amount + b.amount };
            },
            { amount: 0 }
          ).amount - purchaseAmount;
        const [nrtsInQueueWeiComputed, totalSupplyWeiRetrieved] =
          await Promise.all([
            fifoMarket.numberOfNrtsInQueueComputed(),
            fifoMarket.totalSupply(),
          ]);
        expect(totalSupplyWeiRetrieved).to.equal(
          BigNumber.from(
            hre.ethers.utils.parseUnits(expectedRemainingSupply.toString())
          )
        );
        expect(totalSupplyWeiRetrieved).to.equal(nrtsInQueueWeiComputed);
      });
      it('should correctly report the number of NRTs for sale when there is no inventory', async () => {
        const { fifoMarket } = await setupTestLocal({});
        expect(await fifoMarket.numberOfNrtsInQueueComputed()).to.equal(
          BigNumber.from(0)
        );
        expect(await fifoMarket.totalSupply()).to.equal(BigNumber.from(0));
      });
    });
    describe('totalUnrestrictedSupply', () => {
      it('should return 0 when there is inventory but it is below the priority restricted threshold', async () => {
        const priorityThreshold = 200;
        const totalInventory = 100;
        const { fifoMarket } = await setupTestLocal({
          removalDataToList: [{ amount: totalInventory }],
        });
        await fifoMarket.setPriorityRestrictedThreshold(
          ethers.utils.parseUnits(priorityThreshold.toString())
        );
        expect(await fifoMarket.totalUnrestrictedSupply()).to.equal(
          BigNumber.from(0)
        );
      });
      it('should return the unrestricted portion of supply when inventory is above the priority restricted threshold', async () => {
        const priorityThreshold = 200;
        const totalInventory = 300;
        const { fifoMarket } = await setupTestLocal({
          removalDataToList: [{ amount: totalInventory }],
        });
        await fifoMarket.setPriorityRestrictedThreshold(
          ethers.utils.parseUnits(priorityThreshold.toString())
        );
        const expectedTotalUnrestrictedSupply =
          totalInventory - priorityThreshold;
        expect(await fifoMarket.totalUnrestrictedSupply()).to.equal(
          BigNumber.from(
            ethers.utils.parseUnits(expectedTotalUnrestrictedSupply.toString())
          )
        );
      });
    });
  });
  describe('Successful purchases', () => {
    it('should purchase removals and mint a certificate when there is enough supply in a single removal', async () => {
      const buyerInitialBPNoriBalance = formatTokenAmount(1_000_000);
      const totalAvailableSupply = 100;
      const { bpNori, certificate, fifoMarket, hre } = await setupTestLocal({
        buyerInitialBPNoriBalance,
        removalDataToList: [{ amount: totalAvailableSupply }],
      });
      const { supplier, buyer, noriWallet } = hre.namedAccounts;

      const purchaseAmount = '1';
      const fee = '.15';
      const totalPrice = (Number(purchaseAmount) + Number(fee)).toString();

      const supplierInitialNoriBalance = '0';
      const noriInitialNoriBalance = '0';

      const initialFifoSupply = await fifoMarket.numberOfNrtsInQueueComputed();

      await bpNori
        .connect(hre.namedSigners.buyer)
        .send(
          fifoMarket.address,
          hre.ethers.utils.parseUnits(totalPrice),
          hre.ethers.utils.hexZeroPad(buyer, 32)
        );

      const buyerFinalNoriBalance = await bpNori.balanceOf(buyer);
      const supplierFinalNoriBalance = await bpNori.balanceOf(supplier);
      const noriFinalNoriBalance = await bpNori.balanceOf(noriWallet);
      const finalFifoSupply = await fifoMarket.numberOfNrtsInQueueComputed();

      expect(buyerFinalNoriBalance).to.equal(
        buyerInitialBPNoriBalance
          .sub(hre.ethers.utils.parseUnits(totalPrice, 18))
          .toString()
      );

      expect(supplierFinalNoriBalance).to.equal(
        hre.ethers.utils
          .parseUnits(supplierInitialNoriBalance)
          .add(hre.ethers.utils.parseUnits(purchaseAmount, 18))
          .toString()
      );

      expect(noriFinalNoriBalance).to.equal(
        hre.ethers.utils
          .parseUnits(noriInitialNoriBalance)
          .add(hre.ethers.utils.parseUnits(fee, 18))
          .toString()
      );

      expect(await certificate.balanceOf(buyer, 0)).to.equal(
        hre.ethers.utils.parseUnits(purchaseAmount, 18)
      );

      expect(finalFifoSupply).to.equal(
        initialFifoSupply
          .sub(hre.ethers.utils.parseUnits(purchaseAmount, 18))
          .toString()
      );
    });
    it('should purchase removals and mint a certificate for a small purchase spanning several removals', async () => {
      const buyerInitialBPNoriBalance = formatTokenAmount(1_000_000);
      const { bpNori, certificate, fifoMarket, hre } = await setupTestLocal({
        buyerInitialBPNoriBalance,
        removalDataToList: [{ amount: 3 }, { amount: 3 }, { amount: 4 }],
      });
      const { supplier, buyer, noriWallet } = hre.namedAccounts;

      const purchaseAmount = '10'; // purchase all supply
      const fee = '1.5';
      const totalPrice = (Number(purchaseAmount) + Number(fee)).toString();

      const supplierInitialNoriBalance = '0';
      const noriInitialNoriBalance = '0';

      const initialFifoSupply = await fifoMarket.numberOfNrtsInQueueComputed();
      expect(initialFifoSupply).to.equal(hre.ethers.utils.parseUnits('10'));
      await bpNori
        .connect(hre.namedSigners.buyer)
        .send(
          fifoMarket.address,
          hre.ethers.utils.parseUnits(totalPrice),
          hre.ethers.utils.hexZeroPad(buyer, 32)
        );
      const buyerFinalNoriBalance = await bpNori.balanceOf(buyer);
      const supplierFinalNoriBalance = await bpNori.balanceOf(supplier);
      const noriFinalNoriBalance = await bpNori.balanceOf(noriWallet);
      const finalFifoSupply = await fifoMarket.numberOfNrtsInQueueComputed();

      expect(buyerFinalNoriBalance).to.equal(
        buyerInitialBPNoriBalance
          .sub(hre.ethers.utils.parseUnits(totalPrice, 18))
          .toString()
      );

      expect(supplierFinalNoriBalance).to.equal(
        hre.ethers.utils
          .parseUnits(supplierInitialNoriBalance)
          .add(hre.ethers.utils.parseUnits(purchaseAmount, 18))
          .toString()
      );

      expect(noriFinalNoriBalance).to.equal(
        hre.ethers.utils
          .parseUnits(noriInitialNoriBalance)
          .add(hre.ethers.utils.parseUnits(fee, 18))
          .toString()
      );

      expect(await certificate.balanceOf(buyer, 0)).to.equal(
        hre.ethers.utils.parseUnits(purchaseAmount, 18)
      );

      expect(finalFifoSupply).to.equal(
        initialFifoSupply
          .sub(hre.ethers.utils.parseUnits(purchaseAmount, 18))
          .toString()
      );
    });
    it('should purchase removals and mint a certificate for a large purchase spanning many removals', async () => {
      const buyerInitialBPNoriBalance = formatTokenAmount(1_000_000);
      const numberOfRemovalsToCreate = 20;
      const totalSupply = 1000;
      const removalDataToList = [...Array(numberOfRemovalsToCreate).keys()].map(
        (_) => {
          return { amount: totalSupply / numberOfRemovalsToCreate };
        }
      );
      const { bpNori, certificate, fifoMarket, hre } = await setupTestLocal({
        buyerInitialBPNoriBalance,
        removalDataToList,
      });
      const { supplier, buyer, noriWallet } = hre.namedAccounts;

<<<<<<< HEAD
=======
      const removalBalances = [];
      let tokenIds = [];
      for (let i = 0; i <= 100; i++) {
        removalBalances.push(hre.ethers.utils.parseUnits('50'));
        tokenIds.push(
          createRemovalTokenId(removal, {
            supplierAddress: supplier,
            subIdentifier: i,
          })
        ); // use i as parcelId to ensure unique token ids
      }
      tokenIds = await Promise.all(tokenIds);

>>>>>>> c16b7aaa
      const purchaseAmount = '1000'; // purchase all supply
      const fee = '150';
      const totalPrice = (Number(purchaseAmount) + Number(fee)).toString();

      const supplierInitialNoriBalance = '0';
      const noriInitialNoriBalance = '0';

      const initialFifoSupply = await fifoMarket.numberOfNrtsInQueueComputed();
      await bpNori
        .connect(hre.namedSigners.buyer)
        .send(
          fifoMarket.address,
          hre.ethers.utils.parseUnits(totalPrice),
          hre.ethers.utils.hexZeroPad(buyer, 32)
        );
      const buyerFinalNoriBalance = await bpNori.balanceOf(buyer);
      const supplierFinalNoriBalance = await bpNori.balanceOf(supplier);
      const noriFinalNoriBalance = await bpNori.balanceOf(noriWallet);
      const finalFifoSupply = await fifoMarket.numberOfNrtsInQueueComputed();

      expect(buyerFinalNoriBalance).to.equal(
        buyerInitialBPNoriBalance
          .sub(hre.ethers.utils.parseUnits(totalPrice, 18))
          .toString()
      );

      expect(supplierFinalNoriBalance).to.equal(
        hre.ethers.utils
          .parseUnits(supplierInitialNoriBalance)
          .add(hre.ethers.utils.parseUnits(purchaseAmount, 18))
          .toString()
      );

      expect(noriFinalNoriBalance).to.equal(
        hre.ethers.utils
          .parseUnits(noriInitialNoriBalance)
          .add(hre.ethers.utils.parseUnits(fee, 18))
          .toString()
      );

      expect(await certificate.balanceOf(buyer, 0)).to.equal(
        hre.ethers.utils.parseUnits(purchaseAmount, 18)
      );

      expect(finalFifoSupply).to.equal(
        initialFifoSupply
          .sub(hre.ethers.utils.parseUnits(purchaseAmount, 18))
          .toString()
      );
    });
    it('should correctly pay suppliers when multiple different suppliers removals are used to fulfill an order', async () => {
      const buyerInitialBPNoriBalance = formatTokenAmount(1_000_000);
      const removalDataToList = [
        { amount: 3, supplier: hre.namedAccounts.supplier },
        { amount: 3, supplier: hre.namedAccounts.investor1 },
        { amount: 4, supplier: hre.namedAccounts.investor2 },
      ];
      const { bpNori, certificate, fifoMarket } = await setupTestLocal({
        buyerInitialBPNoriBalance,
        removalDataToList,
      });

      const purchaseAmount = '10'; // purchase all supply
      const fee = '1.5';
      const totalPrice = (Number(purchaseAmount) + Number(fee)).toString();

      const supplierInitialNoriBalance = '0';
      const investor1InitialNoriBalance = '0';
      const investor2InitialNoriBalance = '0';
      const noriInitialNoriBalance = '0';

      const initialFifoSupply = await fifoMarket.numberOfNrtsInQueueComputed();

      await bpNori
        .connect(hre.namedSigners.buyer)
        .send(
          fifoMarket.address,
          hre.ethers.utils.parseUnits(totalPrice),
          hre.ethers.utils.hexZeroPad(hre.namedAccounts.buyer, 32)
        );

      const [
        buyerFinalNoriBalance,
        supplierFinalNoriBalance,
        investor1FinalNoriBalance,
        investor2FinalNoriBalance,
        noriFinalNoriBalance,
        finalFifoSupply,
      ] = await Promise.all([
        bpNori.balanceOf(hre.namedAccounts.buyer),
        bpNori.balanceOf(hre.namedAccounts.supplier),
        bpNori.balanceOf(hre.namedAccounts.investor1),
        bpNori.balanceOf(hre.namedAccounts.investor2),
        bpNori.balanceOf(hre.namedAccounts.noriWallet),
        fifoMarket.numberOfNrtsInQueueComputed(),
      ]);

      expect(buyerFinalNoriBalance).to.equal(
        buyerInitialBPNoriBalance
          .sub(hre.ethers.utils.parseUnits(totalPrice, 18))
          .toString()
      );

      expect(supplierFinalNoriBalance).to.equal(
        hre.ethers.utils
          .parseUnits(supplierInitialNoriBalance)
          .add(
            hre.ethers.utils.parseUnits(
              removalDataToList[0].amount.toString(),
              18
            )
          )
          .toString()
      );
      expect(investor1FinalNoriBalance).to.equal(
        hre.ethers.utils
          .parseUnits(investor1InitialNoriBalance)
          .add(
            hre.ethers.utils.parseUnits(
              removalDataToList[1].amount.toString(),
              18
            )
          )
          .toString()
      );
      expect(investor2FinalNoriBalance).to.equal(
        hre.ethers.utils
          .parseUnits(investor2InitialNoriBalance)
          .add(
            hre.ethers.utils.parseUnits(
              removalDataToList[2].amount.toString(),
              18
            )
          )
          .toString()
      );

      expect(noriFinalNoriBalance).to.equal(
        hre.ethers.utils
          .parseUnits(noriInitialNoriBalance)
          .add(hre.ethers.utils.parseUnits(fee, 18))
          .toString()
      );

      expect(await certificate.balanceOf(hre.namedAccounts.buyer, 0)).to.equal(
        hre.ethers.utils.parseUnits(purchaseAmount, 18)
      );

      expect(finalFifoSupply).to.equal(
        initialFifoSupply
          .sub(hre.ethers.utils.parseUnits(purchaseAmount, 18))
          .toString()
      );
    });
  });

  describe('Unsuccessful purchases', () => {
    it('should revert when the queue is completely empty', async () => {
      const buyerInitialBPNoriBalance = formatTokenAmount(1_000_000);
      const { bpNori, certificate, fifoMarket, hre } = await setupTestLocal({
        buyerInitialBPNoriBalance,
      });
      const { supplier, buyer, noriWallet } = hre.namedAccounts;

      const purchaseAmount = '1';
      const fee = '.15';
      const totalPrice = (Number(purchaseAmount) + Number(fee)).toString();

      const supplierInitialNoriBalance = '0';
      const noriInitialNoriBalance = '0';

      await expect(
        bpNori
          .connect(hre.namedSigners.buyer)
          .send(
            fifoMarket.address,
            hre.ethers.utils.parseUnits(totalPrice),
            hre.ethers.utils.hexZeroPad(buyer, 32)
          )
      ).to.be.revertedWith('Market: Out of stock');

      // no balances should change and no certificate balance should be minted
      const [
        buyerFinalNoriBalance,
        supplierFinalNoriBalance,
        noriFinalNoriBalance,
      ] = await Promise.all([
        bpNori.balanceOf(buyer),
        bpNori.balanceOf(supplier),
        bpNori.balanceOf(noriWallet),
      ]);

      expect(buyerFinalNoriBalance).to.equal(
        buyerInitialBPNoriBalance.toString()
      );

      expect(supplierFinalNoriBalance).to.equal(
        hre.ethers.utils.parseUnits(supplierInitialNoriBalance).toString()
      );

      expect(noriFinalNoriBalance).to.equal(
        hre.ethers.utils.parseUnits(noriInitialNoriBalance).toString()
      );

      expect(await certificate.balanceOf(buyer, 0)).to.equal(
        hre.ethers.utils.parseUnits('0', 18)
      );
    });
    it('should revert when the non-empty queue does not have enough supply to fill the order', async () => {
      const buyerInitialBPNoriBalance = formatTokenAmount(1_000_000);
      const { bpNori, certificate, fifoMarket, hre } = await setupTestLocal({
        buyerInitialBPNoriBalance,
        removalDataToList: [{ amount: 1 }],
      });
      const { supplier, buyer, noriWallet } = hre.namedAccounts;

      const purchaseAmount = '2';
      const fee = '.3';
      const totalPrice = (Number(purchaseAmount) + Number(fee)).toString();

      const supplierInitialNoriBalance = '0';
      const noriInitialNoriBalance = '0';

      await expect(
        bpNori.connect(hre.namedSigners.buyer).send(
          fifoMarket.address,
          hre.ethers.utils.parseUnits(totalPrice), // todo, perform fee calculation
          hre.ethers.utils.hexZeroPad(buyer, 32)
        )
      ).to.be.revertedWith('Market: Not enough supply');

      // no balances should change and no certificate balance should be minted
      const [
        buyerFinalNoriBalance,
        supplierFinalNoriBalance,
        noriFinalNoriBalance,
      ] = await Promise.all([
        bpNori.balanceOf(buyer),
        bpNori.balanceOf(supplier),
        bpNori.balanceOf(noriWallet),
      ]);

      expect(buyerFinalNoriBalance).to.equal(
        buyerInitialBPNoriBalance.toString()
      );

      expect(supplierFinalNoriBalance).to.equal(
        hre.ethers.utils.parseUnits(supplierInitialNoriBalance).toString()
      );

      expect(noriFinalNoriBalance).to.equal(
        hre.ethers.utils.parseUnits(noriInitialNoriBalance).toString()
      );

      expect(await certificate.balanceOf(buyer, 0)).to.equal(
        hre.ethers.utils.parseUnits('0', 18)
      );
    });
    it('should revert when a removal with an amount of 0 is used', async () => {
      const buyerInitialBPNoriBalance = formatTokenAmount(1_000_000);
      const { bpNori, removal, certificate, fifoMarket, hre } =
        await setupTestLocal({
          buyerInitialBPNoriBalance,
        });
      const { supplier, buyer, noriWallet } = hre.namedAccounts;

      const tokenIds = await Promise.all([
        createRemovalTokenId(removal, {
          supplierAddress: supplier,
          vintage: 2018,
        }),
        createRemovalTokenId(removal, {
          supplierAddress: supplier,
          vintage: 2019,
        }),
        createRemovalTokenId(removal, {
          supplierAddress: supplier,
          vintage: 2020,
        }),
      ]);

      const removalBalance1 = '1';
      const removalBalance2 = '0';
      const removalBalance3 = '2';
      const purchaseAmount = '3';
      const fee = '.3';
      const totalPrice = (Number(purchaseAmount) + Number(fee)).toString();

      const supplierInitialNoriBalance = '0';
      const noriInitialNoriBalance = '0';

      const list = true;
      const packedData = hre.ethers.utils.defaultAbiCoder.encode(
        ['address', 'bool'],
        [fifoMarket.address, list]
      );
      await Promise.all([
        removal.mintBatch(
          supplier,
          [
            hre.ethers.utils.parseUnits(removalBalance1),
            hre.ethers.utils.parseUnits(removalBalance2),
            hre.ethers.utils.parseUnits(removalBalance3),
          ],
          tokenIds,
          packedData
        ),
      ]);

      try {
        await bpNori.connect(hre.namedSigners.buyer).send(
          fifoMarket.address,
          hre.ethers.utils.parseUnits(totalPrice), // todo, perform fee calculation
          hre.ethers.utils.hexZeroPad(buyer, 32)
        );
      } catch (err) {
        chai.assert(err);
      }

      // no balances should change and no certificate balance should be minted
      const buyerFinalNoriBalance = await bpNori.balanceOf(buyer);
      const supplierFinalNoriBalance = await bpNori.balanceOf(supplier);
      const noriFinalNoriBalance = await bpNori.balanceOf(noriWallet);

      expect(buyerFinalNoriBalance).to.equal(
        buyerInitialBPNoriBalance.toString()
      );

      expect(supplierFinalNoriBalance).to.equal(
        hre.ethers.utils.parseUnits(supplierInitialNoriBalance).toString()
      );

      expect(noriFinalNoriBalance).to.equal(
        hre.ethers.utils.parseUnits(noriInitialNoriBalance).toString()
      );

      expect(await certificate.balanceOf(buyer, 0)).to.equal(
        hre.ethers.utils.parseUnits('0', 18)
      );
    });
  });
});

// TODO: check that removals are getting burned correctly?<|MERGE_RESOLUTION|>--- conflicted
+++ resolved
@@ -498,11 +498,10 @@
     });
     it('should purchase removals and mint a certificate for a large purchase spanning many removals', async () => {
       const buyerInitialBPNoriBalance = formatTokenAmount(1_000_000);
-      const numberOfRemovalsToCreate = 20;
-      const totalSupply = 1000;
+      const numberOfRemovalsToCreate = 100;
       const removalDataToList = [...Array(numberOfRemovalsToCreate).keys()].map(
         (_) => {
-          return { amount: totalSupply / numberOfRemovalsToCreate };
+          return { amount: 50 };
         }
       );
       const { bpNori, certificate, fifoMarket, hre } = await setupTestLocal({
@@ -511,24 +510,8 @@
       });
       const { supplier, buyer, noriWallet } = hre.namedAccounts;
 
-<<<<<<< HEAD
-=======
-      const removalBalances = [];
-      let tokenIds = [];
-      for (let i = 0; i <= 100; i++) {
-        removalBalances.push(hre.ethers.utils.parseUnits('50'));
-        tokenIds.push(
-          createRemovalTokenId(removal, {
-            supplierAddress: supplier,
-            subIdentifier: i,
-          })
-        ); // use i as parcelId to ensure unique token ids
-      }
-      tokenIds = await Promise.all(tokenIds);
-
->>>>>>> c16b7aaa
-      const purchaseAmount = '1000'; // purchase all supply
-      const fee = '150';
+      const purchaseAmount = '5000'; // purchase all supply
+      const fee = '750';
       const totalPrice = (Number(purchaseAmount) + Number(fee)).toString();
 
       const supplierInitialNoriBalance = '0';
