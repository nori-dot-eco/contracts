import type { BigNumberish, ContractReceipt } from 'ethers';
import { BigNumber } from 'ethers';

import type { FIFOMarket, Removal } from '@/typechain-types';
import { formatTokenAmount, formatTokenString } from '@/utils/units';
import {
  expect,
  mockDepositNoriToPolygon,
  setupTest,
  createRemovalTokenId,
  createEscrowScheduleStartTimeArray,
} from '@/test/helpers';

interface RemovalDataForListing {
  amount: number;
  vintage?: number;
  supplier?: string;
}

interface RemovalDataFromListing {
  listedRemovalIds: BigNumber[];
  totalAmountOfSupply: number;
  totalAmountOfSuppliers: number;
  totalAmountOfRemovals: number;
}

const getTotalAmountOfSupply = (removals: RemovalDataForListing[]): number =>
  removals.reduce((sum, removal) => sum + removal.amount, 0);

const getTotalAmountOfSuppliers = (removals: RemovalDataForListing[]): number =>
  removals.reduce(
    (supplierSet, removal) => supplierSet.add(removal.supplier),
    new Set()
  ).size ?? 1;

const getTotalAmountOfRemovals = (removals: RemovalDataForListing[]): number =>
  removals.length;

const mintSupply = async (
  removalDataToList: RemovalDataForListing[],
  removal: Removal,
  fifoMarket: FIFOMarket
): Promise<RemovalDataFromListing> => {
  const { supplier } = hre.namedAccounts;
  const defaultStartingVintage = 2016;
  const listedRemovalIds = await Promise.all(
    removalDataToList.map((removalData, index) => {
      return createRemovalTokenId(removal, {
        supplierAddress: removalData.supplier ?? supplier,
        vintage: removalData.vintage ?? defaultStartingVintage + index,
      });
    })
  );
  const removalBalances = removalDataToList.map((removalData) =>
    formatTokenString(removalData.amount.toString())
  );

  const packedData = hre.ethers.utils.defaultAbiCoder.encode(
    ['address', 'bool'],
    [fifoMarket.address, true]
  );
  await removal.mintBatch(
    supplier,
    removalBalances,
    listedRemovalIds,
    packedData
  );
  const totalAmountOfSupply = getTotalAmountOfSupply(removalDataToList);
  const totalAmountOfSuppliers = getTotalAmountOfSuppliers(removalDataToList);
  const totalAmountOfRemovals = getTotalAmountOfRemovals(removalDataToList);
  return {
    listedRemovalIds,
    totalAmountOfSupply,
    totalAmountOfSuppliers,
    totalAmountOfRemovals,
  };
};

const setupTestLocal = async (
  {
    buyerInitialBPNoriBalance = formatTokenAmount(1_000_000),
    removalDataToList = [],
  }: {
    buyerInitialBPNoriBalance?: BigNumberish;
    removalDataToList?: RemovalDataForListing[];
  } = {
    buyerInitialBPNoriBalance: formatTokenAmount(1_000_000),
    removalDataToList: [],
  }
): Promise<Awaited<ReturnType<typeof setupTest>> & RemovalDataFromListing> => {
  const { hre, contracts, removal, fifoMarket, ...rest } = await setupTest();
  let listedRemovalIds: BigNumber[] = [];
  let totalAmountOfSupply = 0;
  let totalAmountOfSuppliers = 0;
  let totalAmountOfRemovals = 0;

  if (removalDataToList.length > 0) {
<<<<<<< HEAD
    const { supplier } = hre.namedAccounts;
    const defaultStartingVintage = 2016;
    tokenIds = await Promise.all(
      removalDataToList.map((removalData, index) => {
        return createRemovalTokenId(removal, {
          supplierAddress: removalData.supplier ?? supplier,
          vintage: removalData.vintage ?? defaultStartingVintage + index,
        });
      })
    );
    const escrowScheduleStartTimes = await createEscrowScheduleStartTimeArray(
      removal,
      tokenIds
    );
    const removalBalances = removalDataToList.map((removalData) =>
      hre.ethers.utils.parseUnits(removalData.amount.toString())
    );

    const packedData = hre.ethers.utils.defaultAbiCoder.encode(
      ['address', 'bool'],
      [fifoMarket.address, true]
    );
    await removal.mintRemovalBatch(
      supplier,
      removalBalances,
      tokenIds,
      escrowScheduleStartTimes,
      packedData
    );
=======
    ({
      listedRemovalIds,
      totalAmountOfSupply,
      totalAmountOfRemovals,
      totalAmountOfSuppliers,
    } = await mintSupply(removalDataToList, removal, fifoMarket));
>>>>>>> 56e2973a
  }
  await mockDepositNoriToPolygon({
    hre,
    contracts,
    amount: buyerInitialBPNoriBalance,
    to: hre.namedAccounts.buyer,
    signer: hre.namedSigners.buyer,
  });
  return {
    hre,
    contracts,
    removal,
    fifoMarket,
    listedRemovalIds,
    totalAmountOfSupply,
    totalAmountOfSuppliers,
    totalAmountOfRemovals,
    ...rest,
  };
};

describe('FIFOMarket', () => {
  describe('initialization', () => {
    describe('roles', () => {
      for (const { role } of [
        { role: 'DEFAULT_ADMIN_ROLE' },
        { role: 'ALLOWLIST_ROLE' },
      ] as const) {
        it(`will assign the role ${role} to the deployer and set the DEFAULT_ADMIN_ROLE as the role admin`, async () => {
          const { fifoMarket, hre } = await setupTest();
          expect(
            await fifoMarket.hasRole(
              await fifoMarket[role](),
              hre.namedAccounts.admin
            )
          ).to.be.true;
          expect(await fifoMarket.getRoleAdmin(await fifoMarket[role]())).to.eq(
            await fifoMarket.DEFAULT_ADMIN_ROLE()
          );
          expect(
            await fifoMarket.getRoleMemberCount(await fifoMarket[role]())
          ).to.eq(1);
        });
      }
    });
    it('correctly intializes totalActiveSupply, totalReservedSupply, totalNumberActiveRemovals, activeSupplierCount, and priorityRestrictedThreshold', async () => {
      const { fifoMarket } = await setupTestLocal();

      const [
        totalActiveSupply,
        totalReservedSupply,
        totalNumberActiveRemovals,
        activeSupplierCount,
        priorityRestrictedThreshold,
      ] = await Promise.all([
        fifoMarket.totalActiveSupply(),
        fifoMarket.totalReservedSupply(),
        fifoMarket.totalNumberActiveRemovals(),
        fifoMarket.activeSupplierCount(),
        fifoMarket.priorityRestrictedThreshold(),
      ]);

      expect(totalActiveSupply).to.equal(0);
      expect(totalReservedSupply).to.equal(0);
      expect(totalNumberActiveRemovals).to.equal(0);
      expect(activeSupplierCount).to.equal(0);
      expect(priorityRestrictedThreshold).to.equal(0);
    });
  });

  describe('role access', () => {
    describe('DEFAULT_ADMIN_ROLE', () => {
      it(`should allow accounts with the role "DEFAULT_ADMIN_ROLE" to set the priority restricted threshold while accounts without this role cannot`, async () => {
        const role = 'DEFAULT_ADMIN_ROLE';
        const accountWithRole = 'admin';
        const accountWithoutRole = 'buyer';
        const { fifoMarket, hre } = await setupTest();

        const { namedAccounts, namedSigners } = hre;
        const roleId = await fifoMarket[role]();
        expect(await fifoMarket.hasRole(roleId, namedAccounts[accountWithRole]))
          .to.be.true;

        const newThreshold = ethers.utils.parseUnits('100');

        expect(
          await fifoMarket
            .connect(namedSigners[accountWithRole])
            .setPriorityRestrictedThreshold(newThreshold)
        )
          .to.emit(fifoMarket, 'PriorityRestrictedThresholdSet')
          .withArgs(newThreshold);

        expect(await fifoMarket.priorityRestrictedThreshold()).to.equal(
          BigNumber.from(newThreshold)
        );

        await expect(
          fifoMarket
            .connect(namedSigners[accountWithoutRole])
            .setPriorityRestrictedThreshold(newThreshold)
        ).to.be.revertedWith(
          `AccessControl: account ${namedAccounts[
            accountWithoutRole
          ].toLowerCase()} is missing role ${roleId}`
        );
      });
    });
    describe('ALLOWLIST_ROLE', () => {
      it(`should allow allowlisted acccounts to purchase supply when inventory is below threshold while accounts without this role cannot`, async () => {
        const role = 'ALLOWLIST_ROLE';
        const accountWithRole = 'admin';
        const buyerInitialBPNoriBalance = formatTokenAmount(1_000_000);
        const totalAvailableSupply = 50;
        const { bpNori, fifoMarket, hre } = await setupTestLocal({
          buyerInitialBPNoriBalance,
          removalDataToList: [{ amount: totalAvailableSupply }],
        });
        const { namedAccounts, namedSigners } = hre;
        const { buyer } = hre.namedAccounts;

        const priorityRestrictedThreshold = '100';

        await fifoMarket.setPriorityRestrictedThreshold(
          ethers.utils.parseUnits(priorityRestrictedThreshold)
        );

        const roleId = await fifoMarket[role]();
        expect(await fifoMarket.hasRole(roleId, namedAccounts[accountWithRole]))
          .to.be.true;

        await expect(
          bpNori
            .connect(namedSigners[accountWithRole])
            .send(
              fifoMarket.address,
              hre.ethers.utils.parseUnits(totalAvailableSupply.toString()),
              hre.ethers.utils.hexZeroPad(buyer, 32)
            )
        ).not.to.be.reverted;
      });
      it(`should not allow acccounts not on the allowlist to purchase supply when inventory is below threshold`, async () => {
        const role = 'ALLOWLIST_ROLE';
        const accountWithoutRole = 'buyer';
        const buyerInitialBPNoriBalance = formatTokenAmount(1_000_000);
        const totalAvailableSupply = 50;
        const { bpNori, fifoMarket, hre } = await setupTestLocal({
          buyerInitialBPNoriBalance,
          removalDataToList: [{ amount: totalAvailableSupply }],
        });
        const { namedAccounts, namedSigners } = hre;
        const { buyer } = hre.namedAccounts;

        const priorityRestrictedThreshold = '100';

        await fifoMarket.setPriorityRestrictedThreshold(
          ethers.utils.parseUnits(priorityRestrictedThreshold)
        );

        await expect(
          bpNori
            .connect(namedSigners[accountWithoutRole])
            .send(
              fifoMarket.address,
              hre.ethers.utils.parseUnits(totalAvailableSupply.toString()),
              hre.ethers.utils.hexZeroPad(buyer, 32)
            )
        ).to.be.revertedWith('Low supply and buyer not on allowlist');

        const roleId = await fifoMarket[role]();
        expect(
          await fifoMarket.hasRole(roleId, namedAccounts[accountWithoutRole])
        ).to.be.false;
      });
    });
  });

  describe('inventory inspection', () => {
    // describe('nextRemovalForSale', () => {
    //   describe('when there is no inventory', () => {
    //     it('should return 0', async () => {
    //       const { fifoMarket } = await setupTest();
    //       expect(await fifoMarket.nextRemovalForSale(true)).to.equal(
    //         BigNumber.from(0)
    //       );
    //     });
    //     it('should have defined behavior if there are multiple removals and all of them were purchased', async () => {
    //       const { bpNori, fifoMarket, hre } = await setupTestLocal({
    //         removalDataToList: [{ amount: 5 }, { amount: 5 }, { amount: 5 }],
    //       });
    //       const { buyer } = hre.namedAccounts;
    //       const purchaseAmount = 15; // purchase all removals
    //       const fee = 2.25;
    //       const totalPrice = purchaseAmount + fee;

    //       await bpNori
    //         .connect(hre.namedSigners.buyer)
    //         .send(
    //           fifoMarket.address,
    //           hre.ethers.utils.parseUnits(totalPrice.toString()),
    //           hre.ethers.utils.hexZeroPad(buyer, 32)
    //         );
    //       expect(await fifoMarket.nextRemovalForSale(true)).to.equal(
    //         BigNumber.from(0)
    //       );
    //     });
    //   });
    //   describe('when inventory is above priority restricted threshold', () => {
    //     it('should correctly report the next removal for sale', async () => {
    //       const { fifoMarket, listedRemovalIds } = await setupTestLocal({
    //         removalDataToList: [{ amount: 100 }],
    //       });
    //       // exclude restricted supply to make sure we still see a removal id returned
    //       expect(await fifoMarket.nextRemovalForSale(false)).to.equal(
    //         listedRemovalIds[0]
    //       );
    //     });
    //     it('should correctly report the next removal for sale if there are multiple removals and some were purchased', async () => {
    //       const { bpNori, fifoMarket, hre, listedRemovalIds } =
    //         await setupTestLocal({
    //           removalDataToList: [{ amount: 5 }, { amount: 5 }, { amount: 5 }],
    //         });
    //       const { buyer } = hre.namedAccounts;
    //       const purchaseAmount = '10'; // purchase first two removals
    //       const fee = '1.5';
    //       const totalPrice = (Number(purchaseAmount) + Number(fee)).toString();

    //       await bpNori
    //         .connect(hre.namedSigners.buyer)
    //         .send(
    //           fifoMarket.address,
    //           hre.ethers.utils.parseUnits(totalPrice),
    //           hre.ethers.utils.hexZeroPad(buyer, 32)
    //         );
    //       // exclude restricted supply to make sure we still see a removal id returned
    //       expect(await fifoMarket.nextRemovalForSale(false)).to.equal(
    //         listedRemovalIds[2]
    //       );
    //     });
    //   });
    //   describe('when inventory is below priority restricted threshold', () => {
    //     it('should report the next removal for sale if including restricted supply', async () => {
    //       const priorityThreshold = '200';
    //       const totalInventory = 100;
    //       const { fifoMarket, listedRemovalIds } = await setupTestLocal({
    //         removalDataToList: [{ amount: totalInventory }],
    //       });
    //       await fifoMarket.setPriorityRestrictedThreshold(
    //         ethers.utils.parseUnits(priorityThreshold)
    //       );
    //       expect(await fifoMarket.nextRemovalForSale(true)).to.equal(
    //         listedRemovalIds[0]
    //       );
    //     });
    //     it('should return 0 if excluding restricted supply', async () => {
    //       const priorityThreshold = '200';
    //       const totalInventory = 100;
    //       const { fifoMarket } = await setupTestLocal({
    //         removalDataToList: [{ amount: totalInventory }],
    //       });
    //       await fifoMarket.setPriorityRestrictedThreshold(
    //         ethers.utils.parseUnits(priorityThreshold)
    //       );
    //       expect(await fifoMarket.nextRemovalForSale(false)).to.equal(
    //         BigNumber.from(0)
    //       );
    //     });
    //   });
    // });

    describe('totalSupply and numberOfActiveNrtsInMarketComputed', () => {
      it('should correctly report the number of NRTs for sale when there are multiple removals in inventory', async () => {
        const removalDataToList = [{ amount: 3 }, { amount: 3 }, { amount: 4 }];
        const { fifoMarket } = await setupTestLocal({
          removalDataToList,
        });

        const expectedTotalSupply = removalDataToList
          .reduce(
            (a, b) => {
              return { amount: a.amount + b.amount };
            },
            { amount: 0 }
          )
          .amount.toString();
        const [nrtsInQueueWeiComputed, totalSupplyWeiRetrieved] =
          await Promise.all([
            fifoMarket.numberOfActiveNrtsInMarketComputed(),
            fifoMarket.totalActiveSupply(),
          ]);
        expect(nrtsInQueueWeiComputed.toString()).to.equal(
          ethers.utils.parseUnits(
            BigNumber.from(expectedTotalSupply).toString()
          )
        );
        expect(totalSupplyWeiRetrieved).to.equal(nrtsInQueueWeiComputed);
      });
      it('should correctly report the number of NRTs for sale when there are multiple removals in inventory and some were purchased', async () => {
        const removalDataToList = [{ amount: 5 }, { amount: 5 }, { amount: 5 }];
        const { bpNori, fifoMarket, hre } = await setupTestLocal({
          removalDataToList,
        });
        const { buyer } = hre.namedAccounts;
        const purchaseAmount = 10; // purchase first two removals
        const fee = 1.5;
        const totalPrice = (purchaseAmount + fee).toString();

        await bpNori
          .connect(hre.namedSigners.buyer)
          .send(
            fifoMarket.address,
            hre.ethers.utils.parseUnits(totalPrice),
            hre.ethers.utils.hexZeroPad(buyer, 32)
          );
        const expectedRemainingSupply =
          removalDataToList.reduce(
            (a, b) => {
              return { amount: a.amount + b.amount };
            },
            { amount: 0 }
          ).amount - purchaseAmount;
        const [nrtsInQueueWeiComputed, totalSupplyWeiRetrieved] =
          await Promise.all([
            fifoMarket.numberOfActiveNrtsInMarketComputed(),
            fifoMarket.totalActiveSupply(),
          ]);
        expect(totalSupplyWeiRetrieved).to.equal(
          BigNumber.from(
            hre.ethers.utils.parseUnits(expectedRemainingSupply.toString())
          )
        );
        expect(totalSupplyWeiRetrieved).to.equal(nrtsInQueueWeiComputed);
      });
      it('should correctly report the number of NRTs for sale when there is no inventory', async () => {
        const { fifoMarket } = await setupTestLocal({});
        expect(await fifoMarket.numberOfActiveNrtsInMarketComputed()).to.equal(
          BigNumber.from(0)
        );
        expect(await fifoMarket.totalActiveSupply()).to.equal(
          BigNumber.from(0)
        );
      });
    });
    describe('totalUnrestrictedSupply', () => {
      it('should return 0 when there is inventory but it is below the priority restricted threshold', async () => {
        const priorityThreshold = 200;
        const totalInventory = 100;
        const { fifoMarket } = await setupTestLocal({
          removalDataToList: [{ amount: totalInventory }],
        });
        await fifoMarket.setPriorityRestrictedThreshold(
          ethers.utils.parseUnits(priorityThreshold.toString())
        );
        expect(await fifoMarket.totalUnrestrictedSupply()).to.equal(
          BigNumber.from(0)
        );
      });
      it('should return the unrestricted portion of supply when inventory is above the priority restricted threshold', async () => {
        const priorityThreshold = 200;
        const totalInventory = 300;
        const { fifoMarket } = await setupTestLocal({
          removalDataToList: [{ amount: totalInventory }],
        });
        await fifoMarket.setPriorityRestrictedThreshold(
          ethers.utils.parseUnits(priorityThreshold.toString())
        );
        const expectedTotalUnrestrictedSupply =
          totalInventory - priorityThreshold;
        expect(await fifoMarket.totalUnrestrictedSupply()).to.equal(
          BigNumber.from(
            ethers.utils.parseUnits(expectedTotalUnrestrictedSupply.toString())
          )
        );
      });
    });
  });

  describe('when listing supply in the market', () => {
    it('should update totalActiveSupply, totalNumberActiveRemovals, and activeSupplierCount when a new supplier is added', async () => {
      const removals = [{ amount: 100 }];
      const {
        fifoMarket,
        totalAmountOfSupply,
        totalAmountOfSuppliers,
        totalAmountOfRemovals,
      } = await setupTestLocal({
        removalDataToList: removals,
      });

      const [
        totalActiveSupply,
        totalNumberActiveRemovals,
        activeSupplierCount,
      ] = await Promise.all([
        fifoMarket.totalActiveSupply(),
        fifoMarket.totalNumberActiveRemovals(),
        fifoMarket.activeSupplierCount(),
      ]);

      expect(totalAmountOfSupply).to.be.greaterThan(0);
      expect(totalAmountOfRemovals).to.be.greaterThan(0);
      expect(totalAmountOfSuppliers).to.be.greaterThan(0);

      expect(totalActiveSupply).to.equal(
        formatTokenAmount(totalAmountOfSupply)
      );
      expect(totalNumberActiveRemovals.toNumber()).to.equal(
        totalAmountOfRemovals
      );
      expect(activeSupplierCount.toNumber()).to.equal(totalAmountOfSuppliers);
    });
    // TODO: Fix the already existing token IDs for this test
    // it('updates totalActiveSupply and totalNumberActiveRemovals when more removals are added for a supplier', async () => {
    //   const initialRemovals = [{ amount: 100 }];
    //   const { removal, fifoMarket } = await setupTestLocal({
    //     removalDataToList: initialRemovals,
    //   });

    //   const additionalRemovals = [{ amount: 100 }];

    //   await mintSupply(additionalRemovals, removal, fifoMarket);

    //   const totalAmountOfSupply = getTotalAmountOfSupply([
    //     ...initialRemovals,
    //     ...additionalRemovals,
    //   ]);

    //   const totalAmountOfRemovals = getTotalAmountOfRemovals([
    //     ...initialRemovals,
    //     ...additionalRemovals,
    //   ]);

    //   const totalAmountOfSuppliers = getTotalAmountOfSuppliers([
    //     ...initialRemovals,
    //     ...additionalRemovals,
    //   ]);

    //   const [
    //     totalActiveSupply,
    //     totalNumberActiveRemovals,
    //     activeSupplierCount,
    //   ] = await Promise.all([
    //     fifoMarket.totalActiveSupply(),
    //     fifoMarket.totalNumberActiveRemovals(),
    //     fifoMarket.activeSupplierCount(),
    //   ]);

    //   expect(totalActiveSupply).to.equal(
    //     formatTokenAmount(totalAmountOfSupply)
    //   );
    //   expect(totalNumberActiveRemovals).to.equal(
    //     formatTokenAmount(totalAmountOfRemovals)
    //   );
    //   expect(activeSupplierCount).to.equal(
    //     formatTokenAmount(totalAmountOfSuppliers)
    //   );
    // });
    // TODO: Also fix the already existing token IDs for this test
    // it('updates totalActiveSupply and totalNumberActiveRemovals, and activeSupplierCount when more removals are added for a supplier who has previously sold out', async () => {
    //   const buyerInitialBPNoriBalance = formatTokenAmount(1_000_000);
    //   const initialRemovals = [{ amount: 1 }];
    //   const { bpNori, fifoMarket, removal, hre } = await setupTestLocal({
    //     buyerInitialBPNoriBalance,
    //     removalDataToList: initialRemovals,
    //   });
    //   const { buyer } = hre.namedAccounts;

    //   const purchaseAmount = '1';
    //   const fee = '.15';
    //   const totalPrice = (Number(purchaseAmount) + Number(fee)).toString();

    //   await bpNori
    //     .connect(hre.namedSigners.buyer)
    //     .send(
    //       fifoMarket.address,
    //       hre.ethers.utils.parseUnits(totalPrice),
    //       hre.ethers.utils.hexZeroPad(buyer, 32)
    //     );

    //   const additionalRemovals = [{ amount: 1 }];

    //   await mintSupply(additionalRemovals, removal, fifoMarket);

    //   const totalAmountOfSupply =
    //     getTotalAmountOfSupply([...initialRemovals, ...additionalRemovals]) -
    //     Number(purchaseAmount);

    //   const totalAmountOfRemovals =
    //     getTotalAmountOfRemovals([...initialRemovals, ...additionalRemovals]) -
    //     1;

    //   const totalAmountOfSuppliers = getTotalAmountOfSuppliers([
    //     ...initialRemovals,
    //     ...additionalRemovals,
    //   ]);

    //   const [
    //     totalActiveSupply,
    //     totalNumberActiveRemovals,
    //     activeSupplierCount,
    //   ] = await Promise.all([
    //     fifoMarket.totalActiveSupply(),
    //     fifoMarket.totalNumberActiveRemovals(),
    //     fifoMarket.activeSupplierCount(),
    //   ]);

    //   expect(totalActiveSupply).to.equal(
    //     formatTokenAmount(totalAmountOfSupply)
    //   );
    //   expect(totalNumberActiveRemovals).to.equal(
    //     formatTokenAmount(totalAmountOfRemovals)
    //   );
    //   expect(activeSupplierCount).to.equal(
    //     formatTokenAmount(totalAmountOfSuppliers)
    //   );
    // });
  });

  describe('Successful purchases', () => {
    it('should mint a certificate with some of a single removal in round robin order and update state variables', async () => {
      const buyerInitialBPNoriBalance = formatTokenAmount(1_000_000);
      const totalAvailableSupply = 100;
      const { bpNori, certificate, fifoMarket, hre } = await setupTestLocal({
        buyerInitialBPNoriBalance,
        removalDataToList: [{ amount: totalAvailableSupply }],
      });
      const { supplier, buyer, noriWallet } = hre.namedAccounts;

      const purchaseAmount = '1';
      const fee = '.15';
      const totalPrice = (Number(purchaseAmount) + Number(fee)).toString();

      const supplierInitialNoriBalance = '0';
      const noriInitialNoriBalance = '0';

      const initialFifoSupply =
        await fifoMarket.numberOfActiveNrtsInMarketComputed();

      await bpNori
        .connect(hre.namedSigners.buyer)
        .send(
          fifoMarket.address,
          hre.ethers.utils.parseUnits(totalPrice),
          hre.ethers.utils.hexZeroPad(buyer, 32)
        );

      const buyerFinalNoriBalance = await bpNori.balanceOf(buyer);
      const supplierFinalNoriBalance = await bpNori.balanceOf(supplier);
      const noriFinalNoriBalance = await bpNori.balanceOf(noriWallet);
      const finalFifoSupply =
        await fifoMarket.numberOfActiveNrtsInMarketComputed();

      expect(buyerFinalNoriBalance).to.equal(
        buyerInitialBPNoriBalance
          .sub(hre.ethers.utils.parseUnits(totalPrice, 18))
          .toString()
      );

      expect(supplierFinalNoriBalance).to.equal(
        hre.ethers.utils
          .parseUnits(supplierInitialNoriBalance)
          .add(hre.ethers.utils.parseUnits(purchaseAmount, 18))
          .toString()
      );

      expect(noriFinalNoriBalance).to.equal(
        hre.ethers.utils
          .parseUnits(noriInitialNoriBalance)
          .add(hre.ethers.utils.parseUnits(fee, 18))
          .toString()
      );

      expect(await certificate.balanceOf(buyer, 0)).to.equal(
        hre.ethers.utils.parseUnits(purchaseAmount, 18)
      );

      expect(finalFifoSupply).to.equal(
        initialFifoSupply
          .sub(hre.ethers.utils.parseUnits(purchaseAmount, 18))
          .toString()
      );
    });
    // TODO: 'should mint a certificate with all of a single removal in round robin order and update state variables'
    it('should mint a certificate with one removal per supplier in round robin order and update state variables', async () => {
      const buyerInitialBPNoriBalance = formatTokenAmount(1_000_000);
      const { bpNori, certificate, fifoMarket, hre } = await setupTestLocal({
        buyerInitialBPNoriBalance,
        removalDataToList: [{ amount: 3 }, { amount: 3 }, { amount: 4 }],
      });
      const { supplier, buyer, noriWallet } = hre.namedAccounts;

      const purchaseAmount = '10'; // purchase all supply
      const fee = '1.5';
      const totalPrice = (Number(purchaseAmount) + Number(fee)).toString();

      const supplierInitialNoriBalance = '0';
      const noriInitialNoriBalance = '0';

      const initialFifoSupply =
        await fifoMarket.numberOfActiveNrtsInMarketComputed();
      expect(initialFifoSupply).to.equal(hre.ethers.utils.parseUnits('10'));
      await bpNori
        .connect(hre.namedSigners.buyer)
        .send(
          fifoMarket.address,
          hre.ethers.utils.parseUnits(totalPrice),
          hre.ethers.utils.hexZeroPad(buyer, 32)
        );
      const buyerFinalNoriBalance = await bpNori.balanceOf(buyer);
      const supplierFinalNoriBalance = await bpNori.balanceOf(supplier);
      const noriFinalNoriBalance = await bpNori.balanceOf(noriWallet);
      const finalFifoSupply =
        await fifoMarket.numberOfActiveNrtsInMarketComputed();

      expect(buyerFinalNoriBalance).to.equal(
        buyerInitialBPNoriBalance
          .sub(hre.ethers.utils.parseUnits(totalPrice, 18))
          .toString()
      );

      expect(supplierFinalNoriBalance).to.equal(
        hre.ethers.utils
          .parseUnits(supplierInitialNoriBalance)
          .add(hre.ethers.utils.parseUnits(purchaseAmount, 18))
          .toString()
      );

      expect(noriFinalNoriBalance).to.equal(
        hre.ethers.utils
          .parseUnits(noriInitialNoriBalance)
          .add(hre.ethers.utils.parseUnits(fee, 18))
          .toString()
      );

      expect(await certificate.balanceOf(buyer, 0)).to.equal(
        hre.ethers.utils.parseUnits(purchaseAmount, 18)
      );

      expect(finalFifoSupply).to.equal(
        initialFifoSupply
          .sub(hre.ethers.utils.parseUnits(purchaseAmount, 18))
          .toString()
      );
    });
    it('should mint a certificate with multiple removals per supplier in round robin order and update state variables', async () => {
      const buyerInitialBPNoriBalance = formatTokenAmount(1_000_000);
      const numberOfRemovalsToCreate = 100;
      const removalDataToList = [
        ...Array.from({ length: numberOfRemovalsToCreate }).keys(),
      ].map((_) => {
        return { amount: 50 };
      });
      const { bpNori, certificate, fifoMarket, hre } = await setupTestLocal({
        buyerInitialBPNoriBalance,
        removalDataToList,
      });
      const { supplier, buyer, noriWallet } = hre.namedAccounts;

      const purchaseAmount = '5000'; // purchase all supply
      const fee = '750';
      const totalPrice = (Number(purchaseAmount) + Number(fee)).toString();

      const supplierInitialNoriBalance = '0';
      const noriInitialNoriBalance = '0';

      const initialFifoSupply =
        await fifoMarket.numberOfActiveNrtsInMarketComputed();
      await bpNori
        .connect(hre.namedSigners.buyer)
        .send(
          fifoMarket.address,
          hre.ethers.utils.parseUnits(totalPrice),
          hre.ethers.utils.hexZeroPad(buyer, 32)
        );
      const buyerFinalNoriBalance = await bpNori.balanceOf(buyer);
      const supplierFinalNoriBalance = await bpNori.balanceOf(supplier);
      const noriFinalNoriBalance = await bpNori.balanceOf(noriWallet);
      const finalFifoSupply =
        await fifoMarket.numberOfActiveNrtsInMarketComputed();

      expect(buyerFinalNoriBalance).to.equal(
        buyerInitialBPNoriBalance
          .sub(hre.ethers.utils.parseUnits(totalPrice, 18))
          .toString()
      );

      expect(supplierFinalNoriBalance).to.equal(
        hre.ethers.utils
          .parseUnits(supplierInitialNoriBalance)
          .add(hre.ethers.utils.parseUnits(purchaseAmount, 18))
          .toString()
      );

      expect(noriFinalNoriBalance).to.equal(
        hre.ethers.utils
          .parseUnits(noriInitialNoriBalance)
          .add(hre.ethers.utils.parseUnits(fee, 18))
          .toString()
      );

      expect(await certificate.balanceOf(buyer, 0)).to.equal(
        hre.ethers.utils.parseUnits(purchaseAmount, 18)
      );

      expect(finalFifoSupply).to.equal(
        initialFifoSupply
          .sub(hre.ethers.utils.parseUnits(purchaseAmount, 18))
          .toString()
      );
    });
    it('should mint a certificate with multiple removals after another purchase has already been made and update state variables', async () => {
      const buyerInitialBPNoriBalance = formatTokenAmount(1_000_000);
      const { bpNori, certificate, fifoMarket, hre } = await setupTestLocal({
        buyerInitialBPNoriBalance,
        removalDataToList: [
          { amount: 3 },
          { amount: 3 },
          { amount: 4 },
          { amount: 3 },
          { amount: 3 },
          { amount: 4 },
        ],
      });
      const { supplier, buyer, noriWallet } = hre.namedAccounts;

      const purchaseAmount = '10';
      const fee = '1.5';
      const totalPrice = (Number(purchaseAmount) + Number(fee)).toString();

      const doublePurchaseAmount = '20';
      const doubleFee = '3';
      const doubleTotalPrice = (Number(totalPrice) * 2).toString();

      const supplierInitialNoriBalance = '0';
      const noriInitialNoriBalance = '0';

      const initialFifoSupply =
        await fifoMarket.numberOfActiveNrtsInMarketComputed();
      expect(initialFifoSupply).to.equal(hre.ethers.utils.parseUnits('20'));
      const purchaseNrts = async (): Promise<ContractReceipt> => {
        const tx = await bpNori
          .connect(hre.namedSigners.buyer)
          .send(
            fifoMarket.address,
            hre.ethers.utils.parseUnits(totalPrice),
            hre.ethers.utils.hexZeroPad(buyer, 32)
          );
        const result = await tx.wait();
        return result;
      };
      await purchaseNrts(); // deplete some of the stock (ids 0,1,2)
      await purchaseNrts(); // purchase more removals (ids 3,4,5-- tests non-zero-indexed purchases in the queue)
      const buyerFinalNoriBalance = await bpNori.balanceOf(buyer);
      const supplierFinalNoriBalance = await bpNori.balanceOf(supplier);
      const noriFinalNoriBalance = await bpNori.balanceOf(noriWallet);
      const finalFifoSupply =
        await fifoMarket.numberOfActiveNrtsInMarketComputed();

      expect(buyerFinalNoriBalance).to.equal(
        buyerInitialBPNoriBalance
          .sub(hre.ethers.utils.parseUnits(doubleTotalPrice, 18))
          .toString()
      );

      expect(supplierFinalNoriBalance).to.equal(
        hre.ethers.utils
          .parseUnits(supplierInitialNoriBalance)
          .add(hre.ethers.utils.parseUnits(doublePurchaseAmount, 18))
          .toString()
      );

      expect(noriFinalNoriBalance).to.equal(
        hre.ethers.utils
          .parseUnits(noriInitialNoriBalance)
          .add(hre.ethers.utils.parseUnits(doubleFee, 18))
          .toString()
      );

      expect(await certificate.balanceOf(buyer, 1)).to.equal(
        hre.ethers.utils.parseUnits(purchaseAmount, 18)
      );

      expect(finalFifoSupply).to.equal(
        initialFifoSupply
          .sub(hre.ethers.utils.parseUnits(doublePurchaseAmount, 18))
          .toString()
      );
    });
    it('should correctly pay suppliers when multiple different suppliers removals are used to fulfill an order', async () => {
      const buyerInitialBPNoriBalance = formatTokenAmount(1_000_000);
      const removalDataToList = [
        { amount: 3, supplier: hre.namedAccounts.supplier },
        { amount: 3, supplier: hre.namedAccounts.investor1 },
        { amount: 4, supplier: hre.namedAccounts.investor2 },
      ];
      const { bpNori, certificate, fifoMarket } = await setupTestLocal({
        buyerInitialBPNoriBalance,
        removalDataToList,
      });

      const purchaseAmount = '10'; // purchase all supply
      const fee = '1.5';
      const totalPrice = (Number(purchaseAmount) + Number(fee)).toString();

      const supplierInitialNoriBalance = '0';
      const investor1InitialNoriBalance = '0';
      const investor2InitialNoriBalance = '0';
      const noriInitialNoriBalance = '0';

      const initialFifoSupply =
        await fifoMarket.numberOfActiveNrtsInMarketComputed();

      await bpNori
        .connect(hre.namedSigners.buyer)
        .send(
          fifoMarket.address,
          hre.ethers.utils.parseUnits(totalPrice),
          hre.ethers.utils.hexZeroPad(hre.namedAccounts.buyer, 32)
        );

      const [
        buyerFinalNoriBalance,
        supplierFinalNoriBalance,
        investor1FinalNoriBalance,
        investor2FinalNoriBalance,
        noriFinalNoriBalance,
        finalFifoSupply,
      ] = await Promise.all([
        bpNori.balanceOf(hre.namedAccounts.buyer),
        bpNori.balanceOf(hre.namedAccounts.supplier),
        bpNori.balanceOf(hre.namedAccounts.investor1),
        bpNori.balanceOf(hre.namedAccounts.investor2),
        bpNori.balanceOf(hre.namedAccounts.noriWallet),
        fifoMarket.numberOfActiveNrtsInMarketComputed(),
      ]);

      expect(buyerFinalNoriBalance).to.equal(
        buyerInitialBPNoriBalance
          .sub(hre.ethers.utils.parseUnits(totalPrice, 18))
          .toString()
      );

      expect(supplierFinalNoriBalance).to.equal(
        hre.ethers.utils
          .parseUnits(supplierInitialNoriBalance)
          .add(
            hre.ethers.utils.parseUnits(
              removalDataToList[0].amount.toString(),
              18
            )
          )
          .toString()
      );
      expect(investor1FinalNoriBalance).to.equal(
        hre.ethers.utils
          .parseUnits(investor1InitialNoriBalance)
          .add(
            hre.ethers.utils.parseUnits(
              removalDataToList[1].amount.toString(),
              18
            )
          )
          .toString()
      );
      expect(investor2FinalNoriBalance).to.equal(
        hre.ethers.utils
          .parseUnits(investor2InitialNoriBalance)
          .add(
            hre.ethers.utils.parseUnits(
              removalDataToList[2].amount.toString(),
              18
            )
          )
          .toString()
      );

      expect(noriFinalNoriBalance).to.equal(
        hre.ethers.utils
          .parseUnits(noriInitialNoriBalance)
          .add(hre.ethers.utils.parseUnits(fee, 18))
          .toString()
      );

      expect(await certificate.balanceOf(hre.namedAccounts.buyer, 0)).to.equal(
        hre.ethers.utils.parseUnits(purchaseAmount, 18)
      );

      expect(finalFifoSupply).to.equal(
        initialFifoSupply
          .sub(hre.ethers.utils.parseUnits(purchaseAmount, 18))
          .toString()
      );
    });
    // TODO: should not use reserved supply to fulfill an order;
    // TODO: should use previously reserved supply to fulfill an order after it has been unreserved
    // TODO: should update activeSupplierCount after the last removal has been reserved from a supplier
  });

  describe('Unsuccessful purchases', () => {
    it('should revert when the queue is completely empty', async () => {
      const buyerInitialBPNoriBalance = formatTokenAmount(1_000_000);
      const { bpNori, certificate, fifoMarket, hre } = await setupTestLocal({
        buyerInitialBPNoriBalance,
      });
      const { supplier, buyer, noriWallet } = hre.namedAccounts;

      const purchaseAmount = '1';
      const fee = '.15';
      const totalPrice = (Number(purchaseAmount) + Number(fee)).toString();

      const supplierInitialNoriBalance = '0';
      const noriInitialNoriBalance = '0';

      await expect(
        bpNori
          .connect(hre.namedSigners.buyer)
          .send(
            fifoMarket.address,
            hre.ethers.utils.parseUnits(totalPrice),
            hre.ethers.utils.hexZeroPad(buyer, 32)
          )
      ).to.be.revertedWith('Market: Out of stock');

      // no balances should change and no certificate balance should be minted
      const [
        buyerFinalNoriBalance,
        supplierFinalNoriBalance,
        noriFinalNoriBalance,
      ] = await Promise.all([
        bpNori.balanceOf(buyer),
        bpNori.balanceOf(supplier),
        bpNori.balanceOf(noriWallet),
      ]);

      expect(buyerFinalNoriBalance).to.equal(
        buyerInitialBPNoriBalance.toString()
      );

      expect(supplierFinalNoriBalance).to.equal(
        hre.ethers.utils.parseUnits(supplierInitialNoriBalance).toString()
      );

      expect(noriFinalNoriBalance).to.equal(
        hre.ethers.utils.parseUnits(noriInitialNoriBalance).toString()
      );

      expect(await certificate.balanceOf(buyer, 0)).to.equal(
        hre.ethers.utils.parseUnits('0', 18)
      );
    });
    it('should revert when the non-empty queue does not have enough supply to fill the order', async () => {
      const buyerInitialBPNoriBalance = formatTokenAmount(1_000_000);
      const { bpNori, certificate, fifoMarket, hre } = await setupTestLocal({
        buyerInitialBPNoriBalance,
        removalDataToList: [{ amount: 1 }],
      });
      const { supplier, buyer, noriWallet } = hre.namedAccounts;

      const purchaseAmount = '2';
      const fee = '.3';
      const totalPrice = (Number(purchaseAmount) + Number(fee)).toString();

      const supplierInitialNoriBalance = '0';
      const noriInitialNoriBalance = '0';

      await expect(
        bpNori.connect(hre.namedSigners.buyer).send(
          fifoMarket.address,
          hre.ethers.utils.parseUnits(totalPrice), // todo, perform fee calculation
          hre.ethers.utils.hexZeroPad(buyer, 32)
        )
      ).to.be.revertedWith('Market: Not enough supply');

      // no balances should change and no certificate balance should be minted
      const [
        buyerFinalNoriBalance,
        supplierFinalNoriBalance,
        noriFinalNoriBalance,
      ] = await Promise.all([
        bpNori.balanceOf(buyer),
        bpNori.balanceOf(supplier),
        bpNori.balanceOf(noriWallet),
      ]);

      expect(buyerFinalNoriBalance).to.equal(
        buyerInitialBPNoriBalance.toString()
      );

      expect(supplierFinalNoriBalance).to.equal(
        hre.ethers.utils.parseUnits(supplierInitialNoriBalance).toString()
      );

      expect(noriFinalNoriBalance).to.equal(
        hre.ethers.utils.parseUnits(noriInitialNoriBalance).toString()
      );

      expect(await certificate.balanceOf(buyer, 0)).to.equal(
        hre.ethers.utils.parseUnits('0', 18)
      );
    });
    it('should revert when a removal with an amount of 0 is used', async () => {
      const buyerInitialBPNoriBalance = formatTokenAmount(1_000_000);
      const { bpNori, certificate, fifoMarket, hre } = await setupTestLocal({
        buyerInitialBPNoriBalance,
        removalDataToList: [
          { amount: 1 },
          { amount: 0 },
          { amount: 1 },
          { amount: 1 },
          { amount: 0 },
          { amount: 1 },
        ],
      });
      const { supplier, buyer, noriWallet } = hre.namedAccounts;

      const purchaseAmount = '4';
      const fee = '.6';
      const totalPrice = (Number(purchaseAmount) + Number(fee)).toString();

      const supplierInitialNoriBalance = '0';
      const noriInitialNoriBalance = '0';

      await expect(
        bpNori
          .connect(hre.namedSigners.buyer)
          .send(
            fifoMarket.address,
            hre.ethers.utils.parseUnits(totalPrice),
            hre.ethers.utils.hexZeroPad(buyer, 32)
          )
      ).to.be.reverted;

      // no balances should change and no certificate balance should be minted
      const buyerFinalNoriBalance = await bpNori.balanceOf(buyer);
      const supplierFinalNoriBalance = await bpNori.balanceOf(supplier);
      const noriFinalNoriBalance = await bpNori.balanceOf(noriWallet);

      expect(buyerFinalNoriBalance).to.equal(
        buyerInitialBPNoriBalance.toString()
      );

      expect(supplierFinalNoriBalance).to.equal(
        hre.ethers.utils.parseUnits(supplierInitialNoriBalance).toString()
      );

      expect(noriFinalNoriBalance).to.equal(
        hre.ethers.utils.parseUnits(noriInitialNoriBalance).toString()
      );

      expect(await certificate.balanceOf(buyer, 0)).to.equal(
        hre.ethers.utils.parseUnits('0', 18)
      );
    });
  });

  describe('placing removals on hold', () => {
    it('should update totalActiveSupply, totalReservedSupply, and totalNumberActiveRemovals when a removal is reserved', async () => {
      const removals = [{ amount: 3 }, { amount: 3 }, { amount: 4 }];
      const {
        fifoMarket,
        listedRemovalIds,
        totalAmountOfRemovals,
        totalAmountOfSuppliers,
        totalAmountOfSupply,
      } = await setupTestLocal({
        removalDataToList: removals,
      });

      const removalIdToReserve = listedRemovalIds[0];
      const removalAmountToReserve = removals[0].amount;
      await fifoMarket.reserveRemoval(removalIdToReserve);

      const [
        totalActiveSupply,
        totalReservedSupply,
        totalNumberActiveRemovals,
        activeSupplierCount,
      ] = await Promise.all([
        fifoMarket.totalActiveSupply(),
        fifoMarket.totalReservedSupply(),
        fifoMarket.totalNumberActiveRemovals(),
        fifoMarket.activeSupplierCount(),
      ]);

      expect(totalActiveSupply).to.equal(
        formatTokenAmount(totalAmountOfSupply - removalAmountToReserve)
      );
      expect(totalNumberActiveRemovals.toNumber()).to.equal(
        totalAmountOfRemovals - 1
      );
      expect(activeSupplierCount.toNumber()).to.equal(totalAmountOfSuppliers);
      expect(totalReservedSupply).to.equal(
        formatTokenAmount(removalAmountToReserve)
      );
    });
    it('updates totalActiveSupply, totalReservedSupply, and totalNumberActiveRemovals when a removal is unreserved', async () => {
      const {
        fifoMarket,
        listedRemovalIds,
        totalAmountOfRemovals,
        totalAmountOfSuppliers,
        totalAmountOfSupply,
      } = await setupTestLocal({
        removalDataToList: [{ amount: 3 }, { amount: 3 }, { amount: 4 }],
      });

      const removalIdToReserve = listedRemovalIds[0];
      await fifoMarket.reserveRemoval(removalIdToReserve);

      await fifoMarket.unreserveRemoval(removalIdToReserve);

      const [
        totalActiveSupply,
        totalReservedSupply,
        totalNumberActiveRemovals,
        activeSupplierCount,
      ] = await Promise.all([
        fifoMarket.totalActiveSupply(),
        fifoMarket.totalReservedSupply(),
        fifoMarket.totalNumberActiveRemovals(),
        fifoMarket.activeSupplierCount(),
      ]);

      expect(totalActiveSupply).to.equal(
        formatTokenAmount(totalAmountOfSupply)
      );
      expect(totalNumberActiveRemovals.toNumber()).to.equal(
        totalAmountOfRemovals
      );
      expect(activeSupplierCount.toNumber()).to.equal(totalAmountOfSuppliers);
      expect(totalReservedSupply).to.equal(formatTokenAmount(0));
    });
    it('should update activeSupplierCount when the last removal from a supplier is reserved', async () => {
      const removals = [{ amount: 3 }];
      const { fifoMarket, listedRemovalIds } = await setupTestLocal({
        removalDataToList: removals,
      });

      const removalIdToReserve = listedRemovalIds[0];
      await fifoMarket.reserveRemoval(removalIdToReserve);

      const [
        totalActiveSupply,
        totalReservedSupply,
        totalNumberActiveRemovals,
        activeSupplierCount,
      ] = await Promise.all([
        fifoMarket.totalActiveSupply(),
        fifoMarket.totalReservedSupply(),
        fifoMarket.totalNumberActiveRemovals(),
        fifoMarket.activeSupplierCount(),
      ]);

      expect(totalActiveSupply).to.equal(formatTokenAmount(0));
      expect(totalNumberActiveRemovals.toNumber()).to.equal(0);
      expect(activeSupplierCount.toNumber()).to.equal(0);
      expect(totalReservedSupply).to.equal(
        formatTokenAmount(getTotalAmountOfSupply(removals))
      );
    });
  });
});

// TODO: check that removals are getting burned correctly?<|MERGE_RESOLUTION|>--- conflicted
+++ resolved
@@ -51,6 +51,10 @@
       });
     })
   );
+  const escrowScheduleStartTimes = await createEscrowScheduleStartTimeArray(
+    removal,
+    listedRemovalIds
+  );
   const removalBalances = removalDataToList.map((removalData) =>
     formatTokenString(removalData.amount.toString())
   );
@@ -59,10 +63,11 @@
     ['address', 'bool'],
     [fifoMarket.address, true]
   );
-  await removal.mintBatch(
+  await removal.mintRemovalBatch(
     supplier,
     removalBalances,
     listedRemovalIds,
+    escrowScheduleStartTimes,
     packedData
   );
   const totalAmountOfSupply = getTotalAmountOfSupply(removalDataToList);
@@ -95,44 +100,12 @@
   let totalAmountOfRemovals = 0;
 
   if (removalDataToList.length > 0) {
-<<<<<<< HEAD
-    const { supplier } = hre.namedAccounts;
-    const defaultStartingVintage = 2016;
-    tokenIds = await Promise.all(
-      removalDataToList.map((removalData, index) => {
-        return createRemovalTokenId(removal, {
-          supplierAddress: removalData.supplier ?? supplier,
-          vintage: removalData.vintage ?? defaultStartingVintage + index,
-        });
-      })
-    );
-    const escrowScheduleStartTimes = await createEscrowScheduleStartTimeArray(
-      removal,
-      tokenIds
-    );
-    const removalBalances = removalDataToList.map((removalData) =>
-      hre.ethers.utils.parseUnits(removalData.amount.toString())
-    );
-
-    const packedData = hre.ethers.utils.defaultAbiCoder.encode(
-      ['address', 'bool'],
-      [fifoMarket.address, true]
-    );
-    await removal.mintRemovalBatch(
-      supplier,
-      removalBalances,
-      tokenIds,
-      escrowScheduleStartTimes,
-      packedData
-    );
-=======
     ({
       listedRemovalIds,
       totalAmountOfSupply,
       totalAmountOfRemovals,
       totalAmountOfSuppliers,
     } = await mintSupply(removalDataToList, removal, fifoMarket));
->>>>>>> 56e2973a
   }
   await mockDepositNoriToPolygon({
     hre,
