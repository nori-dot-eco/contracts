import type { BigNumberish, ContractReceipt } from 'ethers';
import { BigNumber } from 'ethers';

<<<<<<< HEAD
import { formatTokenAmount } from '@/utils/units';
import { expect, mockDepositNoriToPolygon, setupTest } from '@/test/helpers';
import { createRemovalTokenId } from '@/utils/removal';
=======
import type { FIFOMarket, Removal } from '@/typechain-types';
import { formatTokenAmount, formatTokenString } from '@/utils/units';
import {
  expect,
  mockDepositNoriToPolygon,
  setupTest,
  createRemovalTokenId,
} from '@/test/helpers';
>>>>>>> fe4f07a7

interface RemovalDataForListing {
  amount: number;
  vintage?: number;
  supplier?: string;
}

interface RemovalDataFromListing {
  listedRemovalIds: BigNumber[];
  totalAmountOfSupply: number;
  totalAmountOfSuppliers: number;
  totalAmountOfRemovals: number;
}

const getTotalAmountOfSupply = (removals: RemovalDataForListing[]): number =>
  removals.reduce((sum, removal) => sum + removal.amount, 0);

const getTotalAmountOfSuppliers = (removals: RemovalDataForListing[]): number =>
  removals.reduce(
    (supplierSet, removal) => supplierSet.add(removal.supplier),
    new Set()
  ).size ?? 1;

const getTotalAmountOfRemovals = (removals: RemovalDataForListing[]): number =>
  removals.length;

const mintSupply = async (
  removalDataToList: RemovalDataForListing[],
  removal: Removal,
  fifoMarket: FIFOMarket
): Promise<RemovalDataFromListing> => {
  const { supplier } = hre.namedAccounts;
  const defaultStartingVintage = 2016;
  const listedRemovalIds = await Promise.all(
    removalDataToList.map((removalData, index) => {
      return createRemovalTokenId(removal, {
        supplierAddress: removalData.supplier ?? supplier,
        vintage: removalData.vintage ?? defaultStartingVintage + index,
      });
    })
  );
  const removalBalances = removalDataToList.map((removalData) =>
    formatTokenString(removalData.amount.toString())
  );

  const packedData = hre.ethers.utils.defaultAbiCoder.encode(
    ['address', 'bool'],
    [fifoMarket.address, true]
  );
  await removal.mintBatch(
    supplier,
    removalBalances,
    listedRemovalIds,
    packedData
  );
  const totalAmountOfSupply = getTotalAmountOfSupply(removalDataToList);
  const totalAmountOfSuppliers = getTotalAmountOfSuppliers(removalDataToList);
  const totalAmountOfRemovals = getTotalAmountOfRemovals(removalDataToList);
  return {
    listedRemovalIds,
    totalAmountOfSupply,
    totalAmountOfSuppliers,
    totalAmountOfRemovals,
  };
};

const setupTestLocal = async (
  {
    buyerInitialBPNoriBalance = formatTokenAmount(1_000_000),
    removalDataToList = [],
  }: {
    buyerInitialBPNoriBalance?: BigNumberish;
    removalDataToList?: RemovalDataForListing[];
  } = {
    buyerInitialBPNoriBalance: formatTokenAmount(1_000_000),
    removalDataToList: [],
  }
): Promise<Awaited<ReturnType<typeof setupTest>> & RemovalDataFromListing> => {
  const { hre, contracts, removal, fifoMarket, ...rest } = await setupTest();
  let listedRemovalIds: BigNumber[] = [];
  let totalAmountOfSupply = 0;
  let totalAmountOfSuppliers = 0;
  let totalAmountOfRemovals = 0;

  if (removalDataToList.length > 0) {
<<<<<<< HEAD
    const { supplier } = hre.namedAccounts;
    const defaultStartingVintage = 2016;
    tokenIds = await Promise.all(
      removalDataToList.map((removalData, index) => {
        return createRemovalTokenId({
          removalInstance: removal,
          options: {
            supplierAddress: removalData.supplier ?? supplier,
            vintage: removalData.vintage ?? defaultStartingVintage + index,
          },
          hre,
        });
      })
    );
    const removalBalances = removalDataToList.map((removalData) =>
      hre.ethers.utils.parseUnits(removalData.amount.toString())
    );

    const packedData = hre.ethers.utils.defaultAbiCoder.encode(
      ['address', 'bool'],
      [fifoMarket.address, true]
    );
    await removal.mintBatch(supplier, removalBalances, tokenIds, packedData);
=======
    ({
      listedRemovalIds,
      totalAmountOfSupply,
      totalAmountOfRemovals,
      totalAmountOfSuppliers,
    } = await mintSupply(removalDataToList, removal, fifoMarket));
>>>>>>> fe4f07a7
  }
  await mockDepositNoriToPolygon({
    hre,
    contracts,
    amount: buyerInitialBPNoriBalance,
    to: hre.namedAccounts.buyer,
    signer: hre.namedSigners.buyer,
  });
  return {
    hre,
    contracts,
    removal,
    fifoMarket,
    listedRemovalIds,
    totalAmountOfSupply,
    totalAmountOfSuppliers,
    totalAmountOfRemovals,
    ...rest,
  };
};

describe('FIFOMarket', () => {
  describe('initialization', () => {
    describe('roles', () => {
      for (const { role } of [
        { role: 'DEFAULT_ADMIN_ROLE' },
        { role: 'ALLOWLIST_ROLE' },
      ] as const) {
        it(`will assign the role ${role} to the deployer and set the DEFAULT_ADMIN_ROLE as the role admin`, async () => {
          const { fifoMarket, hre } = await setupTest();
          expect(
            await fifoMarket.hasRole(
              await fifoMarket[role](),
              hre.namedAccounts.admin
            )
          ).to.be.true;
          expect(await fifoMarket.getRoleAdmin(await fifoMarket[role]())).to.eq(
            await fifoMarket.DEFAULT_ADMIN_ROLE()
          );
          expect(
            await fifoMarket.getRoleMemberCount(await fifoMarket[role]())
          ).to.eq(1);
        });
      }
    });
    it('correctly intializes totalActiveSupply, totalReservedSupply, totalNumberActiveRemovals, activeSupplierCount, and priorityRestrictedThreshold', async () => {
      const { fifoMarket } = await setupTestLocal();

      const [
        totalActiveSupply,
        totalReservedSupply,
        totalNumberActiveRemovals,
        activeSupplierCount,
        priorityRestrictedThreshold,
      ] = await Promise.all([
        fifoMarket.totalActiveSupply(),
        fifoMarket.totalReservedSupply(),
        fifoMarket.totalNumberActiveRemovals(),
        fifoMarket.activeSupplierCount(),
        fifoMarket.priorityRestrictedThreshold(),
      ]);

      expect(totalActiveSupply).to.equal(0);
      expect(totalReservedSupply).to.equal(0);
      expect(totalNumberActiveRemovals).to.equal(0);
      expect(activeSupplierCount).to.equal(0);
      expect(priorityRestrictedThreshold).to.equal(0);
    });
  });

  describe('role access', () => {
    describe('DEFAULT_ADMIN_ROLE', () => {
      it(`should allow accounts with the role "DEFAULT_ADMIN_ROLE" to set the priority restricted threshold while accounts without this role cannot`, async () => {
        const role = 'DEFAULT_ADMIN_ROLE';
        const accountWithRole = 'admin';
        const accountWithoutRole = 'buyer';
        const { fifoMarket, hre } = await setupTest();

        const { namedAccounts, namedSigners } = hre;
        const roleId = await fifoMarket[role]();
        expect(await fifoMarket.hasRole(roleId, namedAccounts[accountWithRole]))
          .to.be.true;

        const newThreshold = ethers.utils.parseUnits('100');

        expect(
          await fifoMarket
            .connect(namedSigners[accountWithRole])
            .setPriorityRestrictedThreshold(newThreshold)
        )
          .to.emit(fifoMarket, 'PriorityRestrictedThresholdSet')
          .withArgs(newThreshold);

        expect(await fifoMarket.priorityRestrictedThreshold()).to.equal(
          BigNumber.from(newThreshold)
        );

        await expect(
          fifoMarket
            .connect(namedSigners[accountWithoutRole])
            .setPriorityRestrictedThreshold(newThreshold)
        ).to.be.revertedWith(
          `AccessControl: account ${namedAccounts[
            accountWithoutRole
          ].toLowerCase()} is missing role ${roleId}`
        );
      });
    });
    describe('ALLOWLIST_ROLE', () => {
      it(`should allow allowlisted acccounts to purchase supply when inventory is below threshold while accounts without this role cannot`, async () => {
        const role = 'ALLOWLIST_ROLE';
        const accountWithRole = 'admin';
        const buyerInitialBPNoriBalance = formatTokenAmount(1_000_000);
        const totalAvailableSupply = 50;
        const { bpNori, fifoMarket, hre } = await setupTestLocal({
          buyerInitialBPNoriBalance,
          removalDataToList: [{ amount: totalAvailableSupply }],
        });
        const { namedAccounts, namedSigners } = hre;
        const { buyer } = hre.namedAccounts;

        const priorityRestrictedThreshold = '100';

        await fifoMarket.setPriorityRestrictedThreshold(
          ethers.utils.parseUnits(priorityRestrictedThreshold)
        );

        const roleId = await fifoMarket[role]();
        expect(await fifoMarket.hasRole(roleId, namedAccounts[accountWithRole]))
          .to.be.true;

        await expect(
          bpNori
            .connect(namedSigners[accountWithRole])
            .send(
              fifoMarket.address,
              hre.ethers.utils.parseUnits(totalAvailableSupply.toString()),
              hre.ethers.utils.hexZeroPad(buyer, 32)
            )
        ).not.to.be.reverted;
      });
      it(`should not allow acccounts not on the allowlist to purchase supply when inventory is below threshold`, async () => {
        const role = 'ALLOWLIST_ROLE';
        const accountWithoutRole = 'buyer';
        const buyerInitialBPNoriBalance = formatTokenAmount(1_000_000);
        const totalAvailableSupply = 50;
        const { bpNori, fifoMarket, hre } = await setupTestLocal({
          buyerInitialBPNoriBalance,
          removalDataToList: [{ amount: totalAvailableSupply }],
        });
        const { namedAccounts, namedSigners } = hre;
        const { buyer } = hre.namedAccounts;

        const priorityRestrictedThreshold = '100';

        await fifoMarket.setPriorityRestrictedThreshold(
          ethers.utils.parseUnits(priorityRestrictedThreshold)
        );

        await expect(
          bpNori
            .connect(namedSigners[accountWithoutRole])
            .send(
              fifoMarket.address,
              hre.ethers.utils.parseUnits(totalAvailableSupply.toString()),
              hre.ethers.utils.hexZeroPad(buyer, 32)
            )
        ).to.be.revertedWith('Low supply and buyer not on allowlist');

        const roleId = await fifoMarket[role]();
        expect(
          await fifoMarket.hasRole(roleId, namedAccounts[accountWithoutRole])
        ).to.be.false;
      });
    });
  });

  describe('inventory inspection', () => {
    // describe('nextRemovalForSale', () => {
    //   describe('when there is no inventory', () => {
    //     it('should return 0', async () => {
    //       const { fifoMarket } = await setupTest();
    //       expect(await fifoMarket.nextRemovalForSale(true)).to.equal(
    //         BigNumber.from(0)
    //       );
    //     });
    //     it('should have defined behavior if there are multiple removals and all of them were purchased', async () => {
    //       const { bpNori, fifoMarket, hre } = await setupTestLocal({
    //         removalDataToList: [{ amount: 5 }, { amount: 5 }, { amount: 5 }],
    //       });
    //       const { buyer } = hre.namedAccounts;
    //       const purchaseAmount = 15; // purchase all removals
    //       const fee = 2.25;
    //       const totalPrice = purchaseAmount + fee;

    //       await bpNori
    //         .connect(hre.namedSigners.buyer)
    //         .send(
    //           fifoMarket.address,
    //           hre.ethers.utils.parseUnits(totalPrice.toString()),
    //           hre.ethers.utils.hexZeroPad(buyer, 32)
    //         );
    //       expect(await fifoMarket.nextRemovalForSale(true)).to.equal(
    //         BigNumber.from(0)
    //       );
    //     });
    //   });
    //   describe('when inventory is above priority restricted threshold', () => {
    //     it('should correctly report the next removal for sale', async () => {
    //       const { fifoMarket, listedRemovalIds } = await setupTestLocal({
    //         removalDataToList: [{ amount: 100 }],
    //       });
    //       // exclude restricted supply to make sure we still see a removal id returned
    //       expect(await fifoMarket.nextRemovalForSale(false)).to.equal(
    //         listedRemovalIds[0]
    //       );
    //     });
    //     it('should correctly report the next removal for sale if there are multiple removals and some were purchased', async () => {
    //       const { bpNori, fifoMarket, hre, listedRemovalIds } =
    //         await setupTestLocal({
    //           removalDataToList: [{ amount: 5 }, { amount: 5 }, { amount: 5 }],
    //         });
    //       const { buyer } = hre.namedAccounts;
    //       const purchaseAmount = '10'; // purchase first two removals
    //       const fee = '1.5';
    //       const totalPrice = (Number(purchaseAmount) + Number(fee)).toString();

    //       await bpNori
    //         .connect(hre.namedSigners.buyer)
    //         .send(
    //           fifoMarket.address,
    //           hre.ethers.utils.parseUnits(totalPrice),
    //           hre.ethers.utils.hexZeroPad(buyer, 32)
    //         );
    //       // exclude restricted supply to make sure we still see a removal id returned
    //       expect(await fifoMarket.nextRemovalForSale(false)).to.equal(
    //         listedRemovalIds[2]
    //       );
    //     });
    //   });
    //   describe('when inventory is below priority restricted threshold', () => {
    //     it('should report the next removal for sale if including restricted supply', async () => {
    //       const priorityThreshold = '200';
    //       const totalInventory = 100;
    //       const { fifoMarket, listedRemovalIds } = await setupTestLocal({
    //         removalDataToList: [{ amount: totalInventory }],
    //       });
    //       await fifoMarket.setPriorityRestrictedThreshold(
    //         ethers.utils.parseUnits(priorityThreshold)
    //       );
    //       expect(await fifoMarket.nextRemovalForSale(true)).to.equal(
    //         listedRemovalIds[0]
    //       );
    //     });
    //     it('should return 0 if excluding restricted supply', async () => {
    //       const priorityThreshold = '200';
    //       const totalInventory = 100;
    //       const { fifoMarket } = await setupTestLocal({
    //         removalDataToList: [{ amount: totalInventory }],
    //       });
    //       await fifoMarket.setPriorityRestrictedThreshold(
    //         ethers.utils.parseUnits(priorityThreshold)
    //       );
    //       expect(await fifoMarket.nextRemovalForSale(false)).to.equal(
    //         BigNumber.from(0)
    //       );
    //     });
    //   });
    // });

    describe('totalSupply and numberOfActiveNrtsInMarketComputed', () => {
      it('should correctly report the number of NRTs for sale when there are multiple removals in inventory', async () => {
        const removalDataToList = [{ amount: 3 }, { amount: 3 }, { amount: 4 }];
        const { fifoMarket } = await setupTestLocal({
          removalDataToList,
        });

        const expectedTotalSupply = removalDataToList
          .reduce(
            (a, b) => {
              return { amount: a.amount + b.amount };
            },
            { amount: 0 }
          )
          .amount.toString();
        const [nrtsInQueueWeiComputed, totalSupplyWeiRetrieved] =
          await Promise.all([
            fifoMarket.numberOfActiveNrtsInMarketComputed(),
            fifoMarket.totalActiveSupply(),
          ]);
        expect(nrtsInQueueWeiComputed.toString()).to.equal(
          ethers.utils.parseUnits(
            BigNumber.from(expectedTotalSupply).toString()
          )
        );
        expect(totalSupplyWeiRetrieved).to.equal(nrtsInQueueWeiComputed);
      });
      it('should correctly report the number of NRTs for sale when there are multiple removals in inventory and some were purchased', async () => {
        const removalDataToList = [{ amount: 5 }, { amount: 5 }, { amount: 5 }];
        const { bpNori, fifoMarket, hre } = await setupTestLocal({
          removalDataToList,
        });
        const { buyer } = hre.namedAccounts;
        const purchaseAmount = 10; // purchase first two removals
        const fee = 1.5;
        const totalPrice = (purchaseAmount + fee).toString();

        await bpNori
          .connect(hre.namedSigners.buyer)
          .send(
            fifoMarket.address,
            hre.ethers.utils.parseUnits(totalPrice),
            hre.ethers.utils.hexZeroPad(buyer, 32)
          );
        const expectedRemainingSupply =
          removalDataToList.reduce(
            (a, b) => {
              return { amount: a.amount + b.amount };
            },
            { amount: 0 }
          ).amount - purchaseAmount;
        const [nrtsInQueueWeiComputed, totalSupplyWeiRetrieved] =
          await Promise.all([
            fifoMarket.numberOfActiveNrtsInMarketComputed(),
            fifoMarket.totalActiveSupply(),
          ]);
        expect(totalSupplyWeiRetrieved).to.equal(
          BigNumber.from(
            hre.ethers.utils.parseUnits(expectedRemainingSupply.toString())
          )
        );
        expect(totalSupplyWeiRetrieved).to.equal(nrtsInQueueWeiComputed);
      });
      it('should correctly report the number of NRTs for sale when there is no inventory', async () => {
        const { fifoMarket } = await setupTestLocal({});
        expect(await fifoMarket.numberOfActiveNrtsInMarketComputed()).to.equal(
          BigNumber.from(0)
        );
        expect(await fifoMarket.totalActiveSupply()).to.equal(
          BigNumber.from(0)
        );
      });
    });
    describe('totalUnrestrictedSupply', () => {
      it('should return 0 when there is inventory but it is below the priority restricted threshold', async () => {
        const priorityThreshold = 200;
        const totalInventory = 100;
        const { fifoMarket } = await setupTestLocal({
          removalDataToList: [{ amount: totalInventory }],
        });
        await fifoMarket.setPriorityRestrictedThreshold(
          ethers.utils.parseUnits(priorityThreshold.toString())
        );
        expect(await fifoMarket.totalUnrestrictedSupply()).to.equal(
          BigNumber.from(0)
        );
      });
      it('should return the unrestricted portion of supply when inventory is above the priority restricted threshold', async () => {
        const priorityThreshold = 200;
        const totalInventory = 300;
        const { fifoMarket } = await setupTestLocal({
          removalDataToList: [{ amount: totalInventory }],
        });
        await fifoMarket.setPriorityRestrictedThreshold(
          ethers.utils.parseUnits(priorityThreshold.toString())
        );
        const expectedTotalUnrestrictedSupply =
          totalInventory - priorityThreshold;
        expect(await fifoMarket.totalUnrestrictedSupply()).to.equal(
          BigNumber.from(
            ethers.utils.parseUnits(expectedTotalUnrestrictedSupply.toString())
          )
        );
      });
    });
  });

  describe('when listing supply in the market', () => {
    it('should update totalActiveSupply, totalNumberActiveRemovals, and activeSupplierCount when a new supplier is added', async () => {
      const removals = [{ amount: 100 }];
      const {
        fifoMarket,
        totalAmountOfSupply,
        totalAmountOfSuppliers,
        totalAmountOfRemovals,
      } = await setupTestLocal({
        removalDataToList: removals,
      });

      const [
        totalActiveSupply,
        totalNumberActiveRemovals,
        activeSupplierCount,
      ] = await Promise.all([
        fifoMarket.totalActiveSupply(),
        fifoMarket.totalNumberActiveRemovals(),
        fifoMarket.activeSupplierCount(),
      ]);

      expect(totalAmountOfSupply).to.be.greaterThan(0);
      expect(totalAmountOfRemovals).to.be.greaterThan(0);
      expect(totalAmountOfSuppliers).to.be.greaterThan(0);

      expect(totalActiveSupply).to.equal(
        formatTokenAmount(totalAmountOfSupply)
      );
      expect(totalNumberActiveRemovals.toNumber()).to.equal(
        totalAmountOfRemovals
      );
      expect(activeSupplierCount.toNumber()).to.equal(totalAmountOfSuppliers);
    });
    // TODO: Fix the already existing token IDs for this test
    // it('updates totalActiveSupply and totalNumberActiveRemovals when more removals are added for a supplier', async () => {
    //   const initialRemovals = [{ amount: 100 }];
    //   const { removal, fifoMarket } = await setupTestLocal({
    //     removalDataToList: initialRemovals,
    //   });

    //   const additionalRemovals = [{ amount: 100 }];

    //   await mintSupply(additionalRemovals, removal, fifoMarket);

    //   const totalAmountOfSupply = getTotalAmountOfSupply([
    //     ...initialRemovals,
    //     ...additionalRemovals,
    //   ]);

    //   const totalAmountOfRemovals = getTotalAmountOfRemovals([
    //     ...initialRemovals,
    //     ...additionalRemovals,
    //   ]);

    //   const totalAmountOfSuppliers = getTotalAmountOfSuppliers([
    //     ...initialRemovals,
    //     ...additionalRemovals,
    //   ]);

    //   const [
    //     totalActiveSupply,
    //     totalNumberActiveRemovals,
    //     activeSupplierCount,
    //   ] = await Promise.all([
    //     fifoMarket.totalActiveSupply(),
    //     fifoMarket.totalNumberActiveRemovals(),
    //     fifoMarket.activeSupplierCount(),
    //   ]);

    //   expect(totalActiveSupply).to.equal(
    //     formatTokenAmount(totalAmountOfSupply)
    //   );
    //   expect(totalNumberActiveRemovals).to.equal(
    //     formatTokenAmount(totalAmountOfRemovals)
    //   );
    //   expect(activeSupplierCount).to.equal(
    //     formatTokenAmount(totalAmountOfSuppliers)
    //   );
    // });
    // TODO: Also fix the already existing token IDs for this test
    // it('updates totalActiveSupply and totalNumberActiveRemovals, and activeSupplierCount when more removals are added for a supplier who has previously sold out', async () => {
    //   const buyerInitialBPNoriBalance = formatTokenAmount(1_000_000);
    //   const initialRemovals = [{ amount: 1 }];
    //   const { bpNori, fifoMarket, removal, hre } = await setupTestLocal({
    //     buyerInitialBPNoriBalance,
    //     removalDataToList: initialRemovals,
    //   });
    //   const { buyer } = hre.namedAccounts;

    //   const purchaseAmount = '1';
    //   const fee = '.15';
    //   const totalPrice = (Number(purchaseAmount) + Number(fee)).toString();

    //   await bpNori
    //     .connect(hre.namedSigners.buyer)
    //     .send(
    //       fifoMarket.address,
    //       hre.ethers.utils.parseUnits(totalPrice),
    //       hre.ethers.utils.hexZeroPad(buyer, 32)
    //     );

    //   const additionalRemovals = [{ amount: 1 }];

    //   await mintSupply(additionalRemovals, removal, fifoMarket);

    //   const totalAmountOfSupply =
    //     getTotalAmountOfSupply([...initialRemovals, ...additionalRemovals]) -
    //     Number(purchaseAmount);

    //   const totalAmountOfRemovals =
    //     getTotalAmountOfRemovals([...initialRemovals, ...additionalRemovals]) -
    //     1;

    //   const totalAmountOfSuppliers = getTotalAmountOfSuppliers([
    //     ...initialRemovals,
    //     ...additionalRemovals,
    //   ]);

    //   const [
    //     totalActiveSupply,
    //     totalNumberActiveRemovals,
    //     activeSupplierCount,
    //   ] = await Promise.all([
    //     fifoMarket.totalActiveSupply(),
    //     fifoMarket.totalNumberActiveRemovals(),
    //     fifoMarket.activeSupplierCount(),
    //   ]);

    //   expect(totalActiveSupply).to.equal(
    //     formatTokenAmount(totalAmountOfSupply)
    //   );
    //   expect(totalNumberActiveRemovals).to.equal(
    //     formatTokenAmount(totalAmountOfRemovals)
    //   );
    //   expect(activeSupplierCount).to.equal(
    //     formatTokenAmount(totalAmountOfSuppliers)
    //   );
    // });
  });

  describe('Successful purchases', () => {
    it('should mint a certificate with some of a single removal in round robin order and update state variables', async () => {
      const buyerInitialBPNoriBalance = formatTokenAmount(1_000_000);
      const totalAvailableSupply = 100;
      const { bpNori, certificate, fifoMarket, hre } = await setupTestLocal({
        buyerInitialBPNoriBalance,
        removalDataToList: [{ amount: totalAvailableSupply }],
      });
      const { supplier, buyer, noriWallet } = hre.namedAccounts;

      const purchaseAmount = '1';
      const fee = '.15';
      const totalPrice = (Number(purchaseAmount) + Number(fee)).toString();

      const supplierInitialNoriBalance = '0';
      const noriInitialNoriBalance = '0';

      const initialFifoSupply =
        await fifoMarket.numberOfActiveNrtsInMarketComputed();

      await bpNori
        .connect(hre.namedSigners.buyer)
        .send(
          fifoMarket.address,
          hre.ethers.utils.parseUnits(totalPrice),
          hre.ethers.utils.hexZeroPad(buyer, 32)
        );

      const buyerFinalNoriBalance = await bpNori.balanceOf(buyer);
      const supplierFinalNoriBalance = await bpNori.balanceOf(supplier);
      const noriFinalNoriBalance = await bpNori.balanceOf(noriWallet);
      const finalFifoSupply =
        await fifoMarket.numberOfActiveNrtsInMarketComputed();

      expect(buyerFinalNoriBalance).to.equal(
        buyerInitialBPNoriBalance
          .sub(hre.ethers.utils.parseUnits(totalPrice, 18))
          .toString()
      );

      expect(supplierFinalNoriBalance).to.equal(
        hre.ethers.utils
          .parseUnits(supplierInitialNoriBalance)
          .add(hre.ethers.utils.parseUnits(purchaseAmount, 18))
          .toString()
      );

      expect(noriFinalNoriBalance).to.equal(
        hre.ethers.utils
          .parseUnits(noriInitialNoriBalance)
          .add(hre.ethers.utils.parseUnits(fee, 18))
          .toString()
      );

      expect(await certificate.balanceOf(buyer, 0)).to.equal(
        hre.ethers.utils.parseUnits(purchaseAmount, 18)
      );

      expect(finalFifoSupply).to.equal(
        initialFifoSupply
          .sub(hre.ethers.utils.parseUnits(purchaseAmount, 18))
          .toString()
      );
    });
    // TODO: 'should mint a certificate with all of a single removal in round robin order and update state variables'
    it('should mint a certificate with one removal per supplier in round robin order and update state variables', async () => {
      const buyerInitialBPNoriBalance = formatTokenAmount(1_000_000);
      const { bpNori, certificate, fifoMarket, hre } = await setupTestLocal({
        buyerInitialBPNoriBalance,
        removalDataToList: [{ amount: 3 }, { amount: 3 }, { amount: 4 }],
      });
      const { supplier, buyer, noriWallet } = hre.namedAccounts;

      const purchaseAmount = '10'; // purchase all supply
      const fee = '1.5';
      const totalPrice = (Number(purchaseAmount) + Number(fee)).toString();

      const supplierInitialNoriBalance = '0';
      const noriInitialNoriBalance = '0';

      const initialFifoSupply =
        await fifoMarket.numberOfActiveNrtsInMarketComputed();
      expect(initialFifoSupply).to.equal(hre.ethers.utils.parseUnits('10'));
      await bpNori
        .connect(hre.namedSigners.buyer)
        .send(
          fifoMarket.address,
          hre.ethers.utils.parseUnits(totalPrice),
          hre.ethers.utils.hexZeroPad(buyer, 32)
        );
      const buyerFinalNoriBalance = await bpNori.balanceOf(buyer);
      const supplierFinalNoriBalance = await bpNori.balanceOf(supplier);
      const noriFinalNoriBalance = await bpNori.balanceOf(noriWallet);
      const finalFifoSupply =
        await fifoMarket.numberOfActiveNrtsInMarketComputed();

      expect(buyerFinalNoriBalance).to.equal(
        buyerInitialBPNoriBalance
          .sub(hre.ethers.utils.parseUnits(totalPrice, 18))
          .toString()
      );

      expect(supplierFinalNoriBalance).to.equal(
        hre.ethers.utils
          .parseUnits(supplierInitialNoriBalance)
          .add(hre.ethers.utils.parseUnits(purchaseAmount, 18))
          .toString()
      );

      expect(noriFinalNoriBalance).to.equal(
        hre.ethers.utils
          .parseUnits(noriInitialNoriBalance)
          .add(hre.ethers.utils.parseUnits(fee, 18))
          .toString()
      );

      expect(await certificate.balanceOf(buyer, 0)).to.equal(
        hre.ethers.utils.parseUnits(purchaseAmount, 18)
      );

      expect(finalFifoSupply).to.equal(
        initialFifoSupply
          .sub(hre.ethers.utils.parseUnits(purchaseAmount, 18))
          .toString()
      );
    });
    it('should mint a certificate with multiple removals per supplier in round robin order and update state variables', async () => {
      const buyerInitialBPNoriBalance = formatTokenAmount(1_000_000);
      const numberOfRemovalsToCreate = 100;
      const removalDataToList = [
        ...Array.from({ length: numberOfRemovalsToCreate }).keys(),
      ].map((_) => {
        return { amount: 50 };
      });
      const { bpNori, certificate, fifoMarket, hre } = await setupTestLocal({
        buyerInitialBPNoriBalance,
        removalDataToList,
      });
      const { supplier, buyer, noriWallet } = hre.namedAccounts;

      const purchaseAmount = '5000'; // purchase all supply
      const fee = '750';
      const totalPrice = (Number(purchaseAmount) + Number(fee)).toString();

      const supplierInitialNoriBalance = '0';
      const noriInitialNoriBalance = '0';

      const initialFifoSupply =
        await fifoMarket.numberOfActiveNrtsInMarketComputed();
      await bpNori
        .connect(hre.namedSigners.buyer)
        .send(
          fifoMarket.address,
          hre.ethers.utils.parseUnits(totalPrice),
          hre.ethers.utils.hexZeroPad(buyer, 32)
        );
      const buyerFinalNoriBalance = await bpNori.balanceOf(buyer);
      const supplierFinalNoriBalance = await bpNori.balanceOf(supplier);
      const noriFinalNoriBalance = await bpNori.balanceOf(noriWallet);
      const finalFifoSupply =
        await fifoMarket.numberOfActiveNrtsInMarketComputed();

      expect(buyerFinalNoriBalance).to.equal(
        buyerInitialBPNoriBalance
          .sub(hre.ethers.utils.parseUnits(totalPrice, 18))
          .toString()
      );

      expect(supplierFinalNoriBalance).to.equal(
        hre.ethers.utils
          .parseUnits(supplierInitialNoriBalance)
          .add(hre.ethers.utils.parseUnits(purchaseAmount, 18))
          .toString()
      );

      expect(noriFinalNoriBalance).to.equal(
        hre.ethers.utils
          .parseUnits(noriInitialNoriBalance)
          .add(hre.ethers.utils.parseUnits(fee, 18))
          .toString()
      );

      expect(await certificate.balanceOf(buyer, 0)).to.equal(
        hre.ethers.utils.parseUnits(purchaseAmount, 18)
      );

      expect(finalFifoSupply).to.equal(
        initialFifoSupply
          .sub(hre.ethers.utils.parseUnits(purchaseAmount, 18))
          .toString()
      );
    });
    it('should mint a certificate with multiple removals after another purchase has already been made and update state variables', async () => {
      const buyerInitialBPNoriBalance = formatTokenAmount(1_000_000);
      const { bpNori, certificate, fifoMarket, hre } = await setupTestLocal({
        buyerInitialBPNoriBalance,
        removalDataToList: [
          { amount: 3 },
          { amount: 3 },
          { amount: 4 },
          { amount: 3 },
          { amount: 3 },
          { amount: 4 },
        ],
      });
      const { supplier, buyer, noriWallet } = hre.namedAccounts;

      const purchaseAmount = '10';
      const fee = '1.5';
      const totalPrice = (Number(purchaseAmount) + Number(fee)).toString();

      const doublePurchaseAmount = '20';
      const doubleFee = '3';
      const doubleTotalPrice = (Number(totalPrice) * 2).toString();

      const supplierInitialNoriBalance = '0';
      const noriInitialNoriBalance = '0';

      const initialFifoSupply =
        await fifoMarket.numberOfActiveNrtsInMarketComputed();
      expect(initialFifoSupply).to.equal(hre.ethers.utils.parseUnits('20'));
      const purchaseNrts = async (): Promise<ContractReceipt> => {
        const tx = await bpNori
          .connect(hre.namedSigners.buyer)
          .send(
            fifoMarket.address,
            hre.ethers.utils.parseUnits(totalPrice),
            hre.ethers.utils.hexZeroPad(buyer, 32)
          );
        const result = await tx.wait();
        return result;
      };
      await purchaseNrts(); // deplete some of the stock (ids 0,1,2)
      await purchaseNrts(); // purchase more removals (ids 3,4,5-- tests non-zero-indexed purchases in the queue)
      const buyerFinalNoriBalance = await bpNori.balanceOf(buyer);
      const supplierFinalNoriBalance = await bpNori.balanceOf(supplier);
      const noriFinalNoriBalance = await bpNori.balanceOf(noriWallet);
      const finalFifoSupply =
        await fifoMarket.numberOfActiveNrtsInMarketComputed();

      expect(buyerFinalNoriBalance).to.equal(
        buyerInitialBPNoriBalance
          .sub(hre.ethers.utils.parseUnits(doubleTotalPrice, 18))
          .toString()
      );

      expect(supplierFinalNoriBalance).to.equal(
        hre.ethers.utils
          .parseUnits(supplierInitialNoriBalance)
          .add(hre.ethers.utils.parseUnits(doublePurchaseAmount, 18))
          .toString()
      );

      expect(noriFinalNoriBalance).to.equal(
        hre.ethers.utils
          .parseUnits(noriInitialNoriBalance)
          .add(hre.ethers.utils.parseUnits(doubleFee, 18))
          .toString()
      );

      expect(await certificate.balanceOf(buyer, 1)).to.equal(
        hre.ethers.utils.parseUnits(purchaseAmount, 18)
      );

      expect(finalFifoSupply).to.equal(
        initialFifoSupply
          .sub(hre.ethers.utils.parseUnits(doublePurchaseAmount, 18))
          .toString()
      );
    });
    it('should correctly pay suppliers when multiple different suppliers removals are used to fulfill an order', async () => {
      const buyerInitialBPNoriBalance = formatTokenAmount(1_000_000);
      const removalDataToList = [
        { amount: 3, supplier: hre.namedAccounts.supplier },
        { amount: 3, supplier: hre.namedAccounts.investor1 },
        { amount: 4, supplier: hre.namedAccounts.investor2 },
      ];
      const { bpNori, certificate, fifoMarket } = await setupTestLocal({
        buyerInitialBPNoriBalance,
        removalDataToList,
      });

      const purchaseAmount = '10'; // purchase all supply
      const fee = '1.5';
      const totalPrice = (Number(purchaseAmount) + Number(fee)).toString();

      const supplierInitialNoriBalance = '0';
      const investor1InitialNoriBalance = '0';
      const investor2InitialNoriBalance = '0';
      const noriInitialNoriBalance = '0';

      const initialFifoSupply =
        await fifoMarket.numberOfActiveNrtsInMarketComputed();

      await bpNori
        .connect(hre.namedSigners.buyer)
        .send(
          fifoMarket.address,
          hre.ethers.utils.parseUnits(totalPrice),
          hre.ethers.utils.hexZeroPad(hre.namedAccounts.buyer, 32)
        );

      const [
        buyerFinalNoriBalance,
        supplierFinalNoriBalance,
        investor1FinalNoriBalance,
        investor2FinalNoriBalance,
        noriFinalNoriBalance,
        finalFifoSupply,
      ] = await Promise.all([
        bpNori.balanceOf(hre.namedAccounts.buyer),
        bpNori.balanceOf(hre.namedAccounts.supplier),
        bpNori.balanceOf(hre.namedAccounts.investor1),
        bpNori.balanceOf(hre.namedAccounts.investor2),
        bpNori.balanceOf(hre.namedAccounts.noriWallet),
        fifoMarket.numberOfActiveNrtsInMarketComputed(),
      ]);

      expect(buyerFinalNoriBalance).to.equal(
        buyerInitialBPNoriBalance
          .sub(hre.ethers.utils.parseUnits(totalPrice, 18))
          .toString()
      );

      expect(supplierFinalNoriBalance).to.equal(
        hre.ethers.utils
          .parseUnits(supplierInitialNoriBalance)
          .add(
            hre.ethers.utils.parseUnits(
              removalDataToList[0].amount.toString(),
              18
            )
          )
          .toString()
      );
      expect(investor1FinalNoriBalance).to.equal(
        hre.ethers.utils
          .parseUnits(investor1InitialNoriBalance)
          .add(
            hre.ethers.utils.parseUnits(
              removalDataToList[1].amount.toString(),
              18
            )
          )
          .toString()
      );
      expect(investor2FinalNoriBalance).to.equal(
        hre.ethers.utils
          .parseUnits(investor2InitialNoriBalance)
          .add(
            hre.ethers.utils.parseUnits(
              removalDataToList[2].amount.toString(),
              18
            )
          )
          .toString()
      );

      expect(noriFinalNoriBalance).to.equal(
        hre.ethers.utils
          .parseUnits(noriInitialNoriBalance)
          .add(hre.ethers.utils.parseUnits(fee, 18))
          .toString()
      );

      expect(await certificate.balanceOf(hre.namedAccounts.buyer, 0)).to.equal(
        hre.ethers.utils.parseUnits(purchaseAmount, 18)
      );

      expect(finalFifoSupply).to.equal(
        initialFifoSupply
          .sub(hre.ethers.utils.parseUnits(purchaseAmount, 18))
          .toString()
      );
    });
    // TODO: should not use reserved supply to fulfill an order;
    // TODO: should use previously reserved supply to fulfill an order after it has been unreserved
    // TODO: should update activeSupplierCount after the last removal has been reserved from a supplier
  });

  describe('Unsuccessful purchases', () => {
    it('should revert when the queue is completely empty', async () => {
      const buyerInitialBPNoriBalance = formatTokenAmount(1_000_000);
      const { bpNori, certificate, fifoMarket, hre } = await setupTestLocal({
        buyerInitialBPNoriBalance,
      });
      const { supplier, buyer, noriWallet } = hre.namedAccounts;

      const purchaseAmount = '1';
      const fee = '.15';
      const totalPrice = (Number(purchaseAmount) + Number(fee)).toString();

      const supplierInitialNoriBalance = '0';
      const noriInitialNoriBalance = '0';

      await expect(
        bpNori
          .connect(hre.namedSigners.buyer)
          .send(
            fifoMarket.address,
            hre.ethers.utils.parseUnits(totalPrice),
            hre.ethers.utils.hexZeroPad(buyer, 32)
          )
      ).to.be.revertedWith('Market: Out of stock');

      // no balances should change and no certificate balance should be minted
      const [
        buyerFinalNoriBalance,
        supplierFinalNoriBalance,
        noriFinalNoriBalance,
      ] = await Promise.all([
        bpNori.balanceOf(buyer),
        bpNori.balanceOf(supplier),
        bpNori.balanceOf(noriWallet),
      ]);

      expect(buyerFinalNoriBalance).to.equal(
        buyerInitialBPNoriBalance.toString()
      );

      expect(supplierFinalNoriBalance).to.equal(
        hre.ethers.utils.parseUnits(supplierInitialNoriBalance).toString()
      );

      expect(noriFinalNoriBalance).to.equal(
        hre.ethers.utils.parseUnits(noriInitialNoriBalance).toString()
      );

      expect(await certificate.balanceOf(buyer, 0)).to.equal(
        hre.ethers.utils.parseUnits('0', 18)
      );
    });
    it('should revert when the non-empty queue does not have enough supply to fill the order', async () => {
      const buyerInitialBPNoriBalance = formatTokenAmount(1_000_000);
      const { bpNori, certificate, fifoMarket, hre } = await setupTestLocal({
        buyerInitialBPNoriBalance,
        removalDataToList: [{ amount: 1 }],
      });
      const { supplier, buyer, noriWallet } = hre.namedAccounts;

      const purchaseAmount = '2';
      const fee = '.3';
      const totalPrice = (Number(purchaseAmount) + Number(fee)).toString();

      const supplierInitialNoriBalance = '0';
      const noriInitialNoriBalance = '0';

      await expect(
        bpNori.connect(hre.namedSigners.buyer).send(
          fifoMarket.address,
          hre.ethers.utils.parseUnits(totalPrice), // todo, perform fee calculation
          hre.ethers.utils.hexZeroPad(buyer, 32)
        )
      ).to.be.revertedWith('Market: Not enough supply');

      // no balances should change and no certificate balance should be minted
      const [
        buyerFinalNoriBalance,
        supplierFinalNoriBalance,
        noriFinalNoriBalance,
      ] = await Promise.all([
        bpNori.balanceOf(buyer),
        bpNori.balanceOf(supplier),
        bpNori.balanceOf(noriWallet),
      ]);

      expect(buyerFinalNoriBalance).to.equal(
        buyerInitialBPNoriBalance.toString()
      );

      expect(supplierFinalNoriBalance).to.equal(
        hre.ethers.utils.parseUnits(supplierInitialNoriBalance).toString()
      );

      expect(noriFinalNoriBalance).to.equal(
        hre.ethers.utils.parseUnits(noriInitialNoriBalance).toString()
      );

      expect(await certificate.balanceOf(buyer, 0)).to.equal(
        hre.ethers.utils.parseUnits('0', 18)
      );
    });
    it('should revert when a removal with an amount of 0 is used', async () => {
      const buyerInitialBPNoriBalance = formatTokenAmount(1_000_000);
      const { bpNori, certificate, fifoMarket, hre } = await setupTestLocal({
        buyerInitialBPNoriBalance,
        removalDataToList: [
          { amount: 1 },
          { amount: 0 },
          { amount: 1 },
          { amount: 1 },
          { amount: 0 },
          { amount: 1 },
        ],
      });
      const { supplier, buyer, noriWallet } = hre.namedAccounts;

      const purchaseAmount = '4';
      const fee = '.6';
      const totalPrice = (Number(purchaseAmount) + Number(fee)).toString();

      const supplierInitialNoriBalance = '0';
      const noriInitialNoriBalance = '0';

      await expect(
        bpNori
          .connect(hre.namedSigners.buyer)
          .send(
            fifoMarket.address,
            hre.ethers.utils.parseUnits(totalPrice),
            hre.ethers.utils.hexZeroPad(buyer, 32)
          )
      ).to.be.reverted;

      // no balances should change and no certificate balance should be minted
      const buyerFinalNoriBalance = await bpNori.balanceOf(buyer);
      const supplierFinalNoriBalance = await bpNori.balanceOf(supplier);
      const noriFinalNoriBalance = await bpNori.balanceOf(noriWallet);

      expect(buyerFinalNoriBalance).to.equal(
        buyerInitialBPNoriBalance.toString()
      );

      expect(supplierFinalNoriBalance).to.equal(
        hre.ethers.utils.parseUnits(supplierInitialNoriBalance).toString()
      );

      expect(noriFinalNoriBalance).to.equal(
        hre.ethers.utils.parseUnits(noriInitialNoriBalance).toString()
      );

      expect(await certificate.balanceOf(buyer, 0)).to.equal(
        hre.ethers.utils.parseUnits('0', 18)
      );
    });
  });

  describe('placing removals on hold', () => {
    it('should update totalActiveSupply, totalReservedSupply, and totalNumberActiveRemovals when a removal is reserved', async () => {
      const removals = [{ amount: 3 }, { amount: 3 }, { amount: 4 }];
      const {
        fifoMarket,
        listedRemovalIds,
        totalAmountOfRemovals,
        totalAmountOfSuppliers,
        totalAmountOfSupply,
      } = await setupTestLocal({
        removalDataToList: removals,
      });

      const removalIdToReserve = listedRemovalIds[0];
      const removalAmountToReserve = removals[0].amount;
      await fifoMarket.reserveRemoval(removalIdToReserve);

      const [
        totalActiveSupply,
        totalReservedSupply,
        totalNumberActiveRemovals,
        activeSupplierCount,
      ] = await Promise.all([
        fifoMarket.totalActiveSupply(),
        fifoMarket.totalReservedSupply(),
        fifoMarket.totalNumberActiveRemovals(),
        fifoMarket.activeSupplierCount(),
      ]);

      expect(totalActiveSupply).to.equal(
        formatTokenAmount(totalAmountOfSupply - removalAmountToReserve)
      );
      expect(totalNumberActiveRemovals.toNumber()).to.equal(
        totalAmountOfRemovals - 1
      );
      expect(activeSupplierCount.toNumber()).to.equal(totalAmountOfSuppliers);
      expect(totalReservedSupply).to.equal(
        formatTokenAmount(removalAmountToReserve)
      );
    });
    it('updates totalActiveSupply, totalReservedSupply, and totalNumberActiveRemovals when a removal is unreserved', async () => {
      const {
        fifoMarket,
        listedRemovalIds,
        totalAmountOfRemovals,
        totalAmountOfSuppliers,
        totalAmountOfSupply,
      } = await setupTestLocal({
        removalDataToList: [{ amount: 3 }, { amount: 3 }, { amount: 4 }],
      });

      const removalIdToReserve = listedRemovalIds[0];
      await fifoMarket.reserveRemoval(removalIdToReserve);

      await fifoMarket.unreserveRemoval(removalIdToReserve);

      const [
        totalActiveSupply,
        totalReservedSupply,
        totalNumberActiveRemovals,
        activeSupplierCount,
      ] = await Promise.all([
        fifoMarket.totalActiveSupply(),
        fifoMarket.totalReservedSupply(),
        fifoMarket.totalNumberActiveRemovals(),
        fifoMarket.activeSupplierCount(),
      ]);

      expect(totalActiveSupply).to.equal(
        formatTokenAmount(totalAmountOfSupply)
      );
      expect(totalNumberActiveRemovals.toNumber()).to.equal(
        totalAmountOfRemovals
      );
      expect(activeSupplierCount.toNumber()).to.equal(totalAmountOfSuppliers);
      expect(totalReservedSupply).to.equal(formatTokenAmount(0));
    });
    it('should update activeSupplierCount when the last removal from a supplier is reserved', async () => {
      const removals = [{ amount: 3 }];
      const { fifoMarket, listedRemovalIds } = await setupTestLocal({
        removalDataToList: removals,
      });

      const removalIdToReserve = listedRemovalIds[0];
      await fifoMarket.reserveRemoval(removalIdToReserve);

      const [
        totalActiveSupply,
        totalReservedSupply,
        totalNumberActiveRemovals,
        activeSupplierCount,
      ] = await Promise.all([
        fifoMarket.totalActiveSupply(),
        fifoMarket.totalReservedSupply(),
        fifoMarket.totalNumberActiveRemovals(),
        fifoMarket.activeSupplierCount(),
      ]);

      expect(totalActiveSupply).to.equal(formatTokenAmount(0));
      expect(totalNumberActiveRemovals.toNumber()).to.equal(0);
      expect(activeSupplierCount.toNumber()).to.equal(0);
      expect(totalReservedSupply).to.equal(
        formatTokenAmount(getTotalAmountOfSupply(removals))
      );
    });
  });
});

// TODO: check that removals are getting burned correctly?<|MERGE_RESOLUTION|>--- conflicted
+++ resolved
@@ -1,11 +1,6 @@
 import type { BigNumberish, ContractReceipt } from 'ethers';
 import { BigNumber } from 'ethers';
 
-<<<<<<< HEAD
-import { formatTokenAmount } from '@/utils/units';
-import { expect, mockDepositNoriToPolygon, setupTest } from '@/test/helpers';
-import { createRemovalTokenId } from '@/utils/removal';
-=======
 import type { FIFOMarket, Removal } from '@/typechain-types';
 import { formatTokenAmount, formatTokenString } from '@/utils/units';
 import {
@@ -14,7 +9,6 @@
   setupTest,
   createRemovalTokenId,
 } from '@/test/helpers';
->>>>>>> fe4f07a7
 
 interface RemovalDataForListing {
   amount: number;
@@ -100,38 +94,12 @@
   let totalAmountOfRemovals = 0;
 
   if (removalDataToList.length > 0) {
-<<<<<<< HEAD
-    const { supplier } = hre.namedAccounts;
-    const defaultStartingVintage = 2016;
-    tokenIds = await Promise.all(
-      removalDataToList.map((removalData, index) => {
-        return createRemovalTokenId({
-          removalInstance: removal,
-          options: {
-            supplierAddress: removalData.supplier ?? supplier,
-            vintage: removalData.vintage ?? defaultStartingVintage + index,
-          },
-          hre,
-        });
-      })
-    );
-    const removalBalances = removalDataToList.map((removalData) =>
-      hre.ethers.utils.parseUnits(removalData.amount.toString())
-    );
-
-    const packedData = hre.ethers.utils.defaultAbiCoder.encode(
-      ['address', 'bool'],
-      [fifoMarket.address, true]
-    );
-    await removal.mintBatch(supplier, removalBalances, tokenIds, packedData);
-=======
     ({
       listedRemovalIds,
       totalAmountOfSupply,
       totalAmountOfRemovals,
       totalAmountOfSuppliers,
     } = await mintSupply(removalDataToList, removal, fifoMarket));
->>>>>>> fe4f07a7
   }
   await mockDepositNoriToPolygon({
     hre,
