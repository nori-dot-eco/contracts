import type { BigNumberish, ContractReceipt } from 'ethers';
import { BigNumber } from 'ethers';

import { formatTokenAmount } from '@/utils/units';
import type { RemovalDataForListing } from '@/test/helpers';
import {
  expect,
  setupTest,
  batchMintAndListRemovalsForSale,
  getTotalAmountOfSupply,
} from '@/test/helpers';

interface RemovalDataFromListing {
  listedRemovalIds: BigNumber[];
  totalAmountOfSupply: number;
  totalAmountOfSuppliers: number;
  totalAmountOfRemovals: number;
}

<<<<<<< HEAD
const getTotalAmountOfSupply = (removals: RemovalDataForListing[]): number =>
  removals.reduce((sum, removal) => sum + removal.amount, 0);

const getTotalAmountOfSuppliers = (removals: RemovalDataForListing[]): number =>
  removals.reduce(
    (supplierSet, removal) => supplierSet.add(removal.supplier),
    new Set()
  ).size ?? 1;

const getTotalAmountOfRemovals = (removals: RemovalDataForListing[]): number =>
  removals.length;

const mintSupply = async (
  removalDataToList: RemovalDataForListing[],
  removal: Removal,
  fifoMarket: FIFOMarket
): Promise<RemovalDataFromListing> => {
  const { supplier } = hre.namedAccounts;
  const defaultStartingVintage = 2016;
  const listedRemovalIds = await Promise.all(
    removalDataToList.map((removalData, index) => {
      return createRemovalTokenId(removal, {
        supplierAddress: removalData.supplier ?? supplier,
        vintage: removalData.vintage ?? defaultStartingVintage + index,
      });
    })
  );
  const removalBalances = removalDataToList.map((removalData) =>
    formatTokenString(removalData.amount.toString())
  );

  const packedData = hre.ethers.utils.defaultAbiCoder.encode(
    ['address', 'bool'],
    [fifoMarket.address, true]
  );
  await removal.mintBatch(
    supplier,
    removalBalances,
    listedRemovalIds,
    packedData
  );
  const totalAmountOfSupply = getTotalAmountOfSupply(removalDataToList);
  const totalAmountOfSuppliers = getTotalAmountOfSuppliers(removalDataToList);
  const totalAmountOfRemovals = getTotalAmountOfRemovals(removalDataToList);
  return {
    listedRemovalIds,
    totalAmountOfSupply,
    totalAmountOfSuppliers,
    totalAmountOfRemovals,
    // todo return { suppliers: [...{ supplier:{removals: [...{id, amount}]}}]}
=======
const setupTestLocal = async (options?: {
  buyerInitialBPNoriBalance?: BigNumberish;
  removalDataToList?: RemovalDataForListing[]; // todo userFixtures format
}): Promise<Awaited<ReturnType<typeof setupTest>> & RemovalDataFromListing> => {
  const {
    removalDataToList,
    buyerInitialBPNoriBalance,
  }: Parameters<typeof setupTestLocal>[0] = {
    buyerInitialBPNoriBalance:
      options?.buyerInitialBPNoriBalance ?? formatTokenAmount(1_000_000),
    removalDataToList: options?.removalDataToList ?? [],
>>>>>>> b3fd1c4c
  };
  const { hre, contracts, removal, fifoMarket, ...rest } = await setupTest({
    userFixtures: { buyer: { bpBalance: buyerInitialBPNoriBalance } },
  });
  let listedRemovalIds: BigNumber[] = [];
  let totalAmountOfSupply = 0;
  let totalAmountOfSuppliers = 0;
  let totalAmountOfRemovals = 0;
  if (removalDataToList.length > 0) {
    ({
      listedRemovalIds,
      totalAmountOfSupply,
      totalAmountOfRemovals,
      totalAmountOfSuppliers,
    } = await batchMintAndListRemovalsForSale({
      removalDataToList,
      removal,
      fifoMarket,
      hre,
    }));
  }
  return {
    hre,
    contracts,
    removal,
    fifoMarket,
    listedRemovalIds,
    totalAmountOfSupply,
    totalAmountOfSuppliers,
    totalAmountOfRemovals,
    ...rest,
  };
};

describe('FIFOMarket', () => {
  describe('initialization', () => {
    describe('roles', () => {
      for (const { role } of [
        { role: 'DEFAULT_ADMIN_ROLE' },
        { role: 'ALLOWLIST_ROLE' },
      ] as const) {
        it(`will assign the role ${role} to the deployer and set the DEFAULT_ADMIN_ROLE as the role admin`, async () => {
          const { fifoMarket, hre } = await setupTest();
          expect(
            await fifoMarket.hasRole(
              await fifoMarket[role](),
              hre.namedAccounts.admin
            )
          ).to.be.true;
          expect(await fifoMarket.getRoleAdmin(await fifoMarket[role]())).to.eq(
            await fifoMarket.DEFAULT_ADMIN_ROLE()
          );
          expect(
            await fifoMarket.getRoleMemberCount(await fifoMarket[role]())
          ).to.eq(1);
        });
      }
    });
    it('correctly initializes totalActiveSupply, totalReservedSupply, totalNumberActiveRemovals, activeSupplierCount, and priorityRestrictedThreshold', async () => {
      const { fifoMarket } = await setupTestLocal();

      const [
        totalActiveSupply,
        totalReservedSupply,
        totalNumberActiveRemovals,
        activeSupplierCount,
        priorityRestrictedThreshold,
      ] = await Promise.all([
        fifoMarket.totalActiveSupply(true),
        fifoMarket.totalReservedSupply(),
        fifoMarket.totalNumberActiveRemovals(),
        fifoMarket.activeSupplierCount(),
        fifoMarket.priorityRestrictedThreshold(),
      ]);

      expect(totalActiveSupply).to.equal(0);
      expect(totalReservedSupply).to.equal(0);
      expect(totalNumberActiveRemovals).to.equal(0);
      expect(activeSupplierCount).to.equal(0);
      expect(priorityRestrictedThreshold).to.equal(0);
    });
  });

  describe('role access', () => {
    describe('DEFAULT_ADMIN_ROLE', () => {
      it(`should allow accounts with the role "DEFAULT_ADMIN_ROLE" to set the priority restricted threshold while accounts without this role cannot`, async () => {
        const role = 'DEFAULT_ADMIN_ROLE';
        const accountWithRole = 'admin';
        const accountWithoutRole = 'buyer';
        const { fifoMarket, hre } = await setupTest();

        const { namedAccounts, namedSigners } = hre;
        const roleId = await fifoMarket[role]();
        expect(await fifoMarket.hasRole(roleId, namedAccounts[accountWithRole]))
          .to.be.true;

        const newThreshold = ethers.utils.parseUnits('100');

        expect(
          await fifoMarket
            .connect(namedSigners[accountWithRole])
            .setPriorityRestrictedThreshold(newThreshold)
        )
          .to.emit(fifoMarket, 'PriorityRestrictedThresholdSet')
          .withArgs(newThreshold);

        expect(await fifoMarket.priorityRestrictedThreshold()).to.equal(
          BigNumber.from(newThreshold)
        );

        await expect(
          fifoMarket
            .connect(namedSigners[accountWithoutRole])
            .setPriorityRestrictedThreshold(newThreshold)
        ).to.be.revertedWith(
          `AccessControl: account ${namedAccounts[
            accountWithoutRole
          ].toLowerCase()} is missing role ${roleId}`
        );
      });
    });
    describe('ALLOWLIST_ROLE', () => {
      it(`should allow allowlisted accounts to purchase supply when inventory is below threshold while accounts without this role cannot`, async () => {
        const role = 'ALLOWLIST_ROLE';
        const accountWithRole = 'admin';
        const buyerInitialBPNoriBalance = formatTokenAmount(1_000_000);
        const totalAvailableSupply = 50;
        const { bpNori, fifoMarket, hre } = await setupTestLocal({
          buyerInitialBPNoriBalance,
          removalDataToList: [{ amount: totalAvailableSupply }],
        });
        const { namedAccounts, namedSigners } = hre;
        const priorityRestrictedThreshold = '100';
        await fifoMarket.setPriorityRestrictedThreshold(
          ethers.utils.parseUnits(priorityRestrictedThreshold)
        );
        const roleId = await fifoMarket[role]();
        expect(await fifoMarket.hasRole(roleId, namedAccounts[accountWithRole]))
          .to.be.true;
        await expect(
          bpNori
            .connect(namedSigners[accountWithRole])
            .send(
              fifoMarket.address,
              hre.ethers.utils.parseUnits(totalAvailableSupply.toString()),
              hre.ethers.utils.hexZeroPad(namedAccounts.buyer, 32)
            )
        ).not.to.be.reverted;
      });
      it(`should not allow accounts not on the allowlist to purchase supply when inventory is below threshold`, async () => {
        const role = 'ALLOWLIST_ROLE';
        const accountWithoutRole = 'buyer';
        const buyerInitialBPNoriBalance = formatTokenAmount(1_000_000);
        const totalAvailableSupply = 50;
        const { bpNori, fifoMarket, hre } = await setupTestLocal({
          buyerInitialBPNoriBalance,
          removalDataToList: [{ amount: totalAvailableSupply }],
        });
        const { namedAccounts, namedSigners } = hre;
        const { buyer } = namedAccounts;
        const priorityRestrictedThreshold = '100';
        await fifoMarket.setPriorityRestrictedThreshold(
          ethers.utils.parseUnits(priorityRestrictedThreshold)
        );
        await expect(
          bpNori
            .connect(namedSigners[accountWithoutRole])
            .send(
              fifoMarket.address,
              hre.ethers.utils.parseUnits(totalAvailableSupply.toString()),
              hre.ethers.utils.hexZeroPad(buyer, 32)
            )
        ).to.be.revertedWith('Low supply and buyer not on allowlist');
        const roleId = await fifoMarket[role]();
        expect(
          await fifoMarket.hasRole(roleId, namedAccounts[accountWithoutRole])
        ).to.be.false;
      });
    });
  });

  describe('inventory inspection', () => {
    // describe('nextRemovalForSale', () => {
    //   describe('when there is no inventory', () => {
    //     it('should return 0', async () => {
    //       const { fifoMarket } = await setupTest();
    //       expect(await fifoMarket.nextRemovalForSale(true)).to.equal(
    //         BigNumber.from(0)
    //       );
    //     });
    //     it('should have defined behavior if there are multiple removals and all of them were purchased', async () => {
    //       const { bpNori, fifoMarket, hre } = await setupTestLocal({
    //         removalDataToList: [{ amount: 5 }, { amount: 5 }, { amount: 5 }],
    //       });
    //       const { buyer } = hre.namedAccounts;
    //       const purchaseAmount = 15; // purchase all removals
    //       const fee = 2.25;
    //       const totalPrice = purchaseAmount + fee;

    //       await bpNori
    //         .connect(hre.namedSigners.buyer)
    //         .send(
    //           fifoMarket.address,
    //           hre.ethers.utils.parseUnits(totalPrice.toString()),
    //           hre.ethers.utils.hexZeroPad(buyer, 32)
    //         );
    //       expect(await fifoMarket.nextRemovalForSale(true)).to.equal(
    //         BigNumber.from(0)
    //       );
    //     });
    //   });
    //   describe('when inventory is above priority restricted threshold', () => {
    //     it('should correctly report the next removal for sale', async () => {
    //       const { fifoMarket, listedRemovalIds } = await setupTestLocal({
    //         removalDataToList: [{ amount: 100 }],
    //       });
    //       // exclude restricted supply to make sure we still see a removal id returned
    //       expect(await fifoMarket.nextRemovalForSale(false)).to.equal(
    //         listedRemovalIds[0]
    //       );
    //     });
    //     it('should correctly report the next removal for sale if there are multiple removals and some were purchased', async () => {
    //       const { bpNori, fifoMarket, hre, listedRemovalIds } =
    //         await setupTestLocal({
    //           removalDataToList: [{ amount: 5 }, { amount: 5 }, { amount: 5 }],
    //         });
    //       const { buyer } = hre.namedAccounts;
    //       const purchaseAmount = '10'; // purchase first two removals
    //       const fee = '1.5';
    //       const totalPrice = (Number(purchaseAmount) + Number(fee)).toString();

    //       await bpNori
    //         .connect(hre.namedSigners.buyer)
    //         .send(
    //           fifoMarket.address,
    //           hre.ethers.utils.parseUnits(totalPrice),
    //           hre.ethers.utils.hexZeroPad(buyer, 32)
    //         );
    //       // exclude restricted supply to make sure we still see a removal id returned
    //       expect(await fifoMarket.nextRemovalForSale(false)).to.equal(
    //         listedRemovalIds[2]
    //       );
    //     });
    //   });
    //   describe('when inventory is below priority restricted threshold', () => {
    //     it('should report the next removal for sale if including restricted supply', async () => {
    //       const priorityThreshold = '200';
    //       const totalInventory = 100;
    //       const { fifoMarket, listedRemovalIds } = await setupTestLocal({
    //         removalDataToList: [{ amount: totalInventory }],
    //       });
    //       await fifoMarket.setPriorityRestrictedThreshold(
    //         ethers.utils.parseUnits(priorityThreshold)
    //       );
    //       expect(await fifoMarket.nextRemovalForSale(true)).to.equal(
    //         listedRemovalIds[0]
    //       );
    //     });
    //     it('should return 0 if excluding restricted supply', async () => {
    //       const priorityThreshold = '200';
    //       const totalInventory = 100;
    //       const { fifoMarket } = await setupTestLocal({
    //         removalDataToList: [{ amount: totalInventory }],
    //       });
    //       await fifoMarket.setPriorityRestrictedThreshold(
    //         ethers.utils.parseUnits(priorityThreshold)
    //       );
    //       expect(await fifoMarket.nextRemovalForSale(false)).to.equal(
    //         BigNumber.from(0)
    //       );
    //     });
    //   });
    // });

    describe('totalSupply and numberOfActiveNrtsInMarketComputed', () => {
      it('should correctly report the number of NRTs for sale when there are multiple removals in inventory', async () => {
        const removalDataToList = [{ amount: 3 }, { amount: 3 }, { amount: 4 }];
        const { fifoMarket } = await setupTestLocal({
          removalDataToList,
        });

        const expectedTotalSupply = removalDataToList
          .reduce(
            (a, b) => {
              return { amount: a.amount + b.amount };
            },
            { amount: 0 }
          )
          .amount.toString();
        const [nrtsInQueueWeiComputed, totalSupplyWeiRetrieved] =
          await Promise.all([
            fifoMarket.numberOfActiveNrtsInMarketComputed(),
            fifoMarket.totalActiveSupply(true),
          ]);
        expect(nrtsInQueueWeiComputed.toString()).to.equal(
          ethers.utils.parseUnits(
            BigNumber.from(expectedTotalSupply).toString()
          )
        );
        expect(totalSupplyWeiRetrieved).to.equal(nrtsInQueueWeiComputed);
      });
      it('should correctly report the number of NRTs for sale when there are multiple removals in inventory and some were purchased', async () => {
        const removalDataToList = [{ amount: 5 }, { amount: 5 }, { amount: 5 }];
        const { bpNori, fifoMarket, hre } = await setupTestLocal({
          removalDataToList,
        });
        const { buyer } = hre.namedAccounts;
        const purchaseAmount = 10; // purchase first two removals
        const fee = 1.5;
        const totalPrice = (purchaseAmount + fee).toString();

        await bpNori
          .connect(hre.namedSigners.buyer)
          .send(
            fifoMarket.address,
            hre.ethers.utils.parseUnits(totalPrice),
            hre.ethers.utils.hexZeroPad(buyer, 32)
          );
        const expectedRemainingSupply =
          removalDataToList.reduce(
            (a, b) => {
              return { amount: a.amount + b.amount };
            },
            { amount: 0 }
          ).amount - purchaseAmount;
        const [nrtsInQueueWeiComputed, totalSupplyWeiRetrieved] =
          await Promise.all([
            fifoMarket.numberOfActiveNrtsInMarketComputed(),
            fifoMarket.totalActiveSupply(true),
          ]);
        expect(totalSupplyWeiRetrieved).to.equal(
          BigNumber.from(
            hre.ethers.utils.parseUnits(expectedRemainingSupply.toString())
          )
        );
        expect(totalSupplyWeiRetrieved).to.equal(nrtsInQueueWeiComputed);
      });
      it('should correctly report the number of NRTs for sale when there is no inventory', async () => {
        const { fifoMarket } = await setupTestLocal({});
        expect(await fifoMarket.numberOfActiveNrtsInMarketComputed()).to.equal(
          BigNumber.from(0)
        );
        expect(await fifoMarket.totalActiveSupply(true)).to.equal(
          BigNumber.from(0)
        );
      });
    });
    describe('totalActiveSupply', () => {
      describe('total active supply (excluding restricted)', () => {
        it('should return 0 when there is inventory but it is below the priority restricted threshold', async () => {
          const priorityThreshold = 200;
          const totalInventory = 100;
          const { fifoMarket } = await setupTestLocal({
            removalDataToList: [{ amount: totalInventory }],
          });
          await fifoMarket.setPriorityRestrictedThreshold(
            ethers.utils.parseUnits(priorityThreshold.toString())
          );
          expect(await fifoMarket.totalActiveSupply(false)).to.equal(
            BigNumber.from(0)
          );
        });
        it('should return the unrestricted portion of supply when inventory is above the priority restricted threshold', async () => {
          const priorityThreshold = BigNumber.from(200);
          const totalInventory = BigNumber.from(300);
          const { fifoMarket } = await setupTestLocal({
            removalDataToList: [{ amount: totalInventory.toNumber() }],
          });
          await fifoMarket.setPriorityRestrictedThreshold(
            ethers.utils.parseUnits(priorityThreshold.toString())
          );
          const expectedTotalUnrestrictedSupply =
            totalInventory.sub(priorityThreshold);
          expect(await fifoMarket.totalActiveSupply(false)).to.equal(
            BigNumber.from(
              ethers.utils.parseUnits(
                expectedTotalUnrestrictedSupply.toString()
              )
            )
          );
        });
      });
      describe('total active supply (including restricted)', () => {
        it('should return the total supply', async () => {
          const priorityThreshold = BigNumber.from(200);
          const totalInventory = BigNumber.from(300);
          const { fifoMarket } = await setupTestLocal({
            removalDataToList: [{ amount: totalInventory.toNumber() }],
          });
          await fifoMarket.setPriorityRestrictedThreshold(
            ethers.utils.parseUnits(priorityThreshold.toString())
          );
          expect(await fifoMarket.totalActiveSupply(true)).to.equal(
            BigNumber.from(
              ethers.utils.parseUnits(
                priorityThreshold.add(totalInventory).toString()
              )
            )
          );
        });
      });
    });
  });

  describe('when listing supply in the market', () => {
    it('should update totalActiveSupply, totalNumberActiveRemovals, and activeSupplierCount when a new supplier is added', async () => {
      const removals = [{ amount: 100 }];
      const {
        fifoMarket,
        totalAmountOfSupply,
        totalAmountOfSuppliers,
        totalAmountOfRemovals,
      } = await setupTestLocal({
        removalDataToList: removals,
      });

      const [
        totalActiveSupply,
        totalNumberActiveRemovals,
        activeSupplierCount,
      ] = await Promise.all([
        fifoMarket.totalActiveSupply(true),
        fifoMarket.totalNumberActiveRemovals(),
        fifoMarket.activeSupplierCount(),
      ]);

      expect(totalAmountOfSupply).to.be.greaterThan(0);
      expect(totalAmountOfRemovals).to.be.greaterThan(0);
      expect(totalAmountOfSuppliers).to.be.greaterThan(0);

      expect(totalActiveSupply).to.equal(
        formatTokenAmount(totalAmountOfSupply)
      );
      expect(totalNumberActiveRemovals.toNumber()).to.equal(
        totalAmountOfRemovals
      );
      expect(activeSupplierCount.toNumber()).to.equal(totalAmountOfSuppliers);
    });
    // TODO: Fix the already existing token IDs for this test
    // it('updates totalActiveSupply and totalNumberActiveRemovals when more removals are added for a supplier', async () => {
    //   const initialRemovals = [{ amount: 100 }];
    //   const { removal, fifoMarket } = await setupTestLocal({
    //     removalDataToList: initialRemovals,
    //   });

    //   const additionalRemovals = [{ amount: 100 }];

    //   await mintSupply(additionalRemovals, removal, fifoMarket);

    //   const totalAmountOfSupply = getTotalAmountOfSupply([
    //     ...initialRemovals,
    //     ...additionalRemovals,
    //   ]);

    //   const totalAmountOfRemovals = getTotalAmountOfRemovals([
    //     ...initialRemovals,
    //     ...additionalRemovals,
    //   ]);

    //   const totalAmountOfSuppliers = getTotalAmountOfSuppliers([
    //     ...initialRemovals,
    //     ...additionalRemovals,
    //   ]);

    //   const [
    //     totalActiveSupply,
    //     totalNumberActiveRemovals,
    //     activeSupplierCount,
    //   ] = await Promise.all([
    //     fifoMarket.totalActiveSupply(true),
    //     fifoMarket.totalNumberActiveRemovals(),
    //     fifoMarket.activeSupplierCount(),
    //   ]);

    //   expect(totalActiveSupply).to.equal(
    //     formatTokenAmount(totalAmountOfSupply)
    //   );
    //   expect(totalNumberActiveRemovals).to.equal(
    //     formatTokenAmount(totalAmountOfRemovals)
    //   );
    //   expect(activeSupplierCount).to.equal(
    //     formatTokenAmount(totalAmountOfSuppliers)
    //   );
    // });
    // TODO: Also fix the already existing token IDs for this test
    // it('updates totalActiveSupply and totalNumberActiveRemovals, and activeSupplierCount when more removals are added for a supplier who has previously sold out', async () => {
    //   const buyerInitialBPNoriBalance = formatTokenAmount(1_000_000);
    //   const initialRemovals = [{ amount: 1 }];
    //   const { bpNori, fifoMarket, removal, hre } = await setupTestLocal({
    //     buyerInitialBPNoriBalance,
    //     removalDataToList: initialRemovals,
    //   });
    //   const { buyer } = hre.namedAccounts;

    //   const purchaseAmount = '1';
    //   const fee = '.15';
    //   const totalPrice = (Number(purchaseAmount) + Number(fee)).toString();

    //   await bpNori
    //     .connect(hre.namedSigners.buyer)
    //     .send(
    //       fifoMarket.address,
    //       hre.ethers.utils.parseUnits(totalPrice),
    //       hre.ethers.utils.hexZeroPad(buyer, 32)
    //     );

    //   const additionalRemovals = [{ amount: 1 }];

    //   await mintSupply(additionalRemovals, removal, fifoMarket);

    //   const totalAmountOfSupply =
    //     getTotalAmountOfSupply([...initialRemovals, ...additionalRemovals]) -
    //     Number(purchaseAmount);

    //   const totalAmountOfRemovals =
    //     getTotalAmountOfRemovals([...initialRemovals, ...additionalRemovals]) -
    //     1;

    //   const totalAmountOfSuppliers = getTotalAmountOfSuppliers([
    //     ...initialRemovals,
    //     ...additionalRemovals,
    //   ]);

    //   const [
    //     totalActiveSupply,
    //     totalNumberActiveRemovals,
    //     activeSupplierCount,
    //   ] = await Promise.all([
    //     fifoMarket.totalActiveSupply(true),
    //     fifoMarket.totalNumberActiveRemovals(),
    //     fifoMarket.activeSupplierCount(),
    //   ]);

    //   expect(totalActiveSupply).to.equal(
    //     formatTokenAmount(totalAmountOfSupply)
    //   );
    //   expect(totalNumberActiveRemovals).to.equal(
    //     formatTokenAmount(totalAmountOfRemovals)
    //   );
    //   expect(activeSupplierCount).to.equal(
    //     formatTokenAmount(totalAmountOfSuppliers)
    //   );
    // });
  });

  describe('Successful purchases', () => {
    it('should mint a certificate with some of a single removal in round robin order and update state variables', async () => {
      const buyerInitialBPNoriBalance = formatTokenAmount(1_000_000);
      const totalAvailableSupply = 100;
      const { bpNori, certificate, fifoMarket, hre } = await setupTestLocal({
        buyerInitialBPNoriBalance,
        removalDataToList: [{ amount: totalAvailableSupply }],
      });
      const { supplier, buyer, noriWallet } = hre.namedAccounts;

      const purchaseAmount = '1';
      const fee = '.15';
      const totalPrice = (Number(purchaseAmount) + Number(fee)).toString();

      const supplierInitialNoriBalance = '0';
      const noriInitialNoriBalance = '0';

      const initialFifoSupply =
        await fifoMarket.numberOfActiveNrtsInMarketComputed();

      await bpNori
        .connect(hre.namedSigners.buyer)
        .send(
          fifoMarket.address,
          hre.ethers.utils.parseUnits(totalPrice),
          hre.ethers.utils.hexZeroPad(buyer, 32)
        );

      const buyerFinalNoriBalance = await bpNori.balanceOf(buyer);
      const supplierFinalNoriBalance = await bpNori.balanceOf(supplier);
      const noriFinalNoriBalance = await bpNori.balanceOf(noriWallet);
      const finalFifoSupply =
        await fifoMarket.numberOfActiveNrtsInMarketComputed();

      expect(buyerFinalNoriBalance).to.equal(
        buyerInitialBPNoriBalance
          .sub(hre.ethers.utils.parseUnits(totalPrice, 18))
          .toString()
      );

      expect(supplierFinalNoriBalance).to.equal(
        hre.ethers.utils
          .parseUnits(supplierInitialNoriBalance)
          .add(hre.ethers.utils.parseUnits(purchaseAmount, 18))
          .toString()
      );

      expect(noriFinalNoriBalance).to.equal(
        hre.ethers.utils
          .parseUnits(noriInitialNoriBalance)
          .add(hre.ethers.utils.parseUnits(fee, 18))
          .toString()
      );

      expect(await certificate.balanceOf(buyer, 0)).to.equal(
        hre.ethers.utils.parseUnits(purchaseAmount, 18)
      );

      expect(finalFifoSupply).to.equal(
        initialFifoSupply
          .sub(hre.ethers.utils.parseUnits(purchaseAmount, 18))
          .toString()
      );
    });
    // TODO: 'should mint a certificate with all of a single removal in round robin order and update state variables'
    it('should mint a certificate with one removal per supplier in round robin order and update state variables', async () => {
      const buyerInitialBPNoriBalance = formatTokenAmount(1_000_000);
      const { bpNori, certificate, fifoMarket, hre } = await setupTestLocal({
        buyerInitialBPNoriBalance,
        removalDataToList: [{ amount: 3 }, { amount: 3 }, { amount: 4 }],
      });
      const { supplier, buyer, noriWallet } = hre.namedAccounts;

      const purchaseAmount = '10'; // purchase all supply
      const fee = '1.5';
      const totalPrice = (Number(purchaseAmount) + Number(fee)).toString();

      const supplierInitialNoriBalance = '0';
      const noriInitialNoriBalance = '0';

      const initialFifoSupply =
        await fifoMarket.numberOfActiveNrtsInMarketComputed();
      expect(initialFifoSupply).to.equal(hre.ethers.utils.parseUnits('10'));
      await bpNori
        .connect(hre.namedSigners.buyer)
        .send(
          fifoMarket.address,
          hre.ethers.utils.parseUnits(totalPrice),
          hre.ethers.utils.hexZeroPad(buyer, 32)
        );
      const buyerFinalNoriBalance = await bpNori.balanceOf(buyer);
      const supplierFinalNoriBalance = await bpNori.balanceOf(supplier);
      const noriFinalNoriBalance = await bpNori.balanceOf(noriWallet);
      const finalFifoSupply =
        await fifoMarket.numberOfActiveNrtsInMarketComputed();

      expect(buyerFinalNoriBalance).to.equal(
        buyerInitialBPNoriBalance
          .sub(hre.ethers.utils.parseUnits(totalPrice, 18))
          .toString()
      );

      expect(supplierFinalNoriBalance).to.equal(
        hre.ethers.utils
          .parseUnits(supplierInitialNoriBalance)
          .add(hre.ethers.utils.parseUnits(purchaseAmount, 18))
          .toString()
      );

      expect(noriFinalNoriBalance).to.equal(
        hre.ethers.utils
          .parseUnits(noriInitialNoriBalance)
          .add(hre.ethers.utils.parseUnits(fee, 18))
          .toString()
      );

      expect(await certificate.balanceOf(buyer, 0)).to.equal(
        hre.ethers.utils.parseUnits(purchaseAmount, 18)
      );

      expect(finalFifoSupply).to.equal(
        initialFifoSupply
          .sub(hre.ethers.utils.parseUnits(purchaseAmount, 18))
          .toString()
      );
    });
    it('should mint a certificate with multiple removals per supplier in round robin order and update state variables', async () => {
      const buyerInitialBPNoriBalance = formatTokenAmount(1_000_000);
      const numberOfRemovalsToCreate = 100;
      const removalDataToList = [
        ...Array.from({ length: numberOfRemovalsToCreate }).keys(),
      ].map((_) => {
        return { amount: 50 };
      });
      const { bpNori, certificate, fifoMarket, hre } = await setupTestLocal({
        buyerInitialBPNoriBalance,
        removalDataToList,
      });
      const { supplier, buyer, noriWallet } = hre.namedAccounts;

      const purchaseAmount = '5000'; // purchase all supply
      const fee = '750';
      const totalPrice = (Number(purchaseAmount) + Number(fee)).toString();

      const supplierInitialNoriBalance = '0';
      const noriInitialNoriBalance = '0';

      const initialFifoSupply =
        await fifoMarket.numberOfActiveNrtsInMarketComputed();
      await bpNori
        .connect(hre.namedSigners.buyer)
        .send(
          fifoMarket.address,
          hre.ethers.utils.parseUnits(totalPrice),
          hre.ethers.utils.hexZeroPad(buyer, 32)
        );
      const buyerFinalNoriBalance = await bpNori.balanceOf(buyer);
      const supplierFinalNoriBalance = await bpNori.balanceOf(supplier);
      const noriFinalNoriBalance = await bpNori.balanceOf(noriWallet);
      const finalFifoSupply =
        await fifoMarket.numberOfActiveNrtsInMarketComputed();

      expect(buyerFinalNoriBalance).to.equal(
        buyerInitialBPNoriBalance
          .sub(hre.ethers.utils.parseUnits(totalPrice, 18))
          .toString()
      );

      expect(supplierFinalNoriBalance).to.equal(
        hre.ethers.utils
          .parseUnits(supplierInitialNoriBalance)
          .add(hre.ethers.utils.parseUnits(purchaseAmount, 18))
          .toString()
      );

      expect(noriFinalNoriBalance).to.equal(
        hre.ethers.utils
          .parseUnits(noriInitialNoriBalance)
          .add(hre.ethers.utils.parseUnits(fee, 18))
          .toString()
      );

      expect(await certificate.balanceOf(buyer, 0)).to.equal(
        hre.ethers.utils.parseUnits(purchaseAmount, 18)
      );

      expect(finalFifoSupply).to.equal(
        initialFifoSupply
          .sub(hre.ethers.utils.parseUnits(purchaseAmount, 18))
          .toString()
      );
    });
    it('should mint a certificate with multiple removals after another purchase has already been made and update state variables', async () => {
      const buyerInitialBPNoriBalance = formatTokenAmount(1_000_000);
      const { bpNori, certificate, fifoMarket, hre } = await setupTestLocal({
        buyerInitialBPNoriBalance,
        removalDataToList: [
          { amount: 3 },
          { amount: 3 },
          { amount: 4 },
          { amount: 3 },
          { amount: 3 },
          { amount: 4 },
        ],
      });
      const { supplier, buyer, noriWallet } = hre.namedAccounts;

      const purchaseAmount = '10';
      const fee = '1.5';
      const totalPrice = (Number(purchaseAmount) + Number(fee)).toString();

      const doublePurchaseAmount = '20';
      const doubleFee = '3';
      const doubleTotalPrice = (Number(totalPrice) * 2).toString();

      const supplierInitialNoriBalance = '0';
      const noriInitialNoriBalance = '0';

      const initialFifoSupply =
        await fifoMarket.numberOfActiveNrtsInMarketComputed();
      expect(initialFifoSupply).to.equal(hre.ethers.utils.parseUnits('20'));
      const purchaseNrts = async (): Promise<ContractReceipt> => {
        const tx = await bpNori
          .connect(hre.namedSigners.buyer)
          .send(
            fifoMarket.address,
            hre.ethers.utils.parseUnits(totalPrice),
            hre.ethers.utils.hexZeroPad(buyer, 32)
          );
        const result = await tx.wait();
        return result;
      };
      await purchaseNrts(); // deplete some of the stock (ids 0,1,2)
      await purchaseNrts(); // purchase more removals (ids 3,4,5-- tests non-zero-indexed purchases in the queue)
      const buyerFinalNoriBalance = await bpNori.balanceOf(buyer);
      const supplierFinalNoriBalance = await bpNori.balanceOf(supplier);
      const noriFinalNoriBalance = await bpNori.balanceOf(noriWallet);
      const finalFifoSupply =
        await fifoMarket.numberOfActiveNrtsInMarketComputed();

      expect(buyerFinalNoriBalance).to.equal(
        buyerInitialBPNoriBalance
          .sub(hre.ethers.utils.parseUnits(doubleTotalPrice, 18))
          .toString()
      );

      expect(supplierFinalNoriBalance).to.equal(
        hre.ethers.utils
          .parseUnits(supplierInitialNoriBalance)
          .add(hre.ethers.utils.parseUnits(doublePurchaseAmount, 18))
          .toString()
      );

      expect(noriFinalNoriBalance).to.equal(
        hre.ethers.utils
          .parseUnits(noriInitialNoriBalance)
          .add(hre.ethers.utils.parseUnits(doubleFee, 18))
          .toString()
      );

      expect(await certificate.balanceOf(buyer, 1)).to.equal(
        hre.ethers.utils.parseUnits(purchaseAmount, 18)
      );

      expect(finalFifoSupply).to.equal(
        initialFifoSupply
          .sub(hre.ethers.utils.parseUnits(doublePurchaseAmount, 18))
          .toString()
      );
    });
    it('should correctly pay suppliers when multiple different suppliers removals are used to fulfill an order', async () => {
      const buyerInitialBPNoriBalance = formatTokenAmount(1_000_000);
      const removalDataToList: RemovalDataForListing[] = [
        { amount: 3, supplierAddress: hre.namedAccounts.supplier },
        { amount: 3, supplierAddress: hre.namedAccounts.investor1 },
        { amount: 4, supplierAddress: hre.namedAccounts.investor2 },
      ];
      const { bpNori, certificate, fifoMarket } = await setupTestLocal({
        buyerInitialBPNoriBalance,
        removalDataToList,
      });

      const purchaseAmount = '10'; // purchase all supply
      const fee = '1.5';
      const totalPrice = (Number(purchaseAmount) + Number(fee)).toString();

      const supplierInitialNoriBalance = '0';
      const investor1InitialNoriBalance = '0';
      const investor2InitialNoriBalance = '0';
      const noriInitialNoriBalance = '0';

      const initialFifoSupply =
        await fifoMarket.numberOfActiveNrtsInMarketComputed();

      await bpNori
        .connect(hre.namedSigners.buyer)
        .send(
          fifoMarket.address,
          hre.ethers.utils.parseUnits(totalPrice),
          hre.ethers.utils.hexZeroPad(hre.namedAccounts.buyer, 32)
        );

      const [
        buyerFinalNoriBalance,
        supplierFinalNoriBalance,
        investor1FinalNoriBalance,
        investor2FinalNoriBalance,
        noriFinalNoriBalance,
        finalFifoSupply,
      ] = await Promise.all([
        bpNori.balanceOf(hre.namedAccounts.buyer),
        bpNori.balanceOf(hre.namedAccounts.supplier),
        bpNori.balanceOf(hre.namedAccounts.investor1),
        bpNori.balanceOf(hre.namedAccounts.investor2),
        bpNori.balanceOf(hre.namedAccounts.noriWallet),
        fifoMarket.numberOfActiveNrtsInMarketComputed(),
      ]);

      expect(buyerFinalNoriBalance).to.equal(
        buyerInitialBPNoriBalance
          .sub(hre.ethers.utils.parseUnits(totalPrice, 18))
          .toString()
      );
      expect(supplierFinalNoriBalance).to.equal(
        hre.ethers.utils
          .parseUnits(supplierInitialNoriBalance)
          .add(
            hre.ethers.utils.parseUnits(
              removalDataToList[0].amount.toString(),
              18
            )
          )
          .toString()
      );
      expect(investor1FinalNoriBalance).to.equal(
        hre.ethers.utils
          .parseUnits(investor1InitialNoriBalance)
          .add(
            hre.ethers.utils.parseUnits(
              removalDataToList[1].amount.toString(),
              18
            )
          )
          .toString()
      );
      expect(investor2FinalNoriBalance).to.equal(
        hre.ethers.utils
          .parseUnits(investor2InitialNoriBalance)
          .add(
            hre.ethers.utils.parseUnits(
              removalDataToList[2].amount.toString(),
              18
            )
          )
          .toString()
      );

      expect(noriFinalNoriBalance).to.equal(
        hre.ethers.utils
          .parseUnits(noriInitialNoriBalance)
          .add(hre.ethers.utils.parseUnits(fee, 18))
          .toString()
      );

      expect(await certificate.balanceOf(hre.namedAccounts.buyer, 0)).to.equal(
        hre.ethers.utils.parseUnits(purchaseAmount, 18)
      );

      expect(finalFifoSupply).to.equal(
        initialFifoSupply
          .sub(hre.ethers.utils.parseUnits(purchaseAmount, 18))
          .toString()
      );
    });
    // TODO: should not use reserved supply to fulfill an order;
    // TODO: should use previously reserved supply to fulfill an order after it has been unreserved
    // TODO: should update activeSupplierCount after the last removal has been reserved from a supplier
  });

  describe('Unsuccessful purchases', () => {
    it('should revert when the queue is completely empty', async () => {
      const buyerInitialBPNoriBalance = formatTokenAmount(1_000_000);
      const { bpNori, certificate, fifoMarket, hre } = await setupTestLocal({
        buyerInitialBPNoriBalance,
      });
      const { supplier, buyer, noriWallet } = hre.namedAccounts;

      const purchaseAmount = '1';
      const fee = '.15';
      const totalPrice = (Number(purchaseAmount) + Number(fee)).toString();

      const supplierInitialNoriBalance = '0';
      const noriInitialNoriBalance = '0';

      await expect(
        bpNori
          .connect(hre.namedSigners.buyer)
          .send(
            fifoMarket.address,
            hre.ethers.utils.parseUnits(totalPrice),
            hre.ethers.utils.hexZeroPad(buyer, 32)
          )
      ).to.be.revertedWith('Market: Out of stock');

      // no balances should change and no certificate balance should be minted
      const [
        buyerFinalNoriBalance,
        supplierFinalNoriBalance,
        noriFinalNoriBalance,
      ] = await Promise.all([
        bpNori.balanceOf(buyer),
        bpNori.balanceOf(supplier),
        bpNori.balanceOf(noriWallet),
      ]);

      expect(buyerFinalNoriBalance).to.equal(
        buyerInitialBPNoriBalance.toString()
      );

      expect(supplierFinalNoriBalance).to.equal(
        hre.ethers.utils.parseUnits(supplierInitialNoriBalance).toString()
      );

      expect(noriFinalNoriBalance).to.equal(
        hre.ethers.utils.parseUnits(noriInitialNoriBalance).toString()
      );

      expect(await certificate.balanceOf(buyer, 0)).to.equal(
        hre.ethers.utils.parseUnits('0', 18)
      );
    });
    it('should revert when the non-empty queue does not have enough supply to fill the order', async () => {
      const buyerInitialBPNoriBalance = formatTokenAmount(1_000_000);
      const { bpNori, certificate, fifoMarket, hre } = await setupTestLocal({
        buyerInitialBPNoriBalance,
        removalDataToList: [{ amount: 1 }],
      });
      const { supplier, buyer, noriWallet } = hre.namedAccounts;

      const purchaseAmount = '2';
      const fee = '.3';
      const totalPrice = (Number(purchaseAmount) + Number(fee)).toString();

      const supplierInitialNoriBalance = '0';
      const noriInitialNoriBalance = '0';

      await expect(
        bpNori.connect(hre.namedSigners.buyer).send(
          fifoMarket.address,
          hre.ethers.utils.parseUnits(totalPrice), // todo, perform fee calculation
          hre.ethers.utils.hexZeroPad(buyer, 32)
        )
      ).to.be.revertedWith('Market: Not enough supply');

      // no balances should change and no certificate balance should be minted
      const [
        buyerFinalNoriBalance,
        supplierFinalNoriBalance,
        noriFinalNoriBalance,
      ] = await Promise.all([
        bpNori.balanceOf(buyer),
        bpNori.balanceOf(supplier),
        bpNori.balanceOf(noriWallet),
      ]);

      expect(buyerFinalNoriBalance).to.equal(
        buyerInitialBPNoriBalance.toString()
      );

      expect(supplierFinalNoriBalance).to.equal(
        hre.ethers.utils.parseUnits(supplierInitialNoriBalance).toString()
      );

      expect(noriFinalNoriBalance).to.equal(
        hre.ethers.utils.parseUnits(noriInitialNoriBalance).toString()
      );

      expect(await certificate.balanceOf(buyer, 0)).to.equal(
        hre.ethers.utils.parseUnits('0', 18)
      );
    });
    it('should revert when a removal with an amount of 0 is used', async () => {
      const buyerInitialBPNoriBalance = formatTokenAmount(1_000_000);
      const { bpNori, certificate, fifoMarket, hre } = await setupTestLocal({
        buyerInitialBPNoriBalance,
        removalDataToList: [
          { amount: 1 },
          { amount: 0 },
          { amount: 1 },
          { amount: 1 },
          { amount: 0 },
          { amount: 1 },
        ],
      });
      const { supplier, buyer, noriWallet } = hre.namedAccounts;

      const purchaseAmount = '4';
      const fee = '.6';
      const totalPrice = (Number(purchaseAmount) + Number(fee)).toString();

      const supplierInitialNoriBalance = '0';
      const noriInitialNoriBalance = '0';

      await expect(
        bpNori
          .connect(hre.namedSigners.buyer)
          .send(
            fifoMarket.address,
            hre.ethers.utils.parseUnits(totalPrice),
            hre.ethers.utils.hexZeroPad(buyer, 32)
          )
      ).to.be.reverted;

      // no balances should change and no certificate balance should be minted
      const buyerFinalNoriBalance = await bpNori.balanceOf(buyer);
      const supplierFinalNoriBalance = await bpNori.balanceOf(supplier);
      const noriFinalNoriBalance = await bpNori.balanceOf(noriWallet);

      expect(buyerFinalNoriBalance).to.equal(
        buyerInitialBPNoriBalance.toString()
      );

      expect(supplierFinalNoriBalance).to.equal(
        hre.ethers.utils.parseUnits(supplierInitialNoriBalance).toString()
      );

      expect(noriFinalNoriBalance).to.equal(
        hre.ethers.utils.parseUnits(noriInitialNoriBalance).toString()
      );

      expect(await certificate.balanceOf(buyer, 0)).to.equal(
        hre.ethers.utils.parseUnits('0', 18)
      );
    });
  });

  describe('placing removals on hold', () => {
    it('should update totalActiveSupply, totalReservedSupply, and totalNumberActiveRemovals when a removal is reserved', async () => {
      const removals = [{ amount: 3 }, { amount: 3 }, { amount: 4 }];
      const {
        fifoMarket,
        listedRemovalIds,
        totalAmountOfRemovals,
        totalAmountOfSuppliers,
        totalAmountOfSupply,
      } = await setupTestLocal({
        removalDataToList: removals,
      });

      const removalIdToReserve = listedRemovalIds[0];
      const removalAmountToReserve = removals[0].amount;
      await fifoMarket.reserveRemoval(removalIdToReserve);

      const [
        totalActiveSupply,
        totalReservedSupply,
        totalNumberActiveRemovals,
        activeSupplierCount,
      ] = await Promise.all([
        fifoMarket.totalActiveSupply(true),
        fifoMarket.totalReservedSupply(),
        fifoMarket.totalNumberActiveRemovals(),
        fifoMarket.activeSupplierCount(),
      ]);

      expect(totalActiveSupply).to.equal(
        formatTokenAmount(totalAmountOfSupply - removalAmountToReserve)
      );
      expect(totalNumberActiveRemovals.toNumber()).to.equal(
        totalAmountOfRemovals - 1
      );
      expect(activeSupplierCount.toNumber()).to.equal(totalAmountOfSuppliers);
      expect(totalReservedSupply).to.equal(
        formatTokenAmount(removalAmountToReserve)
      );
    });
    it('updates totalActiveSupply, totalReservedSupply, and totalNumberActiveRemovals when a removal is unreserved', async () => {
      const {
        fifoMarket,
        listedRemovalIds,
        totalAmountOfRemovals,
        totalAmountOfSuppliers,
        totalAmountOfSupply,
      } = await setupTestLocal({
        removalDataToList: [{ amount: 3 }, { amount: 3 }, { amount: 4 }],
      });

      const removalIdToReserve = listedRemovalIds[0];
      await fifoMarket.reserveRemoval(removalIdToReserve);

      await fifoMarket.unreserveRemoval(removalIdToReserve);

      const [
        totalActiveSupply,
        totalReservedSupply,
        totalNumberActiveRemovals,
        activeSupplierCount,
      ] = await Promise.all([
        fifoMarket.totalActiveSupply(true),
        fifoMarket.totalReservedSupply(),
        fifoMarket.totalNumberActiveRemovals(),
        fifoMarket.activeSupplierCount(),
      ]);

      expect(totalActiveSupply).to.equal(
        formatTokenAmount(totalAmountOfSupply)
      );
      expect(totalNumberActiveRemovals.toNumber()).to.equal(
        totalAmountOfRemovals
      );
      expect(activeSupplierCount.toNumber()).to.equal(totalAmountOfSuppliers);
      expect(totalReservedSupply).to.equal(formatTokenAmount(0));
    });
    it('should update activeSupplierCount when the last removal from a supplier is reserved', async () => {
      const removals = [{ amount: 3 }];
      const { fifoMarket, listedRemovalIds } = await setupTestLocal({
        removalDataToList: removals,
      });

      const removalIdToReserve = listedRemovalIds[0];
      await fifoMarket.reserveRemoval(removalIdToReserve);

      const [
        totalActiveSupply,
        totalReservedSupply,
        totalNumberActiveRemovals,
        activeSupplierCount,
      ] = await Promise.all([
        fifoMarket.totalActiveSupply(true),
        fifoMarket.totalReservedSupply(),
        fifoMarket.totalNumberActiveRemovals(),
        fifoMarket.activeSupplierCount(),
      ]);

      expect(totalActiveSupply).to.equal(formatTokenAmount(0));
      expect(totalNumberActiveRemovals.toNumber()).to.equal(0);
      expect(activeSupplierCount.toNumber()).to.equal(0);
      expect(totalReservedSupply).to.equal(
        formatTokenAmount(getTotalAmountOfSupply(removals))
      );
    });
  });
  describe('activeSupply', () => {
    // todo test where removals exist across multiple suppliers
    describe('including restricted', () => {
      it('returns the active supply including restricted supply', async () => {
        const removals = [
          { amount: 3, supplier: global.hre.namedAccounts.supplier },
          { amount: 3, supplier: global.hre.namedAccounts.supplier },
        ];
        const { fifoMarket, listedRemovalIds } = await setupTestLocal({
          removalDataToList: removals,
        });
        const supply = await fifoMarket.activeSupply(true);
        const { amount, suppliers } = supply;
        const totalForSupplier = formatTokenAmount(
          removals.reduce((total, r) => total + r.amount, 0)
        );
        expect(amount).to.equal(
          formatTokenAmount(removals.reduce((total, r) => total + r.amount, 0))
        );
        expect(suppliers.length).to.eq(
          [...new Set(removals.map(({ supplier }) => supplier))].length
        );
        expect(suppliers[0].supplier).to.eq(removals[0].supplier);
        expect(suppliers[0].amount).to.eq(totalForSupplier);
        expect(suppliers[0].removals.length).to.eq(removals.length);
        expect(suppliers[0].removals[0].amount).to.eq(
          formatTokenAmount(removals[0].amount)
        );
        expect(suppliers[0].removals[1].amount).to.eq(
          formatTokenAmount(removals[1].amount)
        );
        expect(suppliers[0].removals[0].tokenId).to.eq(listedRemovalIds[0]);
        expect(suppliers[0].removals[1].tokenId).to.eq(listedRemovalIds[1]);
      });
    });
    // describe('excluding restricted', () => {
    // it('returns the active supply excluding restricted supply', async () => {
    // });
    // });
  });
});

// TODO: check that removals are getting burned correctly?<|MERGE_RESOLUTION|>--- conflicted
+++ resolved
@@ -17,58 +17,6 @@
   totalAmountOfRemovals: number;
 }
 
-<<<<<<< HEAD
-const getTotalAmountOfSupply = (removals: RemovalDataForListing[]): number =>
-  removals.reduce((sum, removal) => sum + removal.amount, 0);
-
-const getTotalAmountOfSuppliers = (removals: RemovalDataForListing[]): number =>
-  removals.reduce(
-    (supplierSet, removal) => supplierSet.add(removal.supplier),
-    new Set()
-  ).size ?? 1;
-
-const getTotalAmountOfRemovals = (removals: RemovalDataForListing[]): number =>
-  removals.length;
-
-const mintSupply = async (
-  removalDataToList: RemovalDataForListing[],
-  removal: Removal,
-  fifoMarket: FIFOMarket
-): Promise<RemovalDataFromListing> => {
-  const { supplier } = hre.namedAccounts;
-  const defaultStartingVintage = 2016;
-  const listedRemovalIds = await Promise.all(
-    removalDataToList.map((removalData, index) => {
-      return createRemovalTokenId(removal, {
-        supplierAddress: removalData.supplier ?? supplier,
-        vintage: removalData.vintage ?? defaultStartingVintage + index,
-      });
-    })
-  );
-  const removalBalances = removalDataToList.map((removalData) =>
-    formatTokenString(removalData.amount.toString())
-  );
-
-  const packedData = hre.ethers.utils.defaultAbiCoder.encode(
-    ['address', 'bool'],
-    [fifoMarket.address, true]
-  );
-  await removal.mintBatch(
-    supplier,
-    removalBalances,
-    listedRemovalIds,
-    packedData
-  );
-  const totalAmountOfSupply = getTotalAmountOfSupply(removalDataToList);
-  const totalAmountOfSuppliers = getTotalAmountOfSuppliers(removalDataToList);
-  const totalAmountOfRemovals = getTotalAmountOfRemovals(removalDataToList);
-  return {
-    listedRemovalIds,
-    totalAmountOfSupply,
-    totalAmountOfSuppliers,
-    totalAmountOfRemovals,
-    // todo return { suppliers: [...{ supplier:{removals: [...{id, amount}]}}]}
-=======
 const setupTestLocal = async (options?: {
   buyerInitialBPNoriBalance?: BigNumberish;
   removalDataToList?: RemovalDataForListing[]; // todo userFixtures format
@@ -80,7 +28,6 @@
     buyerInitialBPNoriBalance:
       options?.buyerInitialBPNoriBalance ?? formatTokenAmount(1_000_000),
     removalDataToList: options?.removalDataToList ?? [],
->>>>>>> b3fd1c4c
   };
   const { hre, contracts, removal, fifoMarket, ...rest } = await setupTest({
     userFixtures: { buyer: { bpBalance: buyerInitialBPNoriBalance } },
@@ -757,7 +704,7 @@
       const numberOfRemovalsToCreate = 100;
       const removalDataToList = [
         ...Array.from({ length: numberOfRemovalsToCreate }).keys(),
-      ].map((_) => {
+      ].map(() => {
         return { amount: 50 };
       });
       const { bpNori, certificate, fifoMarket, hre } = await setupTestLocal({
