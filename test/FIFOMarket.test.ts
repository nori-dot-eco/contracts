--- conflicted
+++ resolved
@@ -56,12 +56,9 @@
       } = await batchMintAndListRemovalsForSale({
         testSetup,
         removalDataToList,
-<<<<<<< HEAD
         projectId: options?.projectId,
         scheduleStartTime: options?.scheduleStartTime,
         holdbackPercentage: options?.holdbackPercentage,
-=======
->>>>>>> b5a9b8c7
       }));
     }
     return {
