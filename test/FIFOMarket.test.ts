--- conflicted
+++ resolved
@@ -873,21 +873,6 @@
           .sub(hre.ethers.utils.parseUnits(totalPrice, 18))
           .toString()
       );
-<<<<<<< HEAD
-      console.log({
-        finalFifoSupply,
-        noriFinalNoriBalance,
-        buyerFinalNoriBalance,
-        buyerInitialBPNoriBalance,
-        supplierFinalNoriBalance,
-        supplierInitialNoriBalance,
-        fr: hre.ethers.utils.parseUnits(
-          removalDataToList[0].amount.toString(),
-          18
-        ),
-      });
-=======
->>>>>>> b3fd1c4c
       expect(supplierFinalNoriBalance).to.equal(
         hre.ethers.utils
           .parseUnits(supplierInitialNoriBalance)
