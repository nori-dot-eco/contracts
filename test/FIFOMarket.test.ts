import type { BigNumberish } from 'ethers';
import { BigNumber } from 'ethers';

import { formatTokenAmount } from '@/utils/units';
import {
  expect,
  mockDepositNoriToPolygon,
  setupTest,
  createRemovalTokenId,
} from '@/test/helpers';

const setupTestLocal = async (
  {
    buyerInitialBPNoriBalance = formatTokenAmount(1_000_000),
    nrtsToListAmounts = [],
  }: {
    buyerInitialBPNoriBalance?: BigNumberish;
    nrtsToListAmounts?: number[];
  } = {
    buyerInitialBPNoriBalance: formatTokenAmount(1_000_000),
    nrtsToListAmounts: [],
  }
): Promise<
  Awaited<ReturnType<typeof setupTest>> & { listedRemovalIds: BigNumber[] }
> => {
  const { hre, contracts, removal, fifoMarket, ...rest } = await setupTest();
  let tokenIds: BigNumber[] = [];
  if (nrtsToListAmounts.length > 0) {
    const { supplier } = hre.namedAccounts;
    const startingVintage = 2016;
    tokenIds = await Promise.all(
      nrtsToListAmounts.map((_, i) => {
        return createRemovalTokenId(removal, {
          supplierAddress: supplier,
          vintage: startingVintage + i,
        });
      })
    );
    const removalBalances = nrtsToListAmounts.map((amount) =>
      hre.ethers.utils.parseUnits(amount.toString())
    );

    const packedData = hre.ethers.utils.defaultAbiCoder.encode(
      ['address', 'bool'],
      [fifoMarket.address, true]
    );
    await Promise.all([
      removal.mintBatch(supplier, removalBalances, tokenIds, packedData),
    ]);
  }
  await mockDepositNoriToPolygon({
    hre,
    contracts,
    amount: buyerInitialBPNoriBalance,
    to: hre.namedAccounts.buyer,
    signer: hre.namedSigners.buyer,
  });
  return {
    hre,
    contracts,
    removal,
    fifoMarket,
    ...rest,
    listedRemovalIds: tokenIds,
  };
};

describe('FIFOMarket', () => {
  describe('initialization', () => {
    describe('roles', () => {
      (
        [{ role: 'DEFAULT_ADMIN_ROLE' }, { role: 'ALLOWLIST_ROLE' }] as const
      ).forEach(({ role }) => {
        it(`will assign the role ${role} to the deployer and set the DEFAULT_ADMIN_ROLE as the role admin`, async () => {
          const { fifoMarket, hre } = await setupTest();
          expect(
            await fifoMarket.hasRole(
              await fifoMarket[role](),
              hre.namedAccounts.admin
            )
          ).to.be.true;
          expect(await fifoMarket.getRoleAdmin(await fifoMarket[role]())).to.eq(
            await fifoMarket.DEFAULT_ADMIN_ROLE()
          );
          expect(
            await fifoMarket.getRoleMemberCount(await fifoMarket[role]())
          ).to.eq(1);
        });
      });
    });
  });
  describe('role access', () => {
    describe('roles', () => {
      describe('DEFAULT_ADMIN_ROLE', () => {
        [
          {
            role: 'DEFAULT_ADMIN_ROLE',
            accountWithRole: 'admin',
            accountWithoutRole: 'buyer',
          } as const,
        ].forEach(({ role, accountWithRole, accountWithoutRole }) => {
          it(`accounts with the role "${role}" can set the priority restricted threshold while accounts without this role cannot`, async () => {
            const { fifoMarket, hre } = await setupTest();

            const { namedAccounts, namedSigners } = hre;
            const roleId = await fifoMarket[role]();
            expect(
              await fifoMarket.hasRole(roleId, namedAccounts[accountWithRole])
            ).to.be.true;

            const newThreshold = ethers.utils.parseUnits('100');

            expect(
              await fifoMarket
                .connect(namedSigners[accountWithRole])
                .setPriorityRestrictedThreshold(newThreshold)
            )
              .to.emit(fifoMarket, 'PriorityRestrictedThresholdSet')
              .withArgs(newThreshold);

            expect(await fifoMarket.priorityRestrictedThreshold()).to.equal(
              BigNumber.from(newThreshold)
            );

            await expect(
              fifoMarket
                .connect(namedSigners[accountWithoutRole])
                .setPriorityRestrictedThreshold(newThreshold)
            ).to.be.revertedWith(
              `AccessControl: account ${namedAccounts[
                accountWithoutRole
              ].toLowerCase()} is missing role ${roleId}`
            );
          });
        });
      });
      describe('ALLOWLIST_ROLE', () => {
        [
          {
            role: 'ALLOWLIST_ROLE',
            accountWithRole: 'admin',
            accountWithoutRole: 'buyer',
          } as const,
        ].forEach(({ role, accountWithRole, accountWithoutRole }) => {
          it(`accounts with the role "${role}" can purchase supply when inventory is below threshold while accounts without this role cannot`, async () => {
            const buyerInitialBPNoriBalance = formatTokenAmount(1_000_000);
            const totalAvailableSupply = 50;
            const { bpNori, fifoMarket, hre } = await setupTestLocal({
              buyerInitialBPNoriBalance,
              nrtsToListAmounts: [totalAvailableSupply],
            });
            const { namedAccounts, namedSigners } = hre;
            const { buyer } = hre.namedAccounts;

            const priorityRestrictedThreshold = '100';

            await fifoMarket.setPriorityRestrictedThreshold(
              ethers.utils.parseUnits(priorityRestrictedThreshold)
            );

            await expect(
              bpNori
                .connect(namedSigners[accountWithoutRole])
                .send(
                  fifoMarket.address,
                  hre.ethers.utils.parseUnits(totalAvailableSupply.toString()),
                  hre.ethers.utils.hexZeroPad(buyer, 32)
                )
            ).to.be.revertedWith('Low supply and buyer not on allowlist');

            const roleId = await fifoMarket[role]();
            expect(
              await fifoMarket.hasRole(
                roleId,
                namedAccounts[accountWithoutRole]
              )
            ).to.be.false;
            expect(
              await fifoMarket.hasRole(roleId, namedAccounts[accountWithRole])
            ).to.be.true;

            await expect(
              bpNori
                .connect(namedSigners[accountWithRole])
                .send(
                  fifoMarket.address,
                  hre.ethers.utils.parseUnits(totalAvailableSupply.toString()),
                  hre.ethers.utils.hexZeroPad(buyer, 32)
                )
            ).not.to.be.reverted;
          });
        });
      });
    });
  });
  describe('inventory inspection', () => {
    describe('nextRemovalForSale', () => {
      describe('when there is no inventory', () => {
        it('should return 0', async () => {
          const { fifoMarket } = await setupTest();
          expect(await fifoMarket.nextRemovalForSale(true)).to.equal(
            BigNumber.from(0)
          );
        });
      });
      describe('when inventory is above priority restricted threshold', () => {
        it('should correctly report the next removal for sale', async () => {
          const { fifoMarket, listedRemovalIds } = await setupTestLocal({
            nrtsToListAmounts: [100],
          });
          // exclude restricted supply to make sure we still see a removal id returned
          expect(await fifoMarket.nextRemovalForSale(false)).to.equal(
            listedRemovalIds[0]
          );
        });
        it('should correctly report the next removal for sale if there are multiple removals and some were purchased', async () => {
          const { bpNori, fifoMarket, hre, listedRemovalIds } =
            await setupTestLocal({
              nrtsToListAmounts: [5, 5, 5],
            });
          const { buyer } = hre.namedAccounts;
          const purchaseAmount = '10'; // purchase first two removals
          const fee = '1.5';
          const totalPrice = (Number(purchaseAmount) + Number(fee)).toString();

          await bpNori
            .connect(hre.namedSigners.buyer)
            .send(
              fifoMarket.address,
              hre.ethers.utils.parseUnits(totalPrice),
              hre.ethers.utils.hexZeroPad(buyer, 32)
            );
          // exclude restricted supply to make sure we still see a removal id returned
          expect(await fifoMarket.nextRemovalForSale(false)).to.equal(
            listedRemovalIds[2]
          );
        });
      });
      describe('when inventory is below priority restricted threshold', () => {
        it('should report the next removal for sale if including restricted supply', async () => {
          const priorityThreshold = '200';
          const totalInventory = 100;
          const { fifoMarket, listedRemovalIds } = await setupTestLocal({
            nrtsToListAmounts: [totalInventory],
          });
          await fifoMarket.setPriorityRestrictedThreshold(
            ethers.utils.parseUnits(priorityThreshold)
          );
          expect(await fifoMarket.nextRemovalForSale(true)).to.equal(
            listedRemovalIds[0]
          );
        });
        it('should return 0 if excluding restricted supply', async () => {
          const priorityThreshold = '200';
          const totalInventory = 100;
          const { fifoMarket } = await setupTestLocal({
            nrtsToListAmounts: [totalInventory],
          });
          await fifoMarket.setPriorityRestrictedThreshold(
            ethers.utils.parseUnits(priorityThreshold)
          );
          expect(await fifoMarket.nextRemovalForSale(false)).to.equal(
            BigNumber.from(0)
          );
        });
      });
    });

    describe('totalSupply and numberOfNrtsInQueueComputed', () => {
      it('should correctly report the number of NRTs for sale when there are multiple removals in inventory', async () => {
        const nrtsToListAmounts = [3, 3, 4];
        const { fifoMarket } = await setupTestLocal({
          nrtsToListAmounts,
        });

        const expectedTotalSupply = nrtsToListAmounts
          .reduce((a, b) => a + b, 0)
          .toString();
        const [nrtsInQueueWeiComputed, totalSupplyWeiRetrieved] =
          await Promise.all([
            fifoMarket.numberOfNrtsInQueueComputed(),
            fifoMarket.totalSupply(),
          ]);
        expect(nrtsInQueueWeiComputed.toString()).to.equal(
          ethers.utils.parseUnits(
            BigNumber.from(expectedTotalSupply).toString()
          )
        );
        expect(totalSupplyWeiRetrieved).to.equal(nrtsInQueueWeiComputed);
      });
      it('should correctly report the number of NRTs for sale when there are multiple removals in inventory and some were purchased', async () => {
        const nrtsToListAmounts = [5, 5, 5];
        const { bpNori, fifoMarket, hre } = await setupTestLocal({
          nrtsToListAmounts,
        });
        const { buyer } = hre.namedAccounts;
        const purchaseAmount = 10; // purchase first two removals
        const fee = 1.5;
        const totalPrice = (purchaseAmount + fee).toString();

        await bpNori
          .connect(hre.namedSigners.buyer)
          .send(
            fifoMarket.address,
            hre.ethers.utils.parseUnits(totalPrice),
            hre.ethers.utils.hexZeroPad(buyer, 32)
          );
        const expectedRemainingSupply =
          nrtsToListAmounts.reduce((a, b) => a + b, 0) - purchaseAmount;
        const [nrtsInQueueWeiComputed, totalSupplyWeiRetrieved] =
          await Promise.all([
            fifoMarket.numberOfNrtsInQueueComputed(),
            fifoMarket.totalSupply(),
          ]);
        expect(totalSupplyWeiRetrieved).to.equal(
          BigNumber.from(
            hre.ethers.utils.parseUnits(expectedRemainingSupply.toString())
          )
        );
        expect(totalSupplyWeiRetrieved).to.equal(nrtsInQueueWeiComputed);
      });
      it('should correctly report the number of NRTs for sale when there is no inventory', async () => {
        const { fifoMarket } = await setupTestLocal({});
        expect(await fifoMarket.numberOfNrtsInQueueComputed()).to.equal(
          BigNumber.from(0)
        );
        expect(await fifoMarket.totalSupply()).to.equal(BigNumber.from(0));
      });
    });
    describe('totalUnrestrictedSupply', () => {
      it('should return 0 when there is inventory but it is below the priority restricted threshold', async () => {
        const priorityThreshold = 200;
        const totalInventory = 100;
        const { fifoMarket } = await setupTestLocal({
          nrtsToListAmounts: [totalInventory],
        });
        await fifoMarket.setPriorityRestrictedThreshold(
          ethers.utils.parseUnits(priorityThreshold.toString())
        );
        expect(await fifoMarket.totalUnrestrictedSupply()).to.equal(
          BigNumber.from(0)
        );
      });
      it('should return the unrestricted portion of supply when inventory is above the priority restricted threshold', async () => {
        const priorityThreshold = 200;
        const totalInventory = 300;
        const { fifoMarket } = await setupTestLocal({
          nrtsToListAmounts: [totalInventory],
        });
        await fifoMarket.setPriorityRestrictedThreshold(
          ethers.utils.parseUnits(priorityThreshold.toString())
        );
        const expectedTotalUnrestrictedSupply =
          totalInventory - priorityThreshold;
        expect(await fifoMarket.totalUnrestrictedSupply()).to.equal(
          BigNumber.from(
            ethers.utils.parseUnits(expectedTotalUnrestrictedSupply.toString())
          )
        );
      });
    });
  });
  describe('Successful purchases', () => {
    it('should purchase removals and mint a certificate when there is enough supply in a single removal', async () => {
      const buyerInitialBPNoriBalance = formatTokenAmount(1_000_000);
      const totalAvailableSupply = 100;
      const { bpNori, certificate, fifoMarket, hre } = await setupTestLocal({
        buyerInitialBPNoriBalance,
        nrtsToListAmounts: [totalAvailableSupply],
      });
      const { supplier, buyer, noriWallet } = hre.namedAccounts;

      const purchaseAmount = '1';
      const fee = '.15';
      const totalPrice = (Number(purchaseAmount) + Number(fee)).toString();

      const supplierInitialNoriBalance = '0';
      const noriInitialNoriBalance = '0';

<<<<<<< HEAD
      const initialFifoSupply = await fifoMarket.numberOfNrtsInQueueComputed();
=======
      const list = true;
      const packedData = hre.ethers.utils.defaultAbiCoder.encode(
        ['address', 'bool'],
        [fifoMarket.address, list]
      );
      const removalId = await createRemovalTokenId(removal, {
        supplierAddress: supplier,
      });

      await removal.mintBatch(
        supplier,
        [hre.ethers.utils.parseUnits(totalAvailableSupply)],
        [removalId],
        packedData
      );

      const initialFifoSupply = await fifoMarket.numberOfNrtsInQueue();
>>>>>>> d0870484

      await bpNori
        .connect(hre.namedSigners.buyer)
        .send(
          fifoMarket.address,
          hre.ethers.utils.parseUnits(totalPrice),
          hre.ethers.utils.hexZeroPad(buyer, 32)
        );

      const buyerFinalNoriBalance = await bpNori.balanceOf(buyer);
      const supplierFinalNoriBalance = await bpNori.balanceOf(supplier);
      const noriFinalNoriBalance = await bpNori.balanceOf(noriWallet);
      const finalFifoSupply = await fifoMarket.numberOfNrtsInQueueComputed();

      expect(buyerFinalNoriBalance).to.equal(
        buyerInitialBPNoriBalance
          .sub(hre.ethers.utils.parseUnits(totalPrice, 18))
          .toString()
      );

      expect(supplierFinalNoriBalance).to.equal(
        hre.ethers.utils
          .parseUnits(supplierInitialNoriBalance)
          .add(hre.ethers.utils.parseUnits(purchaseAmount, 18))
          .toString()
      );

      expect(noriFinalNoriBalance).to.equal(
        hre.ethers.utils
          .parseUnits(noriInitialNoriBalance)
          .add(hre.ethers.utils.parseUnits(fee, 18))
          .toString()
      );

      expect(await certificate.balanceOf(buyer, 0)).to.equal(
        hre.ethers.utils.parseUnits(purchaseAmount, 18)
      );

      expect(finalFifoSupply).to.equal(
        initialFifoSupply
          .sub(hre.ethers.utils.parseUnits(purchaseAmount, 18))
          .toString()
      );
    });
    it('should purchase removals and mint a certificate for a small purchase spanning several removals', async () => {
      const buyerInitialBPNoriBalance = formatTokenAmount(1_000_000);
      const { bpNori, certificate, fifoMarket, hre } = await setupTestLocal({
        buyerInitialBPNoriBalance,
        nrtsToListAmounts: [3, 3, 4],
      });
      const { supplier, buyer, noriWallet } = hre.namedAccounts;

      const purchaseAmount = '10'; // purchase all supply
      const fee = '1.5';
      const totalPrice = (Number(purchaseAmount) + Number(fee)).toString();

      const supplierInitialNoriBalance = '0';
      const noriInitialNoriBalance = '0';
<<<<<<< HEAD
=======
      const list = true;
      const packedData = hre.ethers.utils.defaultAbiCoder.encode(
        ['address', 'bool'],
        [fifoMarket.address, list]
      );
      await removal.mintBatch(
        supplier,
        [
          hre.ethers.utils.parseUnits(removalBalance1),
          hre.ethers.utils.parseUnits(removalBalance2),
          hre.ethers.utils.parseUnits(removalBalance3),
        ],
        tokenIds,
        packedData
      );
>>>>>>> d0870484

      const initialFifoSupply = await fifoMarket.numberOfNrtsInQueueComputed();
      expect(initialFifoSupply).to.equal(hre.ethers.utils.parseUnits('10'));
      await bpNori
        .connect(hre.namedSigners.buyer)
        .send(
          fifoMarket.address,
          hre.ethers.utils.parseUnits(totalPrice),
          hre.ethers.utils.hexZeroPad(buyer, 32)
        );
      const buyerFinalNoriBalance = await bpNori.balanceOf(buyer);
      const supplierFinalNoriBalance = await bpNori.balanceOf(supplier);
      const noriFinalNoriBalance = await bpNori.balanceOf(noriWallet);
      const finalFifoSupply = await fifoMarket.numberOfNrtsInQueueComputed();

      expect(buyerFinalNoriBalance).to.equal(
        buyerInitialBPNoriBalance
          .sub(hre.ethers.utils.parseUnits(totalPrice, 18))
          .toString()
      );

      expect(supplierFinalNoriBalance).to.equal(
        hre.ethers.utils
          .parseUnits(supplierInitialNoriBalance)
          .add(hre.ethers.utils.parseUnits(purchaseAmount, 18))
          .toString()
      );

      expect(noriFinalNoriBalance).to.equal(
        hre.ethers.utils
          .parseUnits(noriInitialNoriBalance)
          .add(hre.ethers.utils.parseUnits(fee, 18))
          .toString()
      );

      expect(await certificate.balanceOf(buyer, 0)).to.equal(
        hre.ethers.utils.parseUnits(purchaseAmount, 18)
      );

      expect(finalFifoSupply).to.equal(
        initialFifoSupply
          .sub(hre.ethers.utils.parseUnits(purchaseAmount, 18))
          .toString()
      );
    });
    it('should purchase removals and mint a certificate for a large purchase spanning many removals', async () => {
      const buyerInitialBPNoriBalance = formatTokenAmount(1_000_000);
      const numberOfRemovalsToCreate = 20;
      const totalSupply = 1000;
      const nrtsToListAmounts = [...Array(numberOfRemovalsToCreate).keys()].map(
        (_) => {
          return totalSupply / numberOfRemovalsToCreate;
        }
      );
      const { bpNori, certificate, fifoMarket, hre } = await setupTestLocal({
        buyerInitialBPNoriBalance,
        nrtsToListAmounts,
      });
      const { supplier, buyer, noriWallet } = hre.namedAccounts;

      const purchaseAmount = '1000'; // purchase all supply
      const fee = '150';
      const totalPrice = (Number(purchaseAmount) + Number(fee)).toString();

      const supplierInitialNoriBalance = '0';
      const noriInitialNoriBalance = '0';

<<<<<<< HEAD
      const initialFifoSupply = await fifoMarket.numberOfNrtsInQueueComputed();
=======
      const list = true;
      const packedData = hre.ethers.utils.defaultAbiCoder.encode(
        ['address', 'bool'],
        [fifoMarket.address, list]
      );
      await removal.mintBatch(supplier, removalBalances, tokenIds, packedData);

      const initialFifoSupply = await fifoMarket.numberOfNrtsInQueue();
>>>>>>> d0870484
      await bpNori
        .connect(hre.namedSigners.buyer)
        .send(
          fifoMarket.address,
          hre.ethers.utils.parseUnits(totalPrice),
          hre.ethers.utils.hexZeroPad(buyer, 32)
        );
      const buyerFinalNoriBalance = await bpNori.balanceOf(buyer);
      const supplierFinalNoriBalance = await bpNori.balanceOf(supplier);
      const noriFinalNoriBalance = await bpNori.balanceOf(noriWallet);
      const finalFifoSupply = await fifoMarket.numberOfNrtsInQueueComputed();

      expect(buyerFinalNoriBalance).to.equal(
        buyerInitialBPNoriBalance
          .sub(hre.ethers.utils.parseUnits(totalPrice, 18))
          .toString()
      );

      expect(supplierFinalNoriBalance).to.equal(
        hre.ethers.utils
          .parseUnits(supplierInitialNoriBalance)
          .add(hre.ethers.utils.parseUnits(purchaseAmount, 18))
          .toString()
      );

      expect(noriFinalNoriBalance).to.equal(
        hre.ethers.utils
          .parseUnits(noriInitialNoriBalance)
          .add(hre.ethers.utils.parseUnits(fee, 18))
          .toString()
      );

      expect(await certificate.balanceOf(buyer, 0)).to.equal(
        hre.ethers.utils.parseUnits(purchaseAmount, 18)
      );

      expect(finalFifoSupply).to.equal(
        initialFifoSupply
          .sub(hre.ethers.utils.parseUnits(purchaseAmount, 18))
          .toString()
      );
    });
    it('should correctly pay suppliers when multiple different suppliers removals are used to fulfill an order', async () => {
      const buyerInitialBPNoriBalance = formatTokenAmount(1_000_000);
      const { bpNori, removal, certificate, fifoMarket, hre } =
        await setupTestLocal({
          buyerInitialBPNoriBalance,
        });
      const { namedAccounts } = hre;

      const removalBalance1 = '3';
      const removalBalance2 = '3';
      const removalBalance3 = '4';
      const purchaseAmount = '10'; // purchase all supply
      const fee = '1.5';
      const totalPrice = (Number(purchaseAmount) + Number(fee)).toString();

      const supplierInitialNoriBalance = '0';
      const investor1InitialNoriBalance = '0';
      const investor2InitialNoriBalance = '0';
      const noriInitialNoriBalance = '0';

      const list = true;
      const packedData = hre.ethers.utils.defaultAbiCoder.encode(
        ['address', 'bool'],
        [fifoMarket.address, list]
      );
      await Promise.all([
        removal.mintBatch(
          namedAccounts.supplier,
          [hre.ethers.utils.parseUnits(removalBalance1)],
          [
            await createRemovalTokenId(removal, {
              supplierAddress: namedAccounts.supplier,
            }),
          ],
          packedData
        ),
        removal.mintBatch(
          namedAccounts.investor1,
          [hre.ethers.utils.parseUnits(removalBalance2)],
          [
            await createRemovalTokenId(removal, {
              supplierAddress: namedAccounts.investor1,
            }),
          ],
          packedData
        ),
        removal.mintBatch(
          namedAccounts.investor2,
          [hre.ethers.utils.parseUnits(removalBalance3)],
          [
            await createRemovalTokenId(removal, {
              supplierAddress: namedAccounts.investor2,
            }),
          ],
          packedData
        ),
      ]);

      const initialFifoSupply = await fifoMarket.numberOfNrtsInQueueComputed();

      await bpNori
        .connect(hre.namedSigners.buyer)
        .send(
          fifoMarket.address,
          hre.ethers.utils.parseUnits(totalPrice),
          hre.ethers.utils.hexZeroPad(namedAccounts.buyer, 32)
        );

      const [
        buyerFinalNoriBalance,
        supplierFinalNoriBalance,
        investor1FinalNoriBalance,
        investor2FinalNoriBalance,
        noriFinalNoriBalance,
        finalFifoSupply,
      ] = await Promise.all([
        bpNori.balanceOf(namedAccounts.buyer),
        bpNori.balanceOf(namedAccounts.supplier),
        bpNori.balanceOf(namedAccounts.investor1),
        bpNori.balanceOf(namedAccounts.investor2),
        bpNori.balanceOf(namedAccounts.noriWallet),
        fifoMarket.numberOfNrtsInQueueComputed(),
      ]);

      expect(buyerFinalNoriBalance).to.equal(
        buyerInitialBPNoriBalance
          .sub(hre.ethers.utils.parseUnits(totalPrice, 18))
          .toString()
      );

      expect(supplierFinalNoriBalance).to.equal(
        hre.ethers.utils
          .parseUnits(supplierInitialNoriBalance)
          .add(hre.ethers.utils.parseUnits(removalBalance1, 18))
          .toString()
      );
      expect(investor1FinalNoriBalance).to.equal(
        hre.ethers.utils
          .parseUnits(investor1InitialNoriBalance)
          .add(hre.ethers.utils.parseUnits(removalBalance2, 18))
          .toString()
      );
      expect(investor2FinalNoriBalance).to.equal(
        hre.ethers.utils
          .parseUnits(investor2InitialNoriBalance)
          .add(hre.ethers.utils.parseUnits(removalBalance3, 18))
          .toString()
      );

      expect(noriFinalNoriBalance).to.equal(
        hre.ethers.utils
          .parseUnits(noriInitialNoriBalance)
          .add(hre.ethers.utils.parseUnits(fee, 18))
          .toString()
      );

      expect(await certificate.balanceOf(namedAccounts.buyer, 0)).to.equal(
        hre.ethers.utils.parseUnits(purchaseAmount, 18)
      );

      expect(finalFifoSupply).to.equal(
        initialFifoSupply
          .sub(hre.ethers.utils.parseUnits(purchaseAmount, 18))
          .toString()
      );
    });
  });

  describe('Unsuccessful purchases', () => {
    it('should revert when the queue is completely empty', async () => {
      const buyerInitialBPNoriBalance = formatTokenAmount(1_000_000);
      const { bpNori, certificate, fifoMarket, hre } = await setupTestLocal({
        buyerInitialBPNoriBalance,
      });
      const { supplier, buyer, noriWallet } = hre.namedAccounts;

      const purchaseAmount = '1';
      const fee = '.15';
      const totalPrice = (Number(purchaseAmount) + Number(fee)).toString();

      const supplierInitialNoriBalance = '0';
      const noriInitialNoriBalance = '0';

<<<<<<< HEAD
      await Promise.all([]);

      await expect(
        bpNori
=======
      try {
        await bpNori
>>>>>>> d0870484
          .connect(hre.namedSigners.buyer)
          .send(
            fifoMarket.address,
            hre.ethers.utils.parseUnits(totalPrice),
            hre.ethers.utils.hexZeroPad(buyer, 32)
          )
      ).to.be.revertedWith('Market: Out of stock');

      // no balances should change and no certificate balance should be minted
      const [
        buyerFinalNoriBalance,
        supplierFinalNoriBalance,
        noriFinalNoriBalance,
      ] = await Promise.all([
        bpNori.balanceOf(buyer),
        bpNori.balanceOf(supplier),
        bpNori.balanceOf(noriWallet),
      ]);

      expect(buyerFinalNoriBalance).to.equal(
        buyerInitialBPNoriBalance.toString()
      );

      expect(supplierFinalNoriBalance).to.equal(
        hre.ethers.utils.parseUnits(supplierInitialNoriBalance).toString()
      );

      expect(noriFinalNoriBalance).to.equal(
        hre.ethers.utils.parseUnits(noriInitialNoriBalance).toString()
      );

      expect(await certificate.balanceOf(buyer, 0)).to.equal(
        hre.ethers.utils.parseUnits('0', 18)
      );
    });
    it('should revert when the non-empty queue does not have enough supply to fill the order', async () => {
      const buyerInitialBPNoriBalance = formatTokenAmount(1_000_000);
      const { bpNori, certificate, fifoMarket, hre } = await setupTestLocal({
        buyerInitialBPNoriBalance,
        nrtsToListAmounts: [1],
      });
      const { supplier, buyer, noriWallet } = hre.namedAccounts;

      const purchaseAmount = '2';
      const fee = '.3';
      const totalPrice = (Number(purchaseAmount) + Number(fee)).toString();

      const supplierInitialNoriBalance = '0';
      const noriInitialNoriBalance = '0';

<<<<<<< HEAD
      await expect(
        bpNori.connect(hre.namedSigners.buyer).send(
=======
      const list = true;
      const packedData = hre.ethers.utils.defaultAbiCoder.encode(
        ['address', 'bool'],
        [fifoMarket.address, list]
      );
      await removal.mintBatch(
        supplier,
        [hre.ethers.utils.parseUnits(totalAvailableSupply)],
        [2018],
        packedData
      );

      try {
        await bpNori.connect(hre.namedSigners.buyer).send(
>>>>>>> d0870484
          fifoMarket.address,
          hre.ethers.utils.parseUnits(totalPrice), // todo, perform fee calculation
          hre.ethers.utils.hexZeroPad(buyer, 32)
        )
      ).to.be.revertedWith('Market: Not enough supply');

      // no balances should change and no certificate balance should be minted
      const [
        buyerFinalNoriBalance,
        supplierFinalNoriBalance,
        noriFinalNoriBalance,
      ] = await Promise.all([
        bpNori.balanceOf(buyer),
        bpNori.balanceOf(supplier),
        bpNori.balanceOf(noriWallet),
      ]);

      expect(buyerFinalNoriBalance).to.equal(
        buyerInitialBPNoriBalance.toString()
      );

      expect(supplierFinalNoriBalance).to.equal(
        hre.ethers.utils.parseUnits(supplierInitialNoriBalance).toString()
      );

      expect(noriFinalNoriBalance).to.equal(
        hre.ethers.utils.parseUnits(noriInitialNoriBalance).toString()
      );

      expect(await certificate.balanceOf(buyer, 0)).to.equal(
        hre.ethers.utils.parseUnits('0', 18)
      );
    });
  });
<<<<<<< HEAD
=======

  describe('nextRemovalForSale', () => {
    it('should correctly report the next removal for sale if there is inventory', async () => {
      const buyerInitialBPNoriBalance = formatTokenAmount(1_000_000);
      const { removal, fifoMarket, hre } = await setupTestLocal({
        buyerInitialBPNoriBalance,
      });
      const { supplier } = hre.namedAccounts;
      const totalAvailableSupply = '100';

      const list = true;
      const packedData = hre.ethers.utils.defaultAbiCoder.encode(
        ['address', 'bool'],
        [fifoMarket.address, list]
      );
      const removalId = await createRemovalTokenId(removal, {
        supplierAddress: supplier,
      });

      await removal.mintBatch(
        supplier,
        [hre.ethers.utils.parseUnits(totalAvailableSupply)],
        [removalId],
        packedData
      );

      expect(await fifoMarket.nextRemovalForSale()).to.equal(removalId);
    });
    it('should correctly report the next removal for sale if there are multiple removals and some were purchased', async () => {
      const buyerInitialBPNoriBalance = formatTokenAmount(1_000_000);
      const { bpNori, removal, fifoMarket, hre } = await setupTestLocal({
        buyerInitialBPNoriBalance,
      });
      const { supplier, buyer } = hre.namedAccounts;
      const tokenIds = await Promise.all([
        createRemovalTokenId(removal, {
          supplierAddress: supplier,
          vintage: 2018,
        }),
        createRemovalTokenId(removal, {
          supplierAddress: supplier,
          vintage: 2019,
        }),
        createRemovalTokenId(removal, {
          supplierAddress: supplier,
          vintage: 2020,
        }),
      ]);
      const removalBalance1 = '5';
      const removalBalance2 = '5';
      const removalBalance3 = '5';
      const purchaseAmount = '10'; // purchase first two removals
      const fee = '1.5';
      const totalPrice = (Number(purchaseAmount) + Number(fee)).toString();

      const list = true;
      const packedData = hre.ethers.utils.defaultAbiCoder.encode(
        ['address', 'bool'],
        [fifoMarket.address, list]
      );
      await removal.mintBatch(
        supplier,
        [
          hre.ethers.utils.parseUnits(removalBalance1),
          hre.ethers.utils.parseUnits(removalBalance2),
          hre.ethers.utils.parseUnits(removalBalance3),
        ],
        tokenIds,
        packedData
      );

      await bpNori
        .connect(hre.namedSigners.buyer)
        .send(
          fifoMarket.address,
          hre.ethers.utils.parseUnits(totalPrice),
          hre.ethers.utils.hexZeroPad(buyer, 32)
        );
      expect(await fifoMarket.nextRemovalForSale()).to.equal(tokenIds[2]);
    });
    it('should have defined behavior if there are multiple removals and all of them were purchased', async () => {
      const buyerInitialBPNoriBalance = formatTokenAmount(1_000_000);
      const { bpNori, removal, fifoMarket, hre } = await setupTestLocal({
        buyerInitialBPNoriBalance,
      });
      const { supplier, buyer } = hre.namedAccounts;
      const tokenIds = await Promise.all([
        createRemovalTokenId(removal, {
          supplierAddress: supplier,
          vintage: 2018,
        }),
        createRemovalTokenId(removal, {
          supplierAddress: supplier,
          vintage: 2019,
        }),
        createRemovalTokenId(removal, {
          supplierAddress: supplier,
          vintage: 2020,
        }),
      ]);
      const removalBalance1 = '5';
      const removalBalance2 = '5';
      const removalBalance3 = '5';
      const purchaseAmount = '15'; // purchase all removals
      const fee = '2.25';
      const totalPrice = (Number(purchaseAmount) + Number(fee)).toString();

      const list = true;
      const packedData = hre.ethers.utils.defaultAbiCoder.encode(
        ['address', 'bool'],
        [fifoMarket.address, list]
      );
      await removal.mintBatch(
        supplier,
        [
          hre.ethers.utils.parseUnits(removalBalance1),
          hre.ethers.utils.parseUnits(removalBalance2),
          hre.ethers.utils.parseUnits(removalBalance3),
        ],
        tokenIds,
        packedData
      );

      await bpNori
        .connect(hre.namedSigners.buyer)
        .send(
          fifoMarket.address,
          hre.ethers.utils.parseUnits(totalPrice),
          hre.ethers.utils.hexZeroPad(buyer, 32)
        );
      expect(await fifoMarket.nextRemovalForSale()).to.equal(BigNumber.from(0));
    });
    it('should have defined behavior if there is no inventory', async () => {
      const buyerInitialBPNoriBalance = formatTokenAmount(1_000_000);
      const { fifoMarket } = await setupTestLocal({
        buyerInitialBPNoriBalance,
      });

      expect(await fifoMarket.nextRemovalForSale()).to.equal(BigNumber.from(0));
    });
  });
>>>>>>> d0870484
});

// TODO: check that removals are getting burned correctly?<|MERGE_RESOLUTION|>--- conflicted
+++ resolved
@@ -202,6 +202,26 @@
             BigNumber.from(0)
           );
         });
+        it('should have defined behavior if there are multiple removals and all of them were purchased', async () => {
+          const { bpNori, fifoMarket, hre } = await setupTestLocal({
+            nrtsToListAmounts: [5, 5, 5],
+          });
+          const { buyer } = hre.namedAccounts;
+          const purchaseAmount = 15; // purchase all removals
+          const fee = 2.25;
+          const totalPrice = purchaseAmount + fee;
+
+          await bpNori
+            .connect(hre.namedSigners.buyer)
+            .send(
+              fifoMarket.address,
+              hre.ethers.utils.parseUnits(totalPrice.toString()),
+              hre.ethers.utils.hexZeroPad(buyer, 32)
+            );
+          expect(await fifoMarket.nextRemovalForSale(true)).to.equal(
+            BigNumber.from(0)
+          );
+        });
       });
       describe('when inventory is above priority restricted threshold', () => {
         it('should correctly report the next removal for sale', async () => {
@@ -377,27 +397,7 @@
       const supplierInitialNoriBalance = '0';
       const noriInitialNoriBalance = '0';
 
-<<<<<<< HEAD
       const initialFifoSupply = await fifoMarket.numberOfNrtsInQueueComputed();
-=======
-      const list = true;
-      const packedData = hre.ethers.utils.defaultAbiCoder.encode(
-        ['address', 'bool'],
-        [fifoMarket.address, list]
-      );
-      const removalId = await createRemovalTokenId(removal, {
-        supplierAddress: supplier,
-      });
-
-      await removal.mintBatch(
-        supplier,
-        [hre.ethers.utils.parseUnits(totalAvailableSupply)],
-        [removalId],
-        packedData
-      );
-
-      const initialFifoSupply = await fifoMarket.numberOfNrtsInQueue();
->>>>>>> d0870484
 
       await bpNori
         .connect(hre.namedSigners.buyer)
@@ -456,24 +456,6 @@
 
       const supplierInitialNoriBalance = '0';
       const noriInitialNoriBalance = '0';
-<<<<<<< HEAD
-=======
-      const list = true;
-      const packedData = hre.ethers.utils.defaultAbiCoder.encode(
-        ['address', 'bool'],
-        [fifoMarket.address, list]
-      );
-      await removal.mintBatch(
-        supplier,
-        [
-          hre.ethers.utils.parseUnits(removalBalance1),
-          hre.ethers.utils.parseUnits(removalBalance2),
-          hre.ethers.utils.parseUnits(removalBalance3),
-        ],
-        tokenIds,
-        packedData
-      );
->>>>>>> d0870484
 
       const initialFifoSupply = await fifoMarket.numberOfNrtsInQueueComputed();
       expect(initialFifoSupply).to.equal(hre.ethers.utils.parseUnits('10'));
@@ -541,18 +523,7 @@
       const supplierInitialNoriBalance = '0';
       const noriInitialNoriBalance = '0';
 
-<<<<<<< HEAD
       const initialFifoSupply = await fifoMarket.numberOfNrtsInQueueComputed();
-=======
-      const list = true;
-      const packedData = hre.ethers.utils.defaultAbiCoder.encode(
-        ['address', 'bool'],
-        [fifoMarket.address, list]
-      );
-      await removal.mintBatch(supplier, removalBalances, tokenIds, packedData);
-
-      const initialFifoSupply = await fifoMarket.numberOfNrtsInQueue();
->>>>>>> d0870484
       await bpNori
         .connect(hre.namedSigners.buyer)
         .send(
@@ -738,15 +709,8 @@
       const supplierInitialNoriBalance = '0';
       const noriInitialNoriBalance = '0';
 
-<<<<<<< HEAD
-      await Promise.all([]);
-
       await expect(
         bpNori
-=======
-      try {
-        await bpNori
->>>>>>> d0870484
           .connect(hre.namedSigners.buyer)
           .send(
             fifoMarket.address,
@@ -797,25 +761,8 @@
       const supplierInitialNoriBalance = '0';
       const noriInitialNoriBalance = '0';
 
-<<<<<<< HEAD
       await expect(
         bpNori.connect(hre.namedSigners.buyer).send(
-=======
-      const list = true;
-      const packedData = hre.ethers.utils.defaultAbiCoder.encode(
-        ['address', 'bool'],
-        [fifoMarket.address, list]
-      );
-      await removal.mintBatch(
-        supplier,
-        [hre.ethers.utils.parseUnits(totalAvailableSupply)],
-        [2018],
-        packedData
-      );
-
-      try {
-        await bpNori.connect(hre.namedSigners.buyer).send(
->>>>>>> d0870484
           fifoMarket.address,
           hre.ethers.utils.parseUnits(totalPrice), // todo, perform fee calculation
           hre.ethers.utils.hexZeroPad(buyer, 32)
@@ -850,150 +797,6 @@
       );
     });
   });
-<<<<<<< HEAD
-=======
-
-  describe('nextRemovalForSale', () => {
-    it('should correctly report the next removal for sale if there is inventory', async () => {
-      const buyerInitialBPNoriBalance = formatTokenAmount(1_000_000);
-      const { removal, fifoMarket, hre } = await setupTestLocal({
-        buyerInitialBPNoriBalance,
-      });
-      const { supplier } = hre.namedAccounts;
-      const totalAvailableSupply = '100';
-
-      const list = true;
-      const packedData = hre.ethers.utils.defaultAbiCoder.encode(
-        ['address', 'bool'],
-        [fifoMarket.address, list]
-      );
-      const removalId = await createRemovalTokenId(removal, {
-        supplierAddress: supplier,
-      });
-
-      await removal.mintBatch(
-        supplier,
-        [hre.ethers.utils.parseUnits(totalAvailableSupply)],
-        [removalId],
-        packedData
-      );
-
-      expect(await fifoMarket.nextRemovalForSale()).to.equal(removalId);
-    });
-    it('should correctly report the next removal for sale if there are multiple removals and some were purchased', async () => {
-      const buyerInitialBPNoriBalance = formatTokenAmount(1_000_000);
-      const { bpNori, removal, fifoMarket, hre } = await setupTestLocal({
-        buyerInitialBPNoriBalance,
-      });
-      const { supplier, buyer } = hre.namedAccounts;
-      const tokenIds = await Promise.all([
-        createRemovalTokenId(removal, {
-          supplierAddress: supplier,
-          vintage: 2018,
-        }),
-        createRemovalTokenId(removal, {
-          supplierAddress: supplier,
-          vintage: 2019,
-        }),
-        createRemovalTokenId(removal, {
-          supplierAddress: supplier,
-          vintage: 2020,
-        }),
-      ]);
-      const removalBalance1 = '5';
-      const removalBalance2 = '5';
-      const removalBalance3 = '5';
-      const purchaseAmount = '10'; // purchase first two removals
-      const fee = '1.5';
-      const totalPrice = (Number(purchaseAmount) + Number(fee)).toString();
-
-      const list = true;
-      const packedData = hre.ethers.utils.defaultAbiCoder.encode(
-        ['address', 'bool'],
-        [fifoMarket.address, list]
-      );
-      await removal.mintBatch(
-        supplier,
-        [
-          hre.ethers.utils.parseUnits(removalBalance1),
-          hre.ethers.utils.parseUnits(removalBalance2),
-          hre.ethers.utils.parseUnits(removalBalance3),
-        ],
-        tokenIds,
-        packedData
-      );
-
-      await bpNori
-        .connect(hre.namedSigners.buyer)
-        .send(
-          fifoMarket.address,
-          hre.ethers.utils.parseUnits(totalPrice),
-          hre.ethers.utils.hexZeroPad(buyer, 32)
-        );
-      expect(await fifoMarket.nextRemovalForSale()).to.equal(tokenIds[2]);
-    });
-    it('should have defined behavior if there are multiple removals and all of them were purchased', async () => {
-      const buyerInitialBPNoriBalance = formatTokenAmount(1_000_000);
-      const { bpNori, removal, fifoMarket, hre } = await setupTestLocal({
-        buyerInitialBPNoriBalance,
-      });
-      const { supplier, buyer } = hre.namedAccounts;
-      const tokenIds = await Promise.all([
-        createRemovalTokenId(removal, {
-          supplierAddress: supplier,
-          vintage: 2018,
-        }),
-        createRemovalTokenId(removal, {
-          supplierAddress: supplier,
-          vintage: 2019,
-        }),
-        createRemovalTokenId(removal, {
-          supplierAddress: supplier,
-          vintage: 2020,
-        }),
-      ]);
-      const removalBalance1 = '5';
-      const removalBalance2 = '5';
-      const removalBalance3 = '5';
-      const purchaseAmount = '15'; // purchase all removals
-      const fee = '2.25';
-      const totalPrice = (Number(purchaseAmount) + Number(fee)).toString();
-
-      const list = true;
-      const packedData = hre.ethers.utils.defaultAbiCoder.encode(
-        ['address', 'bool'],
-        [fifoMarket.address, list]
-      );
-      await removal.mintBatch(
-        supplier,
-        [
-          hre.ethers.utils.parseUnits(removalBalance1),
-          hre.ethers.utils.parseUnits(removalBalance2),
-          hre.ethers.utils.parseUnits(removalBalance3),
-        ],
-        tokenIds,
-        packedData
-      );
-
-      await bpNori
-        .connect(hre.namedSigners.buyer)
-        .send(
-          fifoMarket.address,
-          hre.ethers.utils.parseUnits(totalPrice),
-          hre.ethers.utils.hexZeroPad(buyer, 32)
-        );
-      expect(await fifoMarket.nextRemovalForSale()).to.equal(BigNumber.from(0));
-    });
-    it('should have defined behavior if there is no inventory', async () => {
-      const buyerInitialBPNoriBalance = formatTokenAmount(1_000_000);
-      const { fifoMarket } = await setupTestLocal({
-        buyerInitialBPNoriBalance,
-      });
-
-      expect(await fifoMarket.nextRemovalForSale()).to.equal(BigNumber.from(0));
-    });
-  });
->>>>>>> d0870484
 });
 
 // TODO: check that removals are getting burned correctly?