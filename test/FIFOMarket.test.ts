import type { BigNumberish } from 'ethers';
import { BigNumber } from 'ethers';

import { formatTokenAmount } from '@/utils/units';
import {
  expect,
  mockDepositNoriToPolygon,
  setupTest,
  createRemovalTokenId,
} from '@/test/helpers';

const setupTestLocal = async (
  {
    buyerInitialBPNoriBalance = formatTokenAmount(1_000_000),
    nrtsToListAmounts = [],
  }: {
    buyerInitialBPNoriBalance: BigNumberish;
    nrtsToListAmounts?: number[];
  } = {
    buyerInitialBPNoriBalance: formatTokenAmount(1_000_000),
    nrtsToListAmounts: [],
  }
): Promise<Awaited<ReturnType<typeof setupTest>>> => {
  const { hre, contracts, removal, fifoMarket, ...rest } = await setupTest();

  if (nrtsToListAmounts.length > 0) {
    const { supplier } = hre.namedAccounts;
    const startingVintage = 2016;
    const tokenIds = await Promise.all(
      nrtsToListAmounts.map((_, i) => {
        return createRemovalTokenId(removal, {
          supplierAddress: supplier,
          vintage: startingVintage + i,
        });
      })
    );
    const removalBalances = nrtsToListAmounts.map((amount) =>
      hre.ethers.utils.parseUnits(amount.toString())
    );

    const packedData = hre.ethers.utils.defaultAbiCoder.encode(
      ['address', 'bool'],
      [fifoMarket.address, true]
    );
    await Promise.all([
      removal.mintBatch(supplier, removalBalances, tokenIds, packedData),
    ]);
  }
  await mockDepositNoriToPolygon({
    hre,
    contracts,
    amount: buyerInitialBPNoriBalance,
    to: hre.namedAccounts.buyer,
    signer: hre.namedSigners.buyer,
  });
  return {
    hre,
    contracts,
    removal,
    fifoMarket,
    ...rest,
  };
};

describe('FIFOMarket', () => {
  describe('initialization', () => {
    describe('roles', () => {
      (
        [{ role: 'DEFAULT_ADMIN_ROLE' }, { role: 'ALLOWLIST_ROLE' }] as const
      ).forEach(({ role }) => {
        it(`will assign the role ${role} to the deployer and set the DEFAULT_ADMIN_ROLE as the role admin`, async () => {
          const { fifoMarket, hre } = await setupTest();
          expect(
            await fifoMarket.hasRole(
              await fifoMarket[role](),
              hre.namedAccounts.admin
            )
          ).to.be.true;
          expect(await fifoMarket.getRoleAdmin(await fifoMarket[role]())).to.eq(
            await fifoMarket.DEFAULT_ADMIN_ROLE()
          );
          expect(
            await fifoMarket.getRoleMemberCount(await fifoMarket[role]())
          ).to.eq(1);
        });
      });
    });
  });
  describe('role access', () => {
    describe('roles', () => {
      describe('DEFAULT_ADMIN_ROLE', () => {
        [
          {
            role: 'DEFAULT_ADMIN_ROLE',
            accountWithRole: 'admin',
            accountWithoutRole: 'buyer',
          } as const,
        ].forEach(({ role, accountWithRole, accountWithoutRole }) => {
          it(`accounts with the role "${role}" can set the priority restricted threshold while accounts without this role cannot`, async () => {
            const { fifoMarket, hre } = await setupTest();

            const { namedAccounts, namedSigners } = hre;
            const roleId = await fifoMarket[role]();
            expect(
              await fifoMarket.hasRole(roleId, namedAccounts[accountWithRole])
            ).to.be.true;

            const newThreshold = ethers.utils.parseUnits('100');

            expect(
              await fifoMarket
                .connect(namedSigners[accountWithRole])
                .setPriorityRestrictedThreshold(newThreshold)
            )
              .to.emit(fifoMarket, 'PriorityRestrictedThresholdSet')
              .withArgs(newThreshold);

            expect(await fifoMarket.priorityRestrictedThreshold()).to.equal(
              BigNumber.from(newThreshold)
            );

            await expect(
              fifoMarket
                .connect(namedSigners[accountWithoutRole])
                .setPriorityRestrictedThreshold(newThreshold)
            ).to.be.revertedWith(
              `AccessControl: account ${namedAccounts[
                accountWithoutRole
              ].toLowerCase()} is missing role ${roleId}`
            );
          });
        });
      });
      describe('ALLOWLIST_ROLE', () => {
        [
          {
            role: 'ALLOWLIST_ROLE',
            accountWithRole: 'admin',
            accountWithoutRole: 'buyer',
          } as const,
        ].forEach(({ role, accountWithRole, accountWithoutRole }) => {
          it(`accounts with the role "${role}" can purchase supply when inventory is below threshold while accounts without this role cannot`, async () => {
            const buyerInitialBPNoriBalance = formatTokenAmount(1_000_000);
            const totalAvailableSupply = 50;
            const { bpNori, fifoMarket, hre } = await setupTestLocal({
              buyerInitialBPNoriBalance,
              nrtsToListAmounts: [totalAvailableSupply],
            });
            const { namedAccounts, namedSigners } = hre;
            const { buyer } = hre.namedAccounts;

            const priorityRestrictedThreshold = '100';

            await fifoMarket.setPriorityRestrictedThreshold(
              ethers.utils.parseUnits(priorityRestrictedThreshold)
            );

            await expect(
              bpNori
                .connect(namedSigners[accountWithoutRole])
                .send(
                  fifoMarket.address,
                  hre.ethers.utils.parseUnits(totalAvailableSupply.toString()),
                  hre.ethers.utils.hexZeroPad(buyer, 32)
                )
            ).to.be.revertedWith('Low supply and buyer not on allowlist');

            const roleId = await fifoMarket[role]();
            expect(
              await fifoMarket.hasRole(
                roleId,
                namedAccounts[accountWithoutRole]
              )
            ).to.be.false;
            expect(
              await fifoMarket.hasRole(roleId, namedAccounts[accountWithRole])
            ).to.be.true;

            await expect(
              bpNori
                .connect(namedSigners[accountWithRole])
                .send(
                  fifoMarket.address,
                  hre.ethers.utils.parseUnits(totalAvailableSupply.toString()),
                  hre.ethers.utils.hexZeroPad(buyer, 32)
                )
            ).not.to.be.reverted;
          });
        });
      });
    });
  });
  // TODO add more tests when methods allow introspection of reserved and priority withheld removals
  describe('inventory inspection', () => {
    it('should correctly report the number of NRTs for sale when there are multiple removals in inventory', async () => {
      const buyerInitialBPNoriBalance = formatTokenAmount(1_000_000);
      const nrtsToListAmounts = [3, 3, 4];
      const { fifoMarket } = await setupTestLocal({
        buyerInitialBPNoriBalance,
        nrtsToListAmounts,
      });

      const totalSupply = nrtsToListAmounts
        .reduce((a, b) => a + b, 0)
        .toString();
      const nrtsInQueueWei = await fifoMarket.numberOfNrtsInQueueComputed();
      const retrievedTotalSupplyWei = await fifoMarket.totalSupply();
      expect(nrtsInQueueWei.toString()).to.equal(
        ethers.utils.parseUnits(BigNumber.from(totalSupply).toString())
      );
      expect(retrievedTotalSupplyWei).to.equal(nrtsInQueueWei);
    });
    it('should correctly report the number of NRTs for sale when there are multiple removals in inventory and some were purchased', async () => {
      const buyerInitialBPNoriBalance = formatTokenAmount(1_000_000);
      const nrtsToListAmounts = [5, 5, 5];
      const { bpNori, fifoMarket, hre } = await setupTestLocal({
        buyerInitialBPNoriBalance,
        nrtsToListAmounts,
      });
      const { buyer } = hre.namedAccounts;
      const purchaseAmount = 10; // purchase first two removals
      const fee = 1.5;
      const totalPrice = (purchaseAmount + fee).toString();
      const expectedRemainingSupply =
        nrtsToListAmounts.reduce((a, b) => a + b, 0) - purchaseAmount;
      await bpNori
        .connect(hre.namedSigners.buyer)
        .send(
          fifoMarket.address,
          hre.ethers.utils.parseUnits(totalPrice),
          hre.ethers.utils.hexZeroPad(buyer, 32)
        );
      expect(await fifoMarket.totalSupply()).to.equal(
        BigNumber.from(
          hre.ethers.utils.parseUnits(expectedRemainingSupply.toString())
        )
      );
    });
    it('should correctly report the number of NRTs for sale when there is no inventory', async () => {
      const buyerInitialBPNoriBalance = formatTokenAmount(1_000_000);
      const { fifoMarket } = await setupTestLocal({
        buyerInitialBPNoriBalance,
      });
      expect(await fifoMarket.numberOfNrtsInQueueComputed()).to.equal(
        BigNumber.from(0)
      );
      expect(await fifoMarket.totalSupply()).to.equal(BigNumber.from(0));
    });
  });
  describe('Successful purchases', () => {
    it('should purchase removals and mint a certificate when there is enough supply in a single removal', async () => {
      const buyerInitialBPNoriBalance = formatTokenAmount(1_000_000);
<<<<<<< HEAD
      const totalAvailableSupply = 100;
      const { bpNori, certificate, fifoMarket, hre } = await setupTestLocal({
        buyerInitialBPNoriBalance,
        nrtsToListAmounts: [totalAvailableSupply],
      });
=======
      const { bpNori, removal, certificate, fifoMarket, hre } =
        await setupTestLocal({
          buyerInitialBPNoriBalance,
        });
>>>>>>> c5e4032b
      const { supplier, buyer, noriWallet } = hre.namedAccounts;

      const purchaseAmount = '1';
      const fee = '.15';
      const totalPrice = (Number(purchaseAmount) + Number(fee)).toString();

      const supplierInitialNoriBalance = '0';
      const noriInitialNoriBalance = '0';

      const initialFifoSupply = await fifoMarket.numberOfNrtsInQueueComputed();

      await bpNori
        .connect(hre.namedSigners.buyer)
        .send(
          fifoMarket.address,
          hre.ethers.utils.parseUnits(totalPrice),
          hre.ethers.utils.hexZeroPad(buyer, 32)
        );

      const buyerFinalNoriBalance = await bpNori.balanceOf(buyer);
      const supplierFinalNoriBalance = await bpNori.balanceOf(supplier);
      const noriFinalNoriBalance = await bpNori.balanceOf(noriWallet);
      const finalFifoSupply = await fifoMarket.numberOfNrtsInQueueComputed();

      expect(buyerFinalNoriBalance).to.equal(
        buyerInitialBPNoriBalance
          .sub(hre.ethers.utils.parseUnits(totalPrice, 18))
          .toString()
      );

      expect(supplierFinalNoriBalance).to.equal(
        hre.ethers.utils
          .parseUnits(supplierInitialNoriBalance)
          .add(hre.ethers.utils.parseUnits(purchaseAmount, 18))
          .toString()
      );

      expect(noriFinalNoriBalance).to.equal(
        hre.ethers.utils
          .parseUnits(noriInitialNoriBalance)
          .add(hre.ethers.utils.parseUnits(fee, 18))
          .toString()
      );

      expect(await certificate.balanceOf(buyer, 0)).to.equal(
        hre.ethers.utils.parseUnits(purchaseAmount, 18)
      );

      expect(finalFifoSupply).to.equal(
        initialFifoSupply
          .sub(hre.ethers.utils.parseUnits(purchaseAmount, 18))
          .toString()
      );
    });
    it('should purchase removals and mint a certificate for a small purchase spanning several removals', async () => {
      const buyerInitialBPNoriBalance = formatTokenAmount(1_000_000);
<<<<<<< HEAD
      const { bpNori, certificate, fifoMarket, hre } = await setupTestLocal({
        buyerInitialBPNoriBalance,
        nrtsToListAmounts: [3, 3, 4],
      });
=======
      const { bpNori, removal, certificate, fifoMarket, hre } =
        await setupTestLocal({
          buyerInitialBPNoriBalance,
        });
>>>>>>> c5e4032b
      const { supplier, buyer, noriWallet } = hre.namedAccounts;

      const purchaseAmount = '10'; // purchase all supply
      const fee = '1.5';
      const totalPrice = (Number(purchaseAmount) + Number(fee)).toString();

      const supplierInitialNoriBalance = '0';
      const noriInitialNoriBalance = '0';

      const initialFifoSupply = await fifoMarket.numberOfNrtsInQueueComputed();
      expect(initialFifoSupply).to.equal(hre.ethers.utils.parseUnits('10'));
      await bpNori
        .connect(hre.namedSigners.buyer)
        .send(
          fifoMarket.address,
          hre.ethers.utils.parseUnits(totalPrice),
          hre.ethers.utils.hexZeroPad(buyer, 32)
        );
      const buyerFinalNoriBalance = await bpNori.balanceOf(buyer);
      const supplierFinalNoriBalance = await bpNori.balanceOf(supplier);
      const noriFinalNoriBalance = await bpNori.balanceOf(noriWallet);
      const finalFifoSupply = await fifoMarket.numberOfNrtsInQueueComputed();

      expect(buyerFinalNoriBalance).to.equal(
        buyerInitialBPNoriBalance
          .sub(hre.ethers.utils.parseUnits(totalPrice, 18))
          .toString()
      );

      expect(supplierFinalNoriBalance).to.equal(
        hre.ethers.utils
          .parseUnits(supplierInitialNoriBalance)
          .add(hre.ethers.utils.parseUnits(purchaseAmount, 18))
          .toString()
      );

      expect(noriFinalNoriBalance).to.equal(
        hre.ethers.utils
          .parseUnits(noriInitialNoriBalance)
          .add(hre.ethers.utils.parseUnits(fee, 18))
          .toString()
      );

      expect(await certificate.balanceOf(buyer, 0)).to.equal(
        hre.ethers.utils.parseUnits(purchaseAmount, 18)
      );

      expect(finalFifoSupply).to.equal(
        initialFifoSupply
          .sub(hre.ethers.utils.parseUnits(purchaseAmount, 18))
          .toString()
      );
    });
    it('should purchase removals and mint a certificate for a large purchase spanning many removals', async () => {
      const buyerInitialBPNoriBalance = formatTokenAmount(1_000_000);
<<<<<<< HEAD
      const numberOfRemovalsToCreate = 20;
      const totalSupply = 1000;
      const nrtsToListAmounts = [...Array(numberOfRemovalsToCreate).keys()].map(
        (_) => {
          return totalSupply / numberOfRemovalsToCreate;
        }
      );
      const { bpNori, removal, certificate, fifoMarket, hre } =
        await setupTestLocal({
          buyerInitialBPNoriBalance,
          nrtsToListAmounts,
=======
      const { bpNori, removal, certificate, fifoMarket, hre } =
        await setupTestLocal({
          buyerInitialBPNoriBalance,
>>>>>>> c5e4032b
        });
      const { supplier, buyer, noriWallet } = hre.namedAccounts;

      const purchaseAmount = '1000'; // purchase all supply
      const fee = '150';
      const totalPrice = (Number(purchaseAmount) + Number(fee)).toString();

      const supplierInitialNoriBalance = '0';
      const noriInitialNoriBalance = '0';

      const initialFifoSupply = await fifoMarket.numberOfNrtsInQueueComputed();
      await bpNori
        .connect(hre.namedSigners.buyer)
        .send(
          fifoMarket.address,
          hre.ethers.utils.parseUnits(totalPrice),
          hre.ethers.utils.hexZeroPad(buyer, 32)
        );
      const buyerFinalNoriBalance = await bpNori.balanceOf(buyer);
      const supplierFinalNoriBalance = await bpNori.balanceOf(supplier);
      const noriFinalNoriBalance = await bpNori.balanceOf(noriWallet);
      const finalFifoSupply = await fifoMarket.numberOfNrtsInQueueComputed();

      expect(buyerFinalNoriBalance).to.equal(
        buyerInitialBPNoriBalance
          .sub(hre.ethers.utils.parseUnits(totalPrice, 18))
          .toString()
      );

      expect(supplierFinalNoriBalance).to.equal(
        hre.ethers.utils
          .parseUnits(supplierInitialNoriBalance)
          .add(hre.ethers.utils.parseUnits(purchaseAmount, 18))
          .toString()
      );

      expect(noriFinalNoriBalance).to.equal(
        hre.ethers.utils
          .parseUnits(noriInitialNoriBalance)
          .add(hre.ethers.utils.parseUnits(fee, 18))
          .toString()
      );

      expect(await certificate.balanceOf(buyer, 0)).to.equal(
        hre.ethers.utils.parseUnits(purchaseAmount, 18)
      );

      expect(finalFifoSupply).to.equal(
        initialFifoSupply
          .sub(hre.ethers.utils.parseUnits(purchaseAmount, 18))
          .toString()
      );
    });
    it('should correctly pay suppliers when multiple different suppliers removals are used to fulfill an order', async () => {
      const buyerInitialBPNoriBalance = formatTokenAmount(1_000_000);
      const { bpNori, removal, certificate, fifoMarket, hre } =
        await setupTestLocal({
          buyerInitialBPNoriBalance,
        });
      const { namedAccounts } = hre;

      const removalBalance1 = '3';
      const removalBalance2 = '3';
      const removalBalance3 = '4';
      const purchaseAmount = '10'; // purchase all supply
      const fee = '1.5';
      const totalPrice = (Number(purchaseAmount) + Number(fee)).toString();

      const supplierInitialNoriBalance = '0';
      const investor1InitialNoriBalance = '0';
      const investor2InitialNoriBalance = '0';
      const noriInitialNoriBalance = '0';

      const list = true;
      const packedData = hre.ethers.utils.defaultAbiCoder.encode(
        ['address', 'bool'],
        [fifoMarket.address, list]
      );
      await Promise.all([
        removal.mintBatch(
          namedAccounts.supplier,
          [hre.ethers.utils.parseUnits(removalBalance1)],
          [
            await createRemovalTokenId(removal, {
              supplierAddress: namedAccounts.supplier,
            }),
          ],
          packedData
        ),
        removal.mintBatch(
          namedAccounts.investor1,
          [hre.ethers.utils.parseUnits(removalBalance2)],
          [
            await createRemovalTokenId(removal, {
              supplierAddress: namedAccounts.investor1,
            }),
          ],
          packedData
        ),
        removal.mintBatch(
          namedAccounts.investor2,
          [hre.ethers.utils.parseUnits(removalBalance3)],
          [
            await createRemovalTokenId(removal, {
              supplierAddress: namedAccounts.investor2,
            }),
          ],
          packedData
        ),
      ]);

      const initialFifoSupply = await fifoMarket.numberOfNrtsInQueueComputed();

      await bpNori
        .connect(hre.namedSigners.buyer)
        .send(
          fifoMarket.address,
          hre.ethers.utils.parseUnits(totalPrice),
          hre.ethers.utils.hexZeroPad(namedAccounts.buyer, 32)
        );

      const buyerFinalNoriBalance = await bpNori.balanceOf(namedAccounts.buyer);
      const supplierFinalNoriBalance = await bpNori.balanceOf(
        namedAccounts.supplier
      );
      const investor1FinalNoriBalance = await bpNori.balanceOf(
        namedAccounts.investor1
      );
      const investor2FinalNoriBalance = await bpNori.balanceOf(
        namedAccounts.investor2
      );

      const noriFinalNoriBalance = await bpNori.balanceOf(
        namedAccounts.noriWallet
      );
      const finalFifoSupply = await fifoMarket.numberOfNrtsInQueueComputed();

      expect(buyerFinalNoriBalance).to.equal(
        buyerInitialBPNoriBalance
          .sub(hre.ethers.utils.parseUnits(totalPrice, 18))
          .toString()
      );

      expect(supplierFinalNoriBalance).to.equal(
        hre.ethers.utils
          .parseUnits(supplierInitialNoriBalance)
          .add(hre.ethers.utils.parseUnits(removalBalance1, 18))
          .toString()
      );
      expect(investor1FinalNoriBalance).to.equal(
        hre.ethers.utils
          .parseUnits(investor1InitialNoriBalance)
          .add(hre.ethers.utils.parseUnits(removalBalance2, 18))
          .toString()
      );
      expect(investor2FinalNoriBalance).to.equal(
        hre.ethers.utils
          .parseUnits(investor2InitialNoriBalance)
          .add(hre.ethers.utils.parseUnits(removalBalance3, 18))
          .toString()
      );

      expect(noriFinalNoriBalance).to.equal(
        hre.ethers.utils
          .parseUnits(noriInitialNoriBalance)
          .add(hre.ethers.utils.parseUnits(fee, 18))
          .toString()
      );

      expect(await certificate.balanceOf(namedAccounts.buyer, 0)).to.equal(
        hre.ethers.utils.parseUnits(purchaseAmount, 18)
      );

      expect(finalFifoSupply).to.equal(
        initialFifoSupply
          .sub(hre.ethers.utils.parseUnits(purchaseAmount, 18))
          .toString()
      );
    });
  });

  describe('Unsuccessful purchases', () => {
    it('should revert when the queue is completely empty', async () => {
      const buyerInitialBPNoriBalance = formatTokenAmount(1_000_000);
      const { bpNori, certificate, fifoMarket, hre } = await setupTestLocal({
        buyerInitialBPNoriBalance,
      });
      const { supplier, buyer, noriWallet } = hre.namedAccounts;

      const purchaseAmount = '1';
      const fee = '.15';
      const totalPrice = (Number(purchaseAmount) + Number(fee)).toString();

      const supplierInitialNoriBalance = '0';
      const noriInitialNoriBalance = '0';

      await Promise.all([]);

      await expect(
        bpNori
          .connect(hre.namedSigners.buyer)
          .send(
            fifoMarket.address,
            hre.ethers.utils.parseUnits(totalPrice),
            hre.ethers.utils.hexZeroPad(buyer, 32)
          )
      ).to.be.revertedWith('Market: Out of stock');

      // no balances should change and no certificate balance should be minted
      const buyerFinalNoriBalance = await bpNori.balanceOf(buyer);
      const supplierFinalNoriBalance = await bpNori.balanceOf(supplier);
      const noriFinalNoriBalance = await bpNori.balanceOf(noriWallet);

      expect(buyerFinalNoriBalance).to.equal(
        buyerInitialBPNoriBalance.toString()
      );

      expect(supplierFinalNoriBalance).to.equal(
        hre.ethers.utils.parseUnits(supplierInitialNoriBalance).toString()
      );

      expect(noriFinalNoriBalance).to.equal(
        hre.ethers.utils.parseUnits(noriInitialNoriBalance).toString()
      );

      expect(await certificate.balanceOf(buyer, 0)).to.equal(
        hre.ethers.utils.parseUnits('0', 18)
      );
    });
    it('should revert when the non-empty queue does not have enough supply to fill the order', async () => {
      const buyerInitialBPNoriBalance = formatTokenAmount(1_000_000);
<<<<<<< HEAD
      const { bpNori, certificate, fifoMarket, hre } = await setupTestLocal({
        buyerInitialBPNoriBalance,
        nrtsToListAmounts: [1],
      });
=======
      const { bpNori, removal, certificate, fifoMarket, hre } =
        await setupTestLocal({
          buyerInitialBPNoriBalance,
        });
>>>>>>> c5e4032b
      const { supplier, buyer, noriWallet } = hre.namedAccounts;

      const purchaseAmount = '2';
      const fee = '.3';
      const totalPrice = (Number(purchaseAmount) + Number(fee)).toString();

      const supplierInitialNoriBalance = '0';
      const noriInitialNoriBalance = '0';

      await expect(
        bpNori.connect(hre.namedSigners.buyer).send(
          fifoMarket.address,
          hre.ethers.utils.parseUnits(totalPrice), // todo, perform fee calculation
          hre.ethers.utils.hexZeroPad(buyer, 32)
        )
      ).to.be.revertedWith('Market: Not enough supply');

      // no balances should change and no certificate balance should be minted
      const buyerFinalNoriBalance = await bpNori.balanceOf(buyer);
      const supplierFinalNoriBalance = await bpNori.balanceOf(supplier);
      const noriFinalNoriBalance = await bpNori.balanceOf(noriWallet);

      expect(buyerFinalNoriBalance).to.equal(
        buyerInitialBPNoriBalance.toString()
      );

      expect(supplierFinalNoriBalance).to.equal(
        hre.ethers.utils.parseUnits(supplierInitialNoriBalance).toString()
      );

      expect(noriFinalNoriBalance).to.equal(
        hre.ethers.utils.parseUnits(noriInitialNoriBalance).toString()
      );

      expect(await certificate.balanceOf(buyer, 0)).to.equal(
        hre.ethers.utils.parseUnits('0', 18)
      );
    });
  });

  describe('nextRemovalForSale', () => {
    it('should correctly report the next removal for sale if there is inventory', async () => {
      const buyerInitialBPNoriBalance = formatTokenAmount(1_000_000);
      const { removal, fifoMarket, hre } = await setupTestLocal({
        buyerInitialBPNoriBalance,
      });
      const { supplier } = hre.namedAccounts;
      const totalAvailableSupply = '100';

      const list = true;
      const packedData = hre.ethers.utils.defaultAbiCoder.encode(
        ['address', 'bool'],
        [fifoMarket.address, list]
      );
      const removalId = await createRemovalTokenId(removal, {
        supplierAddress: supplier,
      });

      await Promise.all([
        removal.mintBatch(
          supplier,
          [hre.ethers.utils.parseUnits(totalAvailableSupply)],
          [removalId],
          packedData
        ),
      ]);

      expect(await fifoMarket.nextRemovalForSale()).to.equal(removalId);
    });
    it('should correctly report the next removal for sale if there are multiple removals and some were purchased', async () => {
      const buyerInitialBPNoriBalance = formatTokenAmount(1_000_000);
      const { bpNori, removal, fifoMarket, hre } = await setupTestLocal({
        buyerInitialBPNoriBalance,
      });
      const { supplier, buyer } = hre.namedAccounts;
      const tokenIds = await Promise.all([
        createRemovalTokenId(removal, {
          supplierAddress: supplier,
          vintage: 2018,
        }),
        createRemovalTokenId(removal, {
          supplierAddress: supplier,
          vintage: 2019,
        }),
        createRemovalTokenId(removal, {
          supplierAddress: supplier,
          vintage: 2020,
        }),
      ]);
      const removalBalance1 = '5';
      const removalBalance2 = '5';
      const removalBalance3 = '5';
      const purchaseAmount = '10'; // purchase first two removals
      const fee = '1.5';
      const totalPrice = (Number(purchaseAmount) + Number(fee)).toString();

      const list = true;
      const packedData = hre.ethers.utils.defaultAbiCoder.encode(
        ['address', 'bool'],
        [fifoMarket.address, list]
      );
      await Promise.all([
        removal.mintBatch(
          supplier,
          [
            hre.ethers.utils.parseUnits(removalBalance1),
            hre.ethers.utils.parseUnits(removalBalance2),
            hre.ethers.utils.parseUnits(removalBalance3),
          ],
          tokenIds,
          packedData
        ),
      ]);

      await bpNori
        .connect(hre.namedSigners.buyer)
        .send(
          fifoMarket.address,
          hre.ethers.utils.parseUnits(totalPrice),
          hre.ethers.utils.hexZeroPad(buyer, 32)
        );
      expect(await fifoMarket.nextRemovalForSale()).to.equal(tokenIds[2]);
    });
    it('should have defined behavior if there is no inventory', async () => {
      const buyerInitialBPNoriBalance = formatTokenAmount(1_000_000);
      const { fifoMarket } = await setupTestLocal({
        buyerInitialBPNoriBalance,
      });

      expect(await fifoMarket.nextRemovalForSale()).to.equal(BigNumber.from(0));
    });
  });
});

// TODO: check that removals are getting burned correctly?<|MERGE_RESOLUTION|>--- conflicted
+++ resolved
@@ -250,18 +250,11 @@
   describe('Successful purchases', () => {
     it('should purchase removals and mint a certificate when there is enough supply in a single removal', async () => {
       const buyerInitialBPNoriBalance = formatTokenAmount(1_000_000);
-<<<<<<< HEAD
       const totalAvailableSupply = 100;
       const { bpNori, certificate, fifoMarket, hre } = await setupTestLocal({
         buyerInitialBPNoriBalance,
         nrtsToListAmounts: [totalAvailableSupply],
       });
-=======
-      const { bpNori, removal, certificate, fifoMarket, hre } =
-        await setupTestLocal({
-          buyerInitialBPNoriBalance,
-        });
->>>>>>> c5e4032b
       const { supplier, buyer, noriWallet } = hre.namedAccounts;
 
       const purchaseAmount = '1';
@@ -318,17 +311,10 @@
     });
     it('should purchase removals and mint a certificate for a small purchase spanning several removals', async () => {
       const buyerInitialBPNoriBalance = formatTokenAmount(1_000_000);
-<<<<<<< HEAD
       const { bpNori, certificate, fifoMarket, hre } = await setupTestLocal({
         buyerInitialBPNoriBalance,
         nrtsToListAmounts: [3, 3, 4],
       });
-=======
-      const { bpNori, removal, certificate, fifoMarket, hre } =
-        await setupTestLocal({
-          buyerInitialBPNoriBalance,
-        });
->>>>>>> c5e4032b
       const { supplier, buyer, noriWallet } = hre.namedAccounts;
 
       const purchaseAmount = '10'; // purchase all supply
@@ -384,7 +370,6 @@
     });
     it('should purchase removals and mint a certificate for a large purchase spanning many removals', async () => {
       const buyerInitialBPNoriBalance = formatTokenAmount(1_000_000);
-<<<<<<< HEAD
       const numberOfRemovalsToCreate = 20;
       const totalSupply = 1000;
       const nrtsToListAmounts = [...Array(numberOfRemovalsToCreate).keys()].map(
@@ -396,11 +381,6 @@
         await setupTestLocal({
           buyerInitialBPNoriBalance,
           nrtsToListAmounts,
-=======
-      const { bpNori, removal, certificate, fifoMarket, hre } =
-        await setupTestLocal({
-          buyerInitialBPNoriBalance,
->>>>>>> c5e4032b
         });
       const { supplier, buyer, noriWallet } = hre.namedAccounts;
 
@@ -632,17 +612,10 @@
     });
     it('should revert when the non-empty queue does not have enough supply to fill the order', async () => {
       const buyerInitialBPNoriBalance = formatTokenAmount(1_000_000);
-<<<<<<< HEAD
       const { bpNori, certificate, fifoMarket, hre } = await setupTestLocal({
         buyerInitialBPNoriBalance,
         nrtsToListAmounts: [1],
       });
-=======
-      const { bpNori, removal, certificate, fifoMarket, hre } =
-        await setupTestLocal({
-          buyerInitialBPNoriBalance,
-        });
->>>>>>> c5e4032b
       const { supplier, buyer, noriWallet } = hre.namedAccounts;
 
       const purchaseAmount = '2';
