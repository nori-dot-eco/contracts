--- conflicted
+++ resolved
@@ -1,17 +1,29 @@
-import { assert } from 'console';
+import type { BigNumberish } from 'ethers';
 
 import { deploy } from '@/deploy/0_deploy_contracts';
-import { seedContracts } from '@/utils/deploy';
 import { formatTokenAmount } from '@/utils/units';
 import type { Contracts } from '@/utils/deploy';
 import type { ContractInstances } from '@/test/helpers';
-import { expect, mockDepositNoriToPolygon } from '@/test/helpers';
+import { expect, chai, mockDepositNoriToPolygon } from '@/test/helpers';
 import { hre } from '@/utils/hre';
 
 const setupTest = hre.deployments.createFixture(
-  async (): Promise<ContractInstances> => {
+  async (
+    _,
+    {
+      buyerInitialBPNoriBalance = formatTokenAmount(1_000_000),
+    }: { buyerInitialBPNoriBalance: BigNumberish } = {
+      buyerInitialBPNoriBalance: formatTokenAmount(1_000_000),
+    }
+  ): Promise<ContractInstances> => {
     const contracts = (await deploy(hre)) as Required<Contracts>;
-    await seedContracts({ hre, contracts });
+    await mockDepositNoriToPolygon({
+      hre,
+      contracts,
+      amount: buyerInitialBPNoriBalance,
+      to: hre.namedAccounts.buyer,
+      signer: hre.namedSigners.buyer,
+    });
     return {
       nori: contracts.NORI,
       bpNori: contracts.BridgedPolygonNORI,
@@ -26,19 +38,19 @@
 describe('FIFOMarket', () => {
   describe('Successful purchases', () => {
     it('should purchase removals and mint a certificate when there is enough supply in a single removal', async () => {
-      const { bpNori, removal, certificate, fifoMarket, nori } =
-        await setupTest();
+      const buyerInitialBPNoriBalance = formatTokenAmount(1_000_000);
+      const { bpNori, removal, certificate, fifoMarket } = await setupTest({
+        buyerInitialBPNoriBalance,
+      });
       const { supplier, buyer, noriWallet } = hre.namedAccounts;
 
       const totalAvailableSupply = '100';
       const purchaseAmount = '1';
       const fee = '.15';
       const totalPrice = (Number(purchaseAmount) + Number(fee)).toString();
-      const buyerInitialNoriBalance = formatTokenAmount(1_000_000);
-      const supplierInitialNoriBalance = '0';
-      const noriInitialNoriBalance = '0';
-<<<<<<< HEAD
-=======
+
+      const supplierInitialNoriBalance = '0';
+      const noriInitialNoriBalance = '0';
 
       const list = true;
       const packedData = hre.ethers.utils.defaultAbiCoder.encode(
@@ -46,7 +58,6 @@
         [fifoMarket.address, list]
       );
 
->>>>>>> cdca1d93
       await Promise.all([
         removal.mintBatch(
           supplier,
@@ -54,13 +65,6 @@
           [2018],
           packedData
         ),
-        mockDepositNoriToPolygon({
-          hre,
-          contracts: { BridgedPolygonNORI: bpNori, NORI: nori },
-          amount: buyerInitialNoriBalance,
-          to: hre.namedAccounts.buyer,
-          signer: hre.namedSigners.buyer,
-        }),
       ]);
 
       const initialFifoSupply = await fifoMarket.numberOfNrtsInQueue();
@@ -79,7 +83,7 @@
       const finalFifoSupply = await fifoMarket.numberOfNrtsInQueue();
 
       expect(buyerFinalNoriBalance).to.equal(
-        buyerInitialNoriBalance
+        buyerInitialBPNoriBalance
           .sub(hre.ethers.utils.parseUnits(totalPrice, 18))
           .toString()
       );
@@ -109,8 +113,10 @@
       );
     });
     it('should purchase removals and mint a certificate for a small purchase spanning several removals', async () => {
-      const { bpNori, removal, certificate, fifoMarket, nori } =
-        await setupTest();
+      const buyerInitialBPNoriBalance = formatTokenAmount(1_000_000);
+      const { bpNori, removal, certificate, fifoMarket } = await setupTest({
+        buyerInitialBPNoriBalance,
+      });
       const { supplier, buyer, noriWallet } = hre.namedAccounts;
 
       const removalBalance1 = '3';
@@ -119,7 +125,7 @@
       const purchaseAmount = '10'; // purchase all supply
       const fee = '1.5';
       const totalPrice = (Number(purchaseAmount) + Number(fee)).toString();
-      const buyerInitialNoriBalance = formatTokenAmount(1_000_000);
+
       const supplierInitialNoriBalance = '0';
       const noriInitialNoriBalance = '0';
       const list = true;
@@ -138,13 +144,6 @@
           [2018, 2019, 2017],
           packedData
         ),
-        mockDepositNoriToPolygon({
-          hre,
-          contracts: { BridgedPolygonNORI: bpNori, NORI: nori },
-          amount: buyerInitialNoriBalance,
-          to: hre.namedAccounts.buyer,
-          signer: hre.namedSigners.buyer,
-        }),
       ]);
 
       const initialFifoSupply = await fifoMarket.numberOfNrtsInQueue();
@@ -162,7 +161,7 @@
       const finalFifoSupply = await fifoMarket.numberOfNrtsInQueue();
 
       expect(buyerFinalNoriBalance).to.equal(
-        buyerInitialNoriBalance
+        buyerInitialBPNoriBalance
           .sub(hre.ethers.utils.parseUnits(totalPrice, 18))
           .toString()
       );
@@ -192,8 +191,10 @@
       );
     });
     it('should purchase removals and mint a certificate for a large purchase spanning many removals', async () => {
-      const { bpNori, removal, certificate, fifoMarket, nori } =
-        await setupTest();
+      const buyerInitialBPNoriBalance = formatTokenAmount(1_000_000);
+      const { bpNori, removal, certificate, fifoMarket } = await setupTest({
+        buyerInitialBPNoriBalance,
+      });
       const { supplier, buyer, noriWallet } = hre.namedAccounts;
 
       const removalBalances = [];
@@ -208,7 +209,7 @@
       const purchaseAmount = '1000'; // purchase all supply
       const fee = '150';
       const totalPrice = (Number(purchaseAmount) + Number(fee)).toString();
-      const buyerInitialNoriBalance = formatTokenAmount(1_000_000);
+
       const supplierInitialNoriBalance = '0';
       const noriInitialNoriBalance = '0';
 
@@ -219,13 +220,6 @@
       );
       await Promise.all([
         removal.mintBatch(supplier, removalBalances, vintages, packedData),
-        mockDepositNoriToPolygon({
-          hre,
-          contracts: { BridgedPolygonNORI: bpNori, NORI: nori },
-          amount: buyerInitialNoriBalance,
-          to: hre.namedAccounts.buyer,
-          signer: hre.namedSigners.buyer,
-        }),
       ]);
 
       const initialFifoSupply = await fifoMarket.numberOfNrtsInQueue();
@@ -242,7 +236,7 @@
       const finalFifoSupply = await fifoMarket.numberOfNrtsInQueue();
 
       expect(buyerFinalNoriBalance).to.equal(
-        buyerInitialNoriBalance
+        buyerInitialBPNoriBalance
           .sub(hre.ethers.utils.parseUnits(totalPrice, 18))
           .toString()
       );
@@ -272,8 +266,10 @@
       );
     });
     it('should correctly pay suppliers when multiple different suppliers removals are used to fulfill an order', async () => {
-      const { bpNori, removal, certificate, fifoMarket, nori } =
-        await setupTest();
+      const buyerInitialBPNoriBalance = formatTokenAmount(1_000_000);
+      const { bpNori, removal, certificate, fifoMarket } = await setupTest({
+        buyerInitialBPNoriBalance,
+      });
       const { namedAccounts } = hre;
 
       const removalBalance1 = '3';
@@ -282,7 +278,7 @@
       const purchaseAmount = '10'; // purchase all supply
       const fee = '1.5';
       const totalPrice = (Number(purchaseAmount) + Number(fee)).toString();
-      const buyerInitialNoriBalance = formatTokenAmount(1_000_000);
+
       const supplierInitialNoriBalance = '0';
       const investor1InitialNoriBalance = '0';
       const investor2InitialNoriBalance = '0';
@@ -312,13 +308,6 @@
           [2018],
           packedData
         ),
-        mockDepositNoriToPolygon({
-          hre,
-          contracts: { BridgedPolygonNORI: bpNori, NORI: nori },
-          amount: buyerInitialNoriBalance,
-          to: hre.namedAccounts.buyer,
-          signer: hre.namedSigners.buyer,
-        }),
       ]);
 
       const initialFifoSupply = await fifoMarket.numberOfNrtsInQueue();
@@ -348,7 +337,7 @@
       const finalFifoSupply = await fifoMarket.numberOfNrtsInQueue();
 
       expect(buyerFinalNoriBalance).to.equal(
-        buyerInitialNoriBalance
+        buyerInitialBPNoriBalance
           .sub(hre.ethers.utils.parseUnits(totalPrice, 18))
           .toString()
       );
@@ -393,25 +382,20 @@
 
   describe('Unsuccessful purchases', () => {
     it('should revert when the queue is completely empty', async () => {
-      const { bpNori, certificate, fifoMarket, nori } = await setupTest();
+      const buyerInitialBPNoriBalance = formatTokenAmount(1_000_000);
+      const { bpNori, certificate, fifoMarket } = await setupTest({
+        buyerInitialBPNoriBalance,
+      });
       const { supplier, buyer, noriWallet } = hre.namedAccounts;
 
       const purchaseAmount = '1';
       const fee = '.15';
       const totalPrice = (Number(purchaseAmount) + Number(fee)).toString();
-      const buyerInitialNoriBalance = formatTokenAmount(1_000_000);
-      const supplierInitialNoriBalance = '0';
-      const noriInitialNoriBalance = '0';
-
-      await Promise.all([
-        mockDepositNoriToPolygon({
-          hre,
-          contracts: { BridgedPolygonNORI: bpNori, NORI: nori },
-          amount: buyerInitialNoriBalance,
-          to: hre.namedAccounts.buyer,
-          signer: hre.namedSigners.buyer,
-        }),
-      ]);
+
+      const supplierInitialNoriBalance = '0';
+      const noriInitialNoriBalance = '0';
+
+      await Promise.all([]);
 
       try {
         await bpNori
@@ -422,7 +406,7 @@
             hre.ethers.utils.hexZeroPad(buyer, 32)
           );
       } catch (err) {
-        assert(err);
+        chai.assert(err);
       }
 
       // no balances should change and no certificate balance should be minted
@@ -431,7 +415,7 @@
       const noriFinalNoriBalance = await bpNori.balanceOf(noriWallet);
 
       expect(buyerFinalNoriBalance).to.equal(
-        buyerInitialNoriBalance.toString()
+        buyerInitialBPNoriBalance.toString()
       );
 
       expect(supplierFinalNoriBalance).to.equal(
@@ -447,15 +431,17 @@
       );
     });
     it('should revert when the non-empty queue does not have enough supply to fill the order', async () => {
-      const { bpNori, removal, certificate, fifoMarket, nori } =
-        await setupTest();
+      const buyerInitialBPNoriBalance = formatTokenAmount(1_000_000);
+      const { bpNori, removal, certificate, fifoMarket } = await setupTest({
+        buyerInitialBPNoriBalance,
+      });
       const { supplier, buyer, noriWallet } = hre.namedAccounts;
 
       const totalAvailableSupply = '1';
       const purchaseAmount = '2';
       const fee = '.3';
       const totalPrice = (Number(purchaseAmount) + Number(fee)).toString();
-      const buyerInitialNoriBalance = formatTokenAmount(1_000_000);
+
       const supplierInitialNoriBalance = '0';
       const noriInitialNoriBalance = '0';
 
@@ -471,13 +457,6 @@
           [2018],
           packedData
         ),
-        mockDepositNoriToPolygon({
-          hre,
-          contracts: { BridgedPolygonNORI: bpNori, NORI: nori },
-          amount: buyerInitialNoriBalance,
-          to: hre.namedAccounts.buyer,
-          signer: hre.namedSigners.buyer,
-        }),
       ]);
 
       try {
@@ -487,7 +466,7 @@
           hre.ethers.utils.hexZeroPad(buyer, 32)
         );
       } catch (err) {
-        assert(err);
+        chai.assert(err);
       }
 
       // no balances should change and no certificate balance should be minted
@@ -496,7 +475,7 @@
       const noriFinalNoriBalance = await bpNori.balanceOf(noriWallet);
 
       expect(buyerFinalNoriBalance).to.equal(
-        buyerInitialNoriBalance.toString()
+        buyerInitialBPNoriBalance.toString()
       );
 
       expect(supplierFinalNoriBalance).to.equal(
