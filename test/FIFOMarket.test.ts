import type { BigNumberish } from 'ethers';

import { formatTokenAmount } from '@/utils/units';
import {
  expect,
  chai,
  mockDepositNoriToPolygon,
<<<<<<< HEAD
  setupTest,
=======
  createFixture,
  createRemovalTokenId,
>>>>>>> 6ccbd45e
} from '@/test/helpers';

const setupTestLocal = async (
  {
    buyerInitialBPNoriBalance = formatTokenAmount(1_000_000),
  }: { buyerInitialBPNoriBalance: BigNumberish } = {
    buyerInitialBPNoriBalance: formatTokenAmount(1_000_000),
  }
): Promise<Awaited<ReturnType<typeof setupTest>>> => {
  const { hre, contracts, ...rest } = await setupTest();

  await mockDepositNoriToPolygon({
    hre,
    contracts,
    amount: buyerInitialBPNoriBalance,
    to: hre.namedAccounts.buyer,
    signer: hre.namedSigners.buyer,
  });
  return {
    hre,
    contracts,
    ...rest,
  };
};

describe('FIFOMarket', () => {
  describe('Successful purchases', () => {
    it('should purchase removals and mint a certificate when there is enough supply in a single removal', async () => {
      const buyerInitialBPNoriBalance = formatTokenAmount(1_000_000);
      const { bpNori, removal, certificate, fifoMarket, hre } = await setupTestLocal(
        {
          buyerInitialBPNoriBalance,
        }
      );
      const { supplier, buyer, noriWallet } = hre.namedAccounts;

      const totalAvailableSupply = '100';
      const purchaseAmount = '1';
      const fee = '.15';
      const totalPrice = (Number(purchaseAmount) + Number(fee)).toString();

      const supplierInitialNoriBalance = '0';
      const noriInitialNoriBalance = '0';

      const list = true;
      const packedData = hre.ethers.utils.defaultAbiCoder.encode(
        ['address', 'bool'],
        [fifoMarket.address, list]
      );
      const removalId = await createRemovalTokenId(removal, {
        supplierAddress: supplier,
      });

      await Promise.all([
        removal.mintBatch(
          supplier,
          [hre.ethers.utils.parseUnits(totalAvailableSupply)],
          [removalId],
          packedData
        ),
      ]);

      const initialFifoSupply = await fifoMarket.numberOfNrtsInQueue();

      await bpNori
        .connect(hre.namedSigners.buyer)
        .send(
          fifoMarket.address,
          hre.ethers.utils.parseUnits(totalPrice),
          hre.ethers.utils.hexZeroPad(buyer, 32)
        );

      const buyerFinalNoriBalance = await bpNori.balanceOf(buyer);
      const supplierFinalNoriBalance = await bpNori.balanceOf(supplier);
      const noriFinalNoriBalance = await bpNori.balanceOf(noriWallet);
      const finalFifoSupply = await fifoMarket.numberOfNrtsInQueue();

      expect(buyerFinalNoriBalance).to.equal(
        buyerInitialBPNoriBalance
          .sub(hre.ethers.utils.parseUnits(totalPrice, 18))
          .toString()
      );

      expect(supplierFinalNoriBalance).to.equal(
        hre.ethers.utils
          .parseUnits(supplierInitialNoriBalance)
          .add(hre.ethers.utils.parseUnits(purchaseAmount, 18))
          .toString()
      );

      expect(noriFinalNoriBalance).to.equal(
        hre.ethers.utils
          .parseUnits(noriInitialNoriBalance)
          .add(hre.ethers.utils.parseUnits(fee, 18))
          .toString()
      );

      expect(await certificate.balanceOf(buyer, 0)).to.equal(
        hre.ethers.utils.parseUnits(purchaseAmount, 18)
      );

      expect(finalFifoSupply).to.equal(
        initialFifoSupply
          .sub(hre.ethers.utils.parseUnits(purchaseAmount, 18))
          .toString()
      );
    });
    it('should purchase removals and mint a certificate for a small purchase spanning several removals', async () => {
      const buyerInitialBPNoriBalance = formatTokenAmount(1_000_000);
      const { bpNori, removal, certificate, fifoMarket, hre } = await setupTestLocal(
        {
          buyerInitialBPNoriBalance,
        }
      );
      const { supplier, buyer, noriWallet } = hre.namedAccounts;
      const tokenIds = await Promise.all([
        createRemovalTokenId(removal, {
          supplierAddress: supplier,
          vintage: 2018,
        }),
        createRemovalTokenId(removal, {
          supplierAddress: supplier,
          vintage: 2019,
        }),
        createRemovalTokenId(removal, {
          supplierAddress: supplier,
          vintage: 2020,
        }),
      ]);
      const removalBalance1 = '3';
      const removalBalance2 = '3';
      const removalBalance3 = '4';
      const purchaseAmount = '10'; // purchase all supply
      const fee = '1.5';
      const totalPrice = (Number(purchaseAmount) + Number(fee)).toString();

      const supplierInitialNoriBalance = '0';
      const noriInitialNoriBalance = '0';
      const list = true;
      const packedData = hre.ethers.utils.defaultAbiCoder.encode(
        ['address', 'bool'],
        [fifoMarket.address, list]
      );
      await Promise.all([
        removal.mintBatch(
          supplier,
          [
            hre.ethers.utils.parseUnits(removalBalance1),
            hre.ethers.utils.parseUnits(removalBalance2),
            hre.ethers.utils.parseUnits(removalBalance3),
          ],
          tokenIds,
          packedData
        ),
      ]);

      const initialFifoSupply = await fifoMarket.numberOfNrtsInQueue();
      expect(initialFifoSupply).to.equal(hre.ethers.utils.parseUnits('10'));
      await bpNori
        .connect(hre.namedSigners.buyer)
        .send(
          fifoMarket.address,
          hre.ethers.utils.parseUnits(totalPrice),
          hre.ethers.utils.hexZeroPad(buyer, 32)
        );
      const buyerFinalNoriBalance = await bpNori.balanceOf(buyer);
      const supplierFinalNoriBalance = await bpNori.balanceOf(supplier);
      const noriFinalNoriBalance = await bpNori.balanceOf(noriWallet);
      const finalFifoSupply = await fifoMarket.numberOfNrtsInQueue();

      expect(buyerFinalNoriBalance).to.equal(
        buyerInitialBPNoriBalance
          .sub(hre.ethers.utils.parseUnits(totalPrice, 18))
          .toString()
      );

      expect(supplierFinalNoriBalance).to.equal(
        hre.ethers.utils
          .parseUnits(supplierInitialNoriBalance)
          .add(hre.ethers.utils.parseUnits(purchaseAmount, 18))
          .toString()
      );

      expect(noriFinalNoriBalance).to.equal(
        hre.ethers.utils
          .parseUnits(noriInitialNoriBalance)
          .add(hre.ethers.utils.parseUnits(fee, 18))
          .toString()
      );

      expect(await certificate.balanceOf(buyer, 0)).to.equal(
        hre.ethers.utils.parseUnits(purchaseAmount, 18)
      );

      expect(finalFifoSupply).to.equal(
        initialFifoSupply
          .sub(hre.ethers.utils.parseUnits(purchaseAmount, 18))
          .toString()
      );
    });
    it('should purchase removals and mint a certificate for a large purchase spanning many removals', async () => {
      const buyerInitialBPNoriBalance = formatTokenAmount(1_000_000);
      const { bpNori, removal, certificate, fifoMarket, hre } = await setupTestLocal(
        {
          buyerInitialBPNoriBalance,
        }
      );
      const { supplier, buyer, noriWallet } = hre.namedAccounts;

      const removalBalances = [];
      let tokenIds = [];
      for (let i = 0; i <= 20; i++) {
        removalBalances.push(hre.ethers.utils.parseUnits('50'));
        tokenIds.push(
          createRemovalTokenId(removal, {
            supplierAddress: supplier,
            subIdentifier: i,
          })
        ); // use i as parcelId to ensure unique token ids
      }
      tokenIds = await Promise.all(tokenIds);

      const purchaseAmount = '1000'; // purchase all supply
      const fee = '150';
      const totalPrice = (Number(purchaseAmount) + Number(fee)).toString();

      const supplierInitialNoriBalance = '0';
      const noriInitialNoriBalance = '0';

      const list = true;
      const packedData = hre.ethers.utils.defaultAbiCoder.encode(
        ['address', 'bool'],
        [fifoMarket.address, list]
      );
      await Promise.all([
        removal.mintBatch(supplier, removalBalances, tokenIds, packedData),
      ]);

      const initialFifoSupply = await fifoMarket.numberOfNrtsInQueue();
      await bpNori
        .connect(hre.namedSigners.buyer)
        .send(
          fifoMarket.address,
          hre.ethers.utils.parseUnits(totalPrice),
          hre.ethers.utils.hexZeroPad(buyer, 32)
        );
      const buyerFinalNoriBalance = await bpNori.balanceOf(buyer);
      const supplierFinalNoriBalance = await bpNori.balanceOf(supplier);
      const noriFinalNoriBalance = await bpNori.balanceOf(noriWallet);
      const finalFifoSupply = await fifoMarket.numberOfNrtsInQueue();

      expect(buyerFinalNoriBalance).to.equal(
        buyerInitialBPNoriBalance
          .sub(hre.ethers.utils.parseUnits(totalPrice, 18))
          .toString()
      );

      expect(supplierFinalNoriBalance).to.equal(
        hre.ethers.utils
          .parseUnits(supplierInitialNoriBalance)
          .add(hre.ethers.utils.parseUnits(purchaseAmount, 18))
          .toString()
      );

      expect(noriFinalNoriBalance).to.equal(
        hre.ethers.utils
          .parseUnits(noriInitialNoriBalance)
          .add(hre.ethers.utils.parseUnits(fee, 18))
          .toString()
      );

      expect(await certificate.balanceOf(buyer, 0)).to.equal(
        hre.ethers.utils.parseUnits(purchaseAmount, 18)
      );

      expect(finalFifoSupply).to.equal(
        initialFifoSupply
          .sub(hre.ethers.utils.parseUnits(purchaseAmount, 18))
          .toString()
      );
    });
    it('should correctly pay suppliers when multiple different suppliers removals are used to fulfill an order', async () => {
      const buyerInitialBPNoriBalance = formatTokenAmount(1_000_000);
      const { bpNori, removal, certificate, fifoMarket, hre } = await setupTestLocal(
        {
          buyerInitialBPNoriBalance,
        }
      );
      const { namedAccounts } = hre;

      const removalBalance1 = '3';
      const removalBalance2 = '3';
      const removalBalance3 = '4';
      const purchaseAmount = '10'; // purchase all supply
      const fee = '1.5';
      const totalPrice = (Number(purchaseAmount) + Number(fee)).toString();

      const supplierInitialNoriBalance = '0';
      const investor1InitialNoriBalance = '0';
      const investor2InitialNoriBalance = '0';
      const noriInitialNoriBalance = '0';

      const list = true;
      const packedData = hre.ethers.utils.defaultAbiCoder.encode(
        ['address', 'bool'],
        [fifoMarket.address, list]
      );
      await Promise.all([
        removal.mintBatch(
          namedAccounts.supplier,
          [hre.ethers.utils.parseUnits(removalBalance1)],
          [
            await createRemovalTokenId(removal, {
              supplierAddress: namedAccounts.supplier,
            }),
          ],
          packedData
        ),
        removal.mintBatch(
          namedAccounts.investor1,
          [hre.ethers.utils.parseUnits(removalBalance2)],
          [
            await createRemovalTokenId(removal, {
              supplierAddress: namedAccounts.investor1,
            }),
          ],
          packedData
        ),
        removal.mintBatch(
          namedAccounts.investor2,
          [hre.ethers.utils.parseUnits(removalBalance3)],
          [
            await createRemovalTokenId(removal, {
              supplierAddress: namedAccounts.investor2,
            }),
          ],
          packedData
        ),
      ]);

      const initialFifoSupply = await fifoMarket.numberOfNrtsInQueue();

      await bpNori
        .connect(hre.namedSigners.buyer)
        .send(
          fifoMarket.address,
          hre.ethers.utils.parseUnits(totalPrice),
          hre.ethers.utils.hexZeroPad(namedAccounts.buyer, 32)
        );

      const buyerFinalNoriBalance = await bpNori.balanceOf(namedAccounts.buyer);
      const supplierFinalNoriBalance = await bpNori.balanceOf(
        namedAccounts.supplier
      );
      const investor1FinalNoriBalance = await bpNori.balanceOf(
        namedAccounts.investor1
      );
      const investor2FinalNoriBalance = await bpNori.balanceOf(
        namedAccounts.investor2
      );

      const noriFinalNoriBalance = await bpNori.balanceOf(
        namedAccounts.noriWallet
      );
      const finalFifoSupply = await fifoMarket.numberOfNrtsInQueue();

      expect(buyerFinalNoriBalance).to.equal(
        buyerInitialBPNoriBalance
          .sub(hre.ethers.utils.parseUnits(totalPrice, 18))
          .toString()
      );

      expect(supplierFinalNoriBalance).to.equal(
        hre.ethers.utils
          .parseUnits(supplierInitialNoriBalance)
          .add(hre.ethers.utils.parseUnits(removalBalance1, 18))
          .toString()
      );
      expect(investor1FinalNoriBalance).to.equal(
        hre.ethers.utils
          .parseUnits(investor1InitialNoriBalance)
          .add(hre.ethers.utils.parseUnits(removalBalance2, 18))
          .toString()
      );
      expect(investor2FinalNoriBalance).to.equal(
        hre.ethers.utils
          .parseUnits(investor2InitialNoriBalance)
          .add(hre.ethers.utils.parseUnits(removalBalance3, 18))
          .toString()
      );

      expect(noriFinalNoriBalance).to.equal(
        hre.ethers.utils
          .parseUnits(noriInitialNoriBalance)
          .add(hre.ethers.utils.parseUnits(fee, 18))
          .toString()
      );

      expect(await certificate.balanceOf(namedAccounts.buyer, 0)).to.equal(
        hre.ethers.utils.parseUnits(purchaseAmount, 18)
      );

      expect(finalFifoSupply).to.equal(
        initialFifoSupply
          .sub(hre.ethers.utils.parseUnits(purchaseAmount, 18))
          .toString()
      );
    });
  });

  describe('Unsuccessful purchases', () => {
    it('should revert when the queue is completely empty', async () => {
      const buyerInitialBPNoriBalance = formatTokenAmount(1_000_000);
      const { bpNori, certificate, fifoMarket, hre } = await setupTestLocal({
        buyerInitialBPNoriBalance,
      });
      const { supplier, buyer, noriWallet } = hre.namedAccounts;

      const purchaseAmount = '1';
      const fee = '.15';
      const totalPrice = (Number(purchaseAmount) + Number(fee)).toString();

      const supplierInitialNoriBalance = '0';
      const noriInitialNoriBalance = '0';

      await Promise.all([]);

      try {
        await bpNori
          .connect(hre.namedSigners.buyer)
          .send(
            fifoMarket.address,
            hre.ethers.utils.parseUnits(totalPrice),
            hre.ethers.utils.hexZeroPad(buyer, 32)
          );
      } catch (err) {
        chai.assert(err);
      }

      // no balances should change and no certificate balance should be minted
      const buyerFinalNoriBalance = await bpNori.balanceOf(buyer);
      const supplierFinalNoriBalance = await bpNori.balanceOf(supplier);
      const noriFinalNoriBalance = await bpNori.balanceOf(noriWallet);

      expect(buyerFinalNoriBalance).to.equal(
        buyerInitialBPNoriBalance.toString()
      );

      expect(supplierFinalNoriBalance).to.equal(
        hre.ethers.utils.parseUnits(supplierInitialNoriBalance).toString()
      );

      expect(noriFinalNoriBalance).to.equal(
        hre.ethers.utils.parseUnits(noriInitialNoriBalance).toString()
      );

      expect(await certificate.balanceOf(buyer, 0)).to.equal(
        hre.ethers.utils.parseUnits('0', 18)
      );
    });
    it('should revert when the non-empty queue does not have enough supply to fill the order', async () => {
      const buyerInitialBPNoriBalance = formatTokenAmount(1_000_000);
      const { bpNori, removal, certificate, fifoMarket, hre } = await setupTestLocal(
        {
          buyerInitialBPNoriBalance,
        }
      );
      const { supplier, buyer, noriWallet } = hre.namedAccounts;

      const totalAvailableSupply = '1';
      const purchaseAmount = '2';
      const fee = '.3';
      const totalPrice = (Number(purchaseAmount) + Number(fee)).toString();

      const supplierInitialNoriBalance = '0';
      const noriInitialNoriBalance = '0';

      const list = true;
      const packedData = hre.ethers.utils.defaultAbiCoder.encode(
        ['address', 'bool'],
        [fifoMarket.address, list]
      );
      await Promise.all([
        removal.mintBatch(
          supplier,
          [hre.ethers.utils.parseUnits(totalAvailableSupply)],
          [2018],
          packedData
        ),
      ]);

      try {
        await bpNori.connect(hre.namedSigners.buyer).send(
          fifoMarket.address,
          hre.ethers.utils.parseUnits(totalPrice), // todo, perform fee calculation
          hre.ethers.utils.hexZeroPad(buyer, 32)
        );
      } catch (err) {
        chai.assert(err);
      }

      // no balances should change and no certificate balance should be minted
      const buyerFinalNoriBalance = await bpNori.balanceOf(buyer);
      const supplierFinalNoriBalance = await bpNori.balanceOf(supplier);
      const noriFinalNoriBalance = await bpNori.balanceOf(noriWallet);

      expect(buyerFinalNoriBalance).to.equal(
        buyerInitialBPNoriBalance.toString()
      );

      expect(supplierFinalNoriBalance).to.equal(
        hre.ethers.utils.parseUnits(supplierInitialNoriBalance).toString()
      );

      expect(noriFinalNoriBalance).to.equal(
        hre.ethers.utils.parseUnits(noriInitialNoriBalance).toString()
      );

      expect(await certificate.balanceOf(buyer, 0)).to.equal(
        hre.ethers.utils.parseUnits('0', 18)
      );
    });
  });
});

// TODO: check that removals are getting burned correctly?<|MERGE_RESOLUTION|>--- conflicted
+++ resolved
@@ -5,12 +5,8 @@
   expect,
   chai,
   mockDepositNoriToPolygon,
-<<<<<<< HEAD
   setupTest,
-=======
-  createFixture,
   createRemovalTokenId,
->>>>>>> 6ccbd45e
 } from '@/test/helpers';
 
 const setupTestLocal = async (
