import type { BigNumberish, ContractReceipt } from 'ethers';
import { constants, BigNumber } from 'ethers';
import { add, multiply } from '@nori-dot-com/math';
import { splitSignature } from 'ethers/lib/utils';

import { Eip2612Signer } from '../signers/eip-26126';

<<<<<<< HEAD
import { compareScheduleSummaryStructs } from './helpers/restricted-nori';

import { compareScheduleSummaryStructs } from '@/test/helpers/restricted-nori';
import { formatTokenAmount } from '@/utils/units';
import type { RemovalDataForListing } from '@/test/helpers';
=======
>>>>>>> 45421b23
import {
  setupTest,
  expect,
  batchMintAndListRemovalsForSale, // todo rm?
  // getTotalAmountOfSupply, // todo rm
} from '@/test/helpers';
import { formatTokenAmount } from '@/utils/units';
import { compareScheduleSummaryStructs } from '@/test/helpers/restricted-nori';
import type { RemovalDataForListing, SetupTestOptions } from '@/test/helpers';

describe('FIFOMarket', () => {
  //   describe('initialization', () => {
  //     describe('roles', () => {
  //       for (const { role } of [
  //         { role: 'DEFAULT_ADMIN_ROLE' },
  //         { role: 'ALLOWLIST_ROLE' },
  //       ] as const) {
  //         it(`will assign the role ${role} to the deployer and set the DEFAULT_ADMIN_ROLE as the role admin`, async () => {
  //           const { fifoMarket, hre } = await setupTest();
  //           expect(
  //             await fifoMarket.hasRole(
  //               await fifoMarket[role](),
  //               hre.namedAccounts.admin
  //             )
  //           ).to.be.true;
  //           expect(await fifoMarket.getRoleAdmin(await fifoMarket[role]())).to.eq(
  //             await fifoMarket.DEFAULT_ADMIN_ROLE()
  //           );
  //           expect(
  //             await fifoMarket.getRoleMemberCount(await fifoMarket[role]())
  //           ).to.eq(1);
  //         });
  //       }
  //     });
  //     it('correctly initializes totalActiveSupply, totalReservedSupply, totalNumberActiveRemovals, activeSupplierCount, and priorityRestrictedThreshold', async () => {
  //       const { fifoMarket } = await setupTestLocal();
  //       const [
  //         totalActiveSupply,
  //         totalReservedSupply,
  //         totalNumberActiveRemovals,
  //         activeSupplierCount,
  //         priorityRestrictedThreshold,
  //       ] = await Promise.all([
  //         fifoMarket.totalActiveSupply(),
  //         fifoMarket.totalReservedSupply(),
  //         fifoMarket.totalNumberActiveRemovals(),
  //         fifoMarket.activeSupplierCount(),
  //         fifoMarket.priorityRestrictedThreshold(),
  //       ]);
  //       expect(totalActiveSupply).to.equal(0);
  //       expect(totalReservedSupply).to.equal(0);
  //       expect(totalNumberActiveRemovals).to.equal(0);
  //       expect(activeSupplierCount).to.equal(0);
  //       expect(priorityRestrictedThreshold).to.equal(0);
  //     });
  //   });
  //   describe('role access', () => {
  //     describe('DEFAULT_ADMIN_ROLE', () => {
  //       it(`should allow accounts with the role "DEFAULT_ADMIN_ROLE" to set the priority restricted threshold while accounts without this role cannot`, async () => {
  //         const role = 'DEFAULT_ADMIN_ROLE';
  //         const accountWithRole = 'admin';
  //         const accountWithoutRole = 'buyer';
  //         const { fifoMarket, hre } = await setupTest();
  //         const { namedAccounts, namedSigners } = hre;
  //         const roleId = await fifoMarket[role]();
  //         expect(await fifoMarket.hasRole(roleId, namedAccounts[accountWithRole]))
  //           .to.be.true;
  //         const newThreshold = ethers.utils.parseUnits('100');
  //         expect(
  //           await fifoMarket
  //             .connect(namedSigners[accountWithRole])
  //             .setPriorityRestrictedThreshold(newThreshold)
  //         )
  //           .to.emit(fifoMarket, 'PriorityRestrictedThresholdSet')
  //           .withArgs(newThreshold);
  //         expect(await fifoMarket.priorityRestrictedThreshold()).to.equal(
  //           BigNumber.from(newThreshold)
  //         );
  //         await expect(
  //           fifoMarket
  //             .connect(namedSigners[accountWithoutRole])
  //             .setPriorityRestrictedThreshold(newThreshold)
  //         ).to.be.revertedWith(
  //           `AccessControl: account ${namedAccounts[
  //             accountWithoutRole
  //           ].toLowerCase()} is missing role ${roleId}`
  //         );
  //       });
  //     });
  describe('ALLOWLIST_ROLE', () => {
    it(`should allow allowlisted accounts to purchase supply when inventory is below threshold`, async () => {
      const role = 'ALLOWLIST_ROLE';
      const accountWithRole = 'admin';
      const totalAvailableSupply = 50;
      const value = formatTokenAmount(totalAvailableSupply);
      const { bpNori, fifoMarket, hre } = await setupTest({
        userFixtures: {
          supplier: {
            removalDataToList: { removals: [{ amount: totalAvailableSupply }] },
          },
        },
      });
      const { namedAccounts, namedSigners } = hre;
      const priorityRestrictedThreshold = '100';
      await fifoMarket.setPriorityRestrictedThreshold(
        // todo contract fixtures
        ethers.utils.parseUnits(priorityRestrictedThreshold)
      );
      const roleId = await fifoMarket[role]();
      expect(await fifoMarket.hasRole(roleId, namedAccounts[accountWithRole]))
        .to.be.true;
      const { v, r, s } = await namedSigners[accountWithRole].permit({
        verifyingContract: bpNori,
        spender: fifoMarket.address,
        value,
      });
      await expect(
        fifoMarket
          .connect(namedSigners[accountWithRole])
          .swap(
            namedAccounts[accountWithRole],
            value,
            constants.MaxUint256,
            v,
            r,
            s
          )
      ).not.to.be.reverted;
    });
    it(`should revert when an account that is not on the allowlist tries purchase supply when inventory is below the threshold`, async () => {
      const role = 'ALLOWLIST_ROLE';
      const accountWithoutRole = 'buyer';
      const totalAvailableSupply = 50;
      const { bpNori, fifoMarket, hre } = await setupTest({
        userFixtures: {
          supplier: {
            removalDataToList: { removals: [{ amount: totalAvailableSupply }] },
          },
        },
      });
      const { namedAccounts, namedSigners } = hre;
      const priorityRestrictedThreshold = '100';
      await fifoMarket.setPriorityRestrictedThreshold(
        ethers.utils.parseUnits(priorityRestrictedThreshold)
      );
      const roleId = await fifoMarket[role]();
      expect(
        await fifoMarket.hasRole(roleId, namedAccounts[accountWithoutRole])
      ).to.be.false;
      const value = formatTokenAmount(totalAvailableSupply);
      const { v, r, s } = await namedSigners[accountWithoutRole].permit({
        verifyingContract: bpNori,
        spender: fifoMarket.address,
        value,
      });
      await expect(
        fifoMarket
          .connect(namedSigners[accountWithoutRole])
          .swap(
            namedAccounts[accountWithoutRole],
            value,
            constants.MaxUint256,
            v,
            r,
            s
          )
      ).to.be.revertedWith('Low supply and buyer not on allowlist');
    });
  });
  // });
  describe('inventory inspection', () => {
    //     // describe('nextRemovalForSale', () => {
    //     //   describe('when there is no inventory', () => {
    //     //     it('should return 0', async () => {
    //     //       const { fifoMarket } = await setupTest();
    //     //       expect(await fifoMarket.nextRemovalForSale(true)).to.equal(
    //     //         BigNumber.from(0)
    //     //       );
    //     //     });
    //     //     it('should have defined behavior if there are multiple removals and all of them were purchased', async () => {
    //     //       const { bpNori, fifoMarket, hre } = await setupTestLocal({
    //     //         removalDataToList: {removals:[{ amount: 5 }, { amount: 5 }, { amount: 5 }]},
    //     //       });
    //     //       const { buyer } = hre.namedAccounts;
    //     //       const purchaseAmount = 15; // purchase all removals
    //     //       const fee = 2.25;
    //     //       const totalPrice = purchaseAmount + fee;
    //     //       await bpNori
    //     //         .connect(hre.namedSigners.buyer)
    //     //         .send(
    //     //           fifoMarket.address,
    //     //           hre.ethers.utils.parseUnits(totalPrice.toString()),
    //     //           hre.ethers.utils.hexZeroPad(buyer, 32)
    //     //         );
    //     //       expect(await fifoMarket.nextRemovalForSale(true)).to.equal(
    //     //         BigNumber.from(0)
    //     //       );
    //     //     });
    //     //   });
    //     //   describe('when inventory is above priority restricted threshold', () => {
    //     //     it('should correctly report the next removal for sale', async () => {
    //     //       const { fifoMarket, listedRemovalIds } = await setupTestLocal({
    //     //         removalDataToList: [{ amount: 100 }],
    //     //       });
    //     //       // exclude restricted supply to make sure we still see a removal id returned
    //     //       expect(await fifoMarket.nextRemovalForSale(false)).to.equal(
    //     //         listedRemovalIds[0]
    //     //       );
    //     //     });
    //     //     it('should correctly report the next removal for sale if there are multiple removals and some were purchased', async () => {
    //     //       const { bpNori, fifoMarket, hre, listedRemovalIds } =
    //     //         await setupTestLocal({
    //     //           removalDataToList: {removals:[{ amount: 5 }, { amount: 5 }, { amount: 5 }]},
    //     //         });
    //     //       const { buyer } = hre.namedAccounts;
    //     //       const purchaseAmount = '10'; // purchase first two removals
    //     //       const fee = '1.5';
    //     //       const totalPrice = (Number(purchaseAmount) + Number(fee)).toString();
    //     //       await bpNori
    //     //         .connect(hre.namedSigners.buyer)
    //     //         .send(
    //     //           fifoMarket.address,
    //     //           hre.ethers.utils.parseUnits(totalPrice),
    //     //           hre.ethers.utils.hexZeroPad(buyer, 32)
    //     //         );
    //     //       // exclude restricted supply to make sure we still see a removal id returned
    //     //       expect(await fifoMarket.nextRemovalForSale(false)).to.equal(
    //     //         listedRemovalIds[2]
    //     //       );
    //     //     });
    //     //   });
    //     //   describe('when inventory is below priority restricted threshold', () => {
    //     //     it('should report the next removal for sale if including restricted supply', async () => {
    //     //       const priorityThreshold = '200';
    //     //       const totalInventory = 100;
    //     //       const { fifoMarket, listedRemovalIds } = await setupTestLocal({
    //     //         removalDataToList: [{ amount: totalInventory }],
    //     //       });
    //     //       await fifoMarket.setPriorityRestrictedThreshold(
    //     //         ethers.utils.parseUnits(priorityThreshold)
    //     //       );
    //     //       expect(await fifoMarket.nextRemovalForSale(true)).to.equal(
    //     //         listedRemovalIds[0]
    //     //       );
    //     //     });
    //     //     it('should return 0 if excluding restricted supply', async () => {
    //     //       const priorityThreshold = '200';
    //     //       const totalInventory = 100;
    //     //       const { fifoMarket } = await setupTestLocal({
    //     //         removalDataToList: [{ amount: totalInventory }],
    //     //       });
    //     //       await fifoMarket.setPriorityRestrictedThreshold(
    //     //         ethers.utils.parseUnits(priorityThreshold)
    //     //       );
    //     //       expect(await fifoMarket.nextRemovalForSale(false)).to.equal(
    //     //         BigNumber.from(0)
    //     //       );
    //     //     });
    //     //   });
    //     // });
    describe('totalSupply and numberOfActiveNrtsInMarketComputed', () => {
      it('should correctly report the number of NRTs for sale when there are multiple removals in inventory', async () => {
        const { fifoMarket, totalAmountOfSupply } = await setupTest({
          userFixtures: {
            supplier: {
              removalDataToList: {
                removals: [{ amount: 3 }, { amount: 3 }, { amount: 4 }],
              },
            },
          },
        });
        const [nrtsInQueueWeiComputed, totalSupplyWeiRetrieved] =
          await Promise.all([
            fifoMarket.numberOfActiveNrtsInMarketComputed(),
            fifoMarket.totalActiveSupply(),
          ]);
        expect(nrtsInQueueWeiComputed).to.equal(totalAmountOfSupply);
        expect(totalSupplyWeiRetrieved).to.equal(nrtsInQueueWeiComputed);
      });
      it('should correctly report the number of NRTs for sale when there are multiple removals in inventory and some were purchased', async () => {
        const { bpNori, fifoMarket, hre, totalAmountOfSupply, removalAmounts } =
          await setupTest({
            userFixtures: {
              supplier: {
                removalDataToList: {
                  removals: [{ amount: 5 }, { amount: 5 }, { amount: 5 }],
                },
              },
            },
          });
        const purchaseAmount = removalAmounts[0].add(removalAmounts[1]);
        const fee = formatTokenAmount(1.5);
        const buyer = hre.namedSigners.buyer;
        const value = purchaseAmount.add(fee);
        const { v, r, s } = await buyer.permit({
          verifyingContract: bpNori,
          spender: fifoMarket.address,
          value,
        });
        await fifoMarket
          .connect(buyer)
          .swap(buyer.address, value, constants.MaxUint256, v, r, s);
        const expectedRemainingSupply = totalAmountOfSupply.sub(purchaseAmount);
        const [nrtsInQueueWeiComputed, totalSupplyWeiRetrieved] =
          await Promise.all([
            fifoMarket.numberOfActiveNrtsInMarketComputed(),
            fifoMarket.totalActiveSupply(),
          ]);
        expect(totalSupplyWeiRetrieved)
          .to.equal(expectedRemainingSupply)
          .to.equal(nrtsInQueueWeiComputed);
      });
      it('should correctly report the number of NRTs for sale when there is no inventory', async () => {
        const { fifoMarket } = await setupTest({});
        expect(await fifoMarket.numberOfActiveNrtsInMarketComputed()).to.equal(
          0
        );
        expect(await fifoMarket.totalActiveSupply()).to.equal(0);
      });
    });
    describe('totalUnrestrictedSupply', () => {
      it('should return 0 when there is inventory but it is below the priority restricted threshold', async () => {
        const { fifoMarket } = await setupTest({
          userFixtures: {
            supplier: {
              removalDataToList: { removals: [{ amount: 100 }] },
            },
          },
        });
        await fifoMarket.setPriorityRestrictedThreshold(formatTokenAmount(200));
        expect(await fifoMarket.totalUnrestrictedSupply()).to.equal(
          BigNumber.from(0)
        );
      });
      it('should return the unrestricted portion of supply when inventory is above the priority restricted threshold', async () => {
        const priorityThreshold = formatTokenAmount(200); // todo setPriorityRestrictedThreshold fixture
        const { fifoMarket, totalAmountOfSupply } = await setupTest({
          userFixtures: {
            supplier: {
              removalDataToList: { removals: [{ amount: 300 }] },
            },
          },
        });
        await fifoMarket.setPriorityRestrictedThreshold(priorityThreshold);
        const expectedTotalUnrestrictedSupply =
          totalAmountOfSupply.sub(priorityThreshold);
        expect(await fifoMarket.totalUnrestrictedSupply()).to.equal(
          expectedTotalUnrestrictedSupply
        );
      });
    });
  });
  describe('when listing supply in the market', () => {
    it('should update totalActiveSupply, totalNumberActiveRemovals, and activeSupplierCount when a new supplier is added', async () => {
      const {
        fifoMarket,
        totalAmountOfSupply,
        totalAmountOfSuppliers,
        totalAmountOfRemovals,
      } = await setupTest({
        userFixtures: {
          supplier: {
            removalDataToList: { removals: [{ amount: 100 }] },
          },
        },
      });
      const [
        totalActiveSupply,
        totalNumberActiveRemovals,
        activeSupplierCount,
      ] = await Promise.all([
        fifoMarket.totalActiveSupply(),
        fifoMarket.totalNumberActiveRemovals(),
        fifoMarket.activeSupplierCount(),
      ]);
      expect(totalAmountOfSupply).to.be.above(0).and.eq(totalActiveSupply);
      expect(totalAmountOfRemovals)
        .to.be.above(0)
        .and.eq(totalNumberActiveRemovals);
      expect(totalAmountOfSuppliers).to.be.above(0).and.eq(activeSupplierCount);
    });
    //     // TODO: Fix the already existing token IDs for this test
    //     // it('updates totalActiveSupply and totalNumberActiveRemovals when more removals are added for a supplier', async () => {
    //     //   const initialRemovals = [{ amount: 100 }];
    //     //   const { removal, fifoMarket } = await setupTestLocal({
    //     //     removalDataToList: initialRemovals,
    //     //   });
    //     //   const additionalRemovals = [{ amount: 100 }];
    //     //   await mintSupply(additionalRemovals, removal, fifoMarket);
    //     //   const totalAmountOfSupply = getTotalAmountOfSupply([
    //     //     ...initialRemovals,
    //     //     ...additionalRemovals,
    //     //   ]);
    //     //   const totalAmountOfRemovals = getTotalAmountOfRemovals([
    //     //     ...initialRemovals,
    //     //     ...additionalRemovals,
    //     //   ]);
    //     //   const totalAmountOfSuppliers = getTotalAmountOfSuppliers([
    //     //     ...initialRemovals,
    //     //     ...additionalRemovals,
    //     //   ]);
    //     //   const [
    //     //     totalActiveSupply,
    //     //     totalNumberActiveRemovals,
    //     //     activeSupplierCount,
    //     //   ] = await Promise.all([
    //     //     fifoMarket.totalActiveSupply(),
    //     //     fifoMarket.totalNumberActiveRemovals(),
    //     //     fifoMarket.activeSupplierCount(),
    //     //   ]);
    //     //   expect(totalActiveSupply).to.equal(
    //     //     formatTokenAmount(totalAmountOfSupply)
    //     //   );
    //     //   expect(totalNumberActiveRemovals).to.equal(
    //     //     formatTokenAmount(totalAmountOfRemovals)
    //     //   );
    //     //   expect(activeSupplierCount).to.equal(
    //     //     formatTokenAmount(totalAmountOfSuppliers)
    //     //   );
    //     // });
    //     // TODO: Also fix the already existing token IDs for this test
    //     // it('updates totalActiveSupply and totalNumberActiveRemovals, and activeSupplierCount when more removals are added for a supplier who has previously sold out', async () => {
    //     //   const buyerInitialBPNoriBalance = formatTokenAmount(1_000_000);
    //     //   const initialRemovals = [{ amount: 1 }];
    //     //   const { bpNori, fifoMarket, removal, hre } = await setupTestLocal({
    //     //     buyerInitialBPNoriBalance,
    //     //     removalDataToList: initialRemovals,
    //     //   });
    //     //   const { buyer } = hre.namedAccounts;
    //     //   const purchaseAmount = '1';
    //     //   const fee = '.15';
    //     //   const totalPrice = (Number(purchaseAmount) + Number(fee)).toString();
    //     //   await bpNori
    //     //     .connect(hre.namedSigners.buyer)
    //     //     .send(
    //     //       fifoMarket.address,
    //     //       hre.ethers.utils.parseUnits(totalPrice),
    //     //       hre.ethers.utils.hexZeroPad(buyer, 32)
    //     //     );
    //     //   const additionalRemovals = [{ amount: 1 }];
    //     //   await mintSupply(additionalRemovals, removal, fifoMarket);
    //     //   const totalAmountOfSupply =
    //     //     getTotalAmountOfSupply([...initialRemovals, ...additionalRemovals]) -
    //     //     Number(purchaseAmount);
    //     //   const totalAmountOfRemovals =
    //     //     getTotalAmountOfRemovals([...initialRemovals, ...additionalRemovals]) -
    //     //     1;
    //     //   const totalAmountOfSuppliers = getTotalAmountOfSuppliers([
    //     //     ...initialRemovals,
    //     //     ...additionalRemovals,
    //     //   ]);
    //     //   const [
    //     //     totalActiveSupply,
    //     //     totalNumberActiveRemovals,
    //     //     activeSupplierCount,
    //     //   ] = await Promise.all([
    //     //     fifoMarket.totalActiveSupply(),
    //     //     fifoMarket.totalNumberActiveRemovals(),
    //     //     fifoMarket.activeSupplierCount(),
    //     //   ]);
    //     //   expect(totalActiveSupply).to.equal(
    //     //     formatTokenAmount(totalAmountOfSupply)
    //     //   );
    //     //   expect(totalNumberActiveRemovals).to.equal(
    //     //     formatTokenAmount(totalAmountOfRemovals)
    //     //   );
    //     //   expect(activeSupplierCount).to.equal(
    //     //     formatTokenAmount(totalAmountOfSuppliers)
    //     //   );
    //     // });
  });
  describe('Successful purchases', () => {
    it('should mint a certificate with some of a single removal in round robin order and update state', async () => {
      const { bpNori, certificate, fifoMarket, hre, fee, userFixtures } =
        await setupTest({
          userFixtures: {
            supplier: {
              removalDataToList: { removals: [{ amount: 100 }] },
            },
          },
        });
      const { supplier, buyer, noriWallet } = hre.namedSigners;
      const purchaseAmount = formatTokenAmount(1);
      const totalPrice = purchaseAmount.add(fee);
      const supplierInitialNoriBalance = formatTokenAmount(0);
      const noriInitialNoriBalance = formatTokenAmount(0);
      const initialFifoSupply =
        await fifoMarket.numberOfActiveNrtsInMarketComputed();
      const value = purchaseAmount.add(fee);
      const { v, r, s } = await buyer.permit({
        verifyingContract: bpNori,
        spender: fifoMarket.address,
        value,
      });
      await fifoMarket
        .connect(buyer)
        .swap(buyer.address, value, constants.MaxUint256, v, r, s);
      const buyerFinalNoriBalance = await bpNori.balanceOf(buyer.address);
      const supplierFinalNoriBalance = await bpNori.balanceOf(supplier.address);
      const noriFinalNoriBalance = await bpNori.balanceOf(noriWallet.address);
      const finalFifoSupply =
        await fifoMarket.numberOfActiveNrtsInMarketComputed();
      expect(buyerFinalNoriBalance).to.equal(
        userFixtures.buyer.bpBalance.sub(totalPrice)
      );
      expect(supplierFinalNoriBalance).to.equal(
        supplierInitialNoriBalance.add(purchaseAmount)
      );
      expect(noriFinalNoriBalance).to.equal(noriInitialNoriBalance.add(fee));
      expect(await certificate.balanceOf(buyer.address, 0)).to.equal(
        purchaseAmount
      );
      expect(finalFifoSupply).to.equal(initialFifoSupply.sub(purchaseAmount));
    });
    // it('should sell removals in order of vintage regardless of minting order', async () => {
    //   const buyerInitialBPNoriBalance = formatTokenAmount(1_000_000);
    //   const testSetup = await setupTestLocal({
    //     buyerInitialBPNoriBalance,
    //     removalDataToList: [{ amount: 1, vintage: 2015 }],
    //   });
    //   const { bpNori, fifoMarket, hre } = testSetup;
    //   await batchMintAndListRemovalsForSale({
    //     removalDataToList: [{ amount: 5, vintage: 2014 }],
    //     ...testSetup,
    //   });
    //   const { buyer } = hre.namedAccounts;
    //   const purchaseAmount = '4';
    //   const fee = '.15';
    //   const totalPrice = (Number(purchaseAmount) + Number(fee)).toString();
    //   await bpNori
    //     .connect(hre.namedSigners.buyer)
    //     .send(
    //       fifoMarket.address,
    //       hre.ethers.utils.parseUnits(totalPrice),
    //       hre.ethers.utils.hexZeroPad(buyer, 32)
    //     );
    //   const totalNumberActiveRemovals =
    //     await fifoMarket.totalNumberActiveRemovals();
    //   // Roundabout way of showing that the removal used to fill the order was the removal with amount 5, not 1.
    //   expect(totalNumberActiveRemovals.toNumber()).to.equal(2);
    // });
    // TODO: 'should mint a certificate with all of a single removal in round robin order and update state variables'
    // it('should mint a certificate with one removal per supplier in round robin order and update state variables', async () => {
    //   const buyerInitialBPNoriBalance = formatTokenAmount(1_000_000);
    //   const { bpNori, certificate, fifoMarket, hre } = await setupTestLocal({
    //     buyerInitialBPNoriBalance,
    //     removalDataToList: [{ amount: 3 }, { amount: 3 }, { amount: 4 }],
    //   });
    //   const { supplier, buyer, noriWallet } = hre.namedAccounts;
    //   const purchaseAmount = '10'; // purchase all supply
    //   const fee = '1.5';
    //   const totalPrice = (Number(purchaseAmount) + Number(fee)).toString();
    //   const supplierInitialNoriBalance = '0';
    //   const noriInitialNoriBalance = '0';
    //   const initialFifoSupply =
    //     await fifoMarket.numberOfActiveNrtsInMarketComputed();
    //   expect(initialFifoSupply).to.equal(hre.ethers.utils.parseUnits('10'));
    //   await bpNori
    //     .connect(hre.namedSigners.buyer)
    //     .send(
    //       fifoMarket.address,
    //       hre.ethers.utils.parseUnits(totalPrice),
    //       hre.ethers.utils.hexZeroPad(buyer, 32)
    //     );
    //   const buyerFinalNoriBalance = await bpNori.balanceOf(buyer);
    //   const supplierFinalNoriBalance = await bpNori.balanceOf(supplier);
    //   const noriFinalNoriBalance = await bpNori.balanceOf(noriWallet);
    //   const finalFifoSupply =
    //     await fifoMarket.numberOfActiveNrtsInMarketComputed();
    //   expect(buyerFinalNoriBalance).to.equal(
    //     buyerInitialBPNoriBalance
    //       .sub(hre.ethers.utils.parseUnits(totalPrice, 18))
    //       .toString()
    //   );
    //   expect(supplierFinalNoriBalance).to.equal(
    //     hre.ethers.utils
    //       .parseUnits(supplierInitialNoriBalance)
    //       .add(hre.ethers.utils.parseUnits(purchaseAmount, 18))
    //       .toString()
    //   );
    //   expect(noriFinalNoriBalance).to.equal(
    //     hre.ethers.utils
    //       .parseUnits(noriInitialNoriBalance)
    //       .add(hre.ethers.utils.parseUnits(fee, 18))
    //       .toString()
    //   );
    //   expect(await certificate.balanceOf(buyer, 0)).to.equal(
    //     hre.ethers.utils.parseUnits(purchaseAmount, 18)
    //   );
    //   expect(finalFifoSupply).to.equal(
    //     initialFifoSupply
    //       .sub(hre.ethers.utils.parseUnits(purchaseAmount, 18))
    //       .toString()
    //   );
    // });
    // it('should mint a certificate with multiple removals per supplier in round robin order and update state variables', async () => {
    //   const buyerInitialBPNoriBalance = formatTokenAmount(1_000_000);
    //   const amountPerRemoval = 50;
    //   const removalDataToList = [...Array.from({ length: 100 }).keys()].map(
    //     (_, index) => {
    //       return { amount: amountPerRemoval, vintage: 2015 + (index % 5) };
    //     }
    //   );
    //   // split into two batches to avoid blowing block gas limit while minting/listing large supply
    //   const firstBatch = removalDataToList.slice(0, 50);
    //   const secondBatch = removalDataToList.slice(50, 100);
    //   const testSetup = await setupTestLocal({
    //     buyerInitialBPNoriBalance,
    //     removalDataToList: firstBatch,
    //   });
    //   const { bpNori, certificate, fifoMarket, hre } = testSetup;
    //   await batchMintAndListRemovalsForSale({
    //     ...testSetup,
    //     removalDataToList: secondBatch,
    //   });
    //   const { supplier, buyer, noriWallet } = hre.namedAccounts;
    //   const purchaseAmount = (
    //     amountPerRemoval * removalDataToList.length
    //   ).toString(); // purchase all supply
    //   const fee = multiply(purchaseAmount, 0.15).toString();
    //   const totalPrice = add(purchaseAmount, fee).toString();
    //   const supplierInitialNoriBalance = '0';
    //   const noriInitialNoriBalance = '0';
    //   const initialFifoSupply =
    //     await fifoMarket.numberOfActiveNrtsInMarketComputed();
    //   await bpNori
    //     .connect(hre.namedSigners.buyer)
    //     .send(
    //       fifoMarket.address,
    //       hre.ethers.utils.parseUnits(totalPrice),
    //       hre.ethers.utils.hexZeroPad(buyer, 32)
    //     );
    //   const buyerFinalNoriBalance = await bpNori.balanceOf(buyer);
    //   const supplierFinalNoriBalance = await bpNori.balanceOf(supplier);
    //   const noriFinalNoriBalance = await bpNori.balanceOf(noriWallet);
    //   const finalFifoSupply =
    //     await fifoMarket.numberOfActiveNrtsInMarketComputed();
    //   expect(buyerFinalNoriBalance).to.equal(
    //     buyerInitialBPNoriBalance
    //       .sub(hre.ethers.utils.parseUnits(totalPrice, 18))
    //       .toString()
    //   );
    //   expect(supplierFinalNoriBalance).to.equal(
    //     hre.ethers.utils
    //       .parseUnits(supplierInitialNoriBalance)
    //       .add(hre.ethers.utils.parseUnits(purchaseAmount, 18))
    //       .toString()
    //   );
    //   expect(noriFinalNoriBalance).to.equal(
    //     hre.ethers.utils
    //       .parseUnits(noriInitialNoriBalance)
    //       .add(hre.ethers.utils.parseUnits(fee, 18))
    //       .toString()
    //   );
    //   expect(await certificate.balanceOf(buyer, 0)).to.equal(
    //     hre.ethers.utils.parseUnits(purchaseAmount, 18)
    //   );
    //   expect(finalFifoSupply).to.equal(
    //     initialFifoSupply
    //       .sub(hre.ethers.utils.parseUnits(purchaseAmount, 18))
    //       .toString()
    //   );
    // });
    // it('should mint a certificate with multiple removals after another purchase has already been made and update state variables', async () => {
    //   const buyerInitialBPNoriBalance = formatTokenAmount(1_000_000);
    //   const { bpNori, certificate, fifoMarket, hre } = await setupTestLocal({
    //     buyerInitialBPNoriBalance,
    //     removalDataToList: [
    //       { amount: 3 },
    //       { amount: 3 },
    //       { amount: 4 },
    //       { amount: 3 },
    //       { amount: 3 },
    //       { amount: 4 },
    //     ],
    //   });
    //   const { supplier, buyer, noriWallet } = hre.namedAccounts;
    //   const purchaseAmount = '10';
    //   const fee = '1.5';
    //   const totalPrice = add(purchaseAmount, fee).toString();
    //   const doublePurchaseAmount = '20';
    //   const doubleFee = '3';
    //   const doubleTotalPrice = (Number(totalPrice) * 2).toString();
    //   const supplierInitialNoriBalance = '0';
    //   const noriInitialNoriBalance = '0';
    //   const initialFifoSupply =
    //     await fifoMarket.numberOfActiveNrtsInMarketComputed();
    //   expect(initialFifoSupply).to.equal(hre.ethers.utils.parseUnits('20'));
    //   const purchaseNrts = async (): Promise<ContractReceipt> => {
    //     const tx = await bpNori
    //       .connect(hre.namedSigners.buyer)
    //       .send(
    //         fifoMarket.address,
    //         hre.ethers.utils.parseUnits(totalPrice),
    //         hre.ethers.utils.hexZeroPad(buyer, 32)
    //       );
    //     const result = await tx.wait();
    //     return result;
    //   };
    //   await purchaseNrts(); // deplete some of the stock (ids 0,1,2)
    //   await purchaseNrts(); // purchase more removals (ids 3,4,5-- tests non-zero-indexed purchases in the queue)
    //   const buyerFinalNoriBalance = await bpNori.balanceOf(buyer);
    //   const supplierFinalNoriBalance = await bpNori.balanceOf(supplier);
    //   const noriFinalNoriBalance = await bpNori.balanceOf(noriWallet);
    //   const finalFifoSupply =
    //     await fifoMarket.numberOfActiveNrtsInMarketComputed();
    //   expect(buyerFinalNoriBalance).to.equal(
    //     buyerInitialBPNoriBalance
    //       .sub(hre.ethers.utils.parseUnits(doubleTotalPrice, 18))
    //       .toString()
    //   );
    //   expect(supplierFinalNoriBalance).to.equal(
    //     hre.ethers.utils
    //       .parseUnits(supplierInitialNoriBalance)
    //       .add(hre.ethers.utils.parseUnits(doublePurchaseAmount, 18))
    //       .toString()
    //   );
    //   expect(noriFinalNoriBalance).to.equal(
    //     hre.ethers.utils
    //       .parseUnits(noriInitialNoriBalance)
    //       .add(hre.ethers.utils.parseUnits(doubleFee, 18))
    //       .toString()
    //   );
    //   expect(await certificate.balanceOf(buyer, 1)).to.equal(
    //     hre.ethers.utils.parseUnits(purchaseAmount, 18)
    //   );
    //   expect(finalFifoSupply).to.equal(
    //     initialFifoSupply
    //       .sub(hre.ethers.utils.parseUnits(doublePurchaseAmount, 18))
    //       .toString()
    //   );
    // });
    // it('should correctly pay suppliers when multiple different suppliers removals are used to fulfill an order', async () => {
    //   const buyerInitialBPNoriBalance = formatTokenAmount(1_000_000);
    //   const removalDataToList: RemovalDataForListing = [
    //     { amount: 3, supplierAddress: hre.namedAccounts.supplier },
    //     { amount: 3, supplierAddress: hre.namedAccounts.investor1 },
    //     { amount: 4, supplierAddress: hre.namedAccounts.investor2 },
    //   ];
    //   const { bpNori, certificate, fifoMarket } = await setupTestLocal({
    //     buyerInitialBPNoriBalance,
    //     removalDataToList,
    //   });
    //   const purchaseAmount = '10'; // purchase all supply
    //   const fee = '1.5';
    //   const totalPrice = (Number(purchaseAmount) + Number(fee)).toString();
    //   const supplierInitialNoriBalance = '0';
    //   const investor1InitialNoriBalance = '0';
    //   const investor2InitialNoriBalance = '0';
    //   const noriInitialNoriBalance = '0';
    //   const initialFifoSupply =
    //     await fifoMarket.numberOfActiveNrtsInMarketComputed();
    //   await bpNori
    //     .connect(hre.namedSigners.buyer)
    //     .send(
    //       fifoMarket.address,
    //       hre.ethers.utils.parseUnits(totalPrice),
    //       hre.ethers.utils.hexZeroPad(hre.namedAccounts.buyer, 32)
    //     );
    //   const [
    //     buyerFinalNoriBalance,
    //     supplierFinalNoriBalance,
    //     investor1FinalNoriBalance,
    //     investor2FinalNoriBalance,
    //     noriFinalNoriBalance,
    //     finalFifoSupply,
    //   ] = await Promise.all([
    //     bpNori.balanceOf(hre.namedAccounts.buyer),
    //     bpNori.balanceOf(hre.namedAccounts.supplier),
    //     bpNori.balanceOf(hre.namedAccounts.investor1),
    //     bpNori.balanceOf(hre.namedAccounts.investor2),
    //     bpNori.balanceOf(hre.namedAccounts.noriWallet),
    //     fifoMarket.numberOfActiveNrtsInMarketComputed(),
    //   ]);
    //   expect(buyerFinalNoriBalance).to.equal(
    //     buyerInitialBPNoriBalance
    //       .sub(hre.ethers.utils.parseUnits(totalPrice, 18))
    //       .toString()
    //   );
    //   expect(supplierFinalNoriBalance).to.equal(
    //     hre.ethers.utils
    //       .parseUnits(supplierInitialNoriBalance)
    //       .add(
    //         hre.ethers.utils.parseUnits(
    //           removalDataToList[0].amount.toString(),
    //           18
    //         )
    //       )
    //       .toString()
    //   );
    //   expect(investor1FinalNoriBalance).to.equal(
    //     hre.ethers.utils
    //       .parseUnits(investor1InitialNoriBalance)
    //       .add(
    //         hre.ethers.utils.parseUnits(
    //           removalDataToList[1].amount.toString(),
    //           18
    //         )
    //       )
    //       .toString()
    //   );
    //   expect(investor2FinalNoriBalance).to.equal(
    //     hre.ethers.utils
    //       .parseUnits(investor2InitialNoriBalance)
    //       .add(
    //         hre.ethers.utils.parseUnits(
    //           removalDataToList[2].amount.toString(),
    //           18
    //         )
    //       )
    //       .toString()
    //   );
    //   expect(noriFinalNoriBalance).to.equal(
    //     hre.ethers.utils
    //       .parseUnits(noriInitialNoriBalance)
    //       .add(hre.ethers.utils.parseUnits(fee, 18))
    //       .toString()
    //   );
    //   expect(await certificate.balanceOf(hre.namedAccounts.buyer, 0)).to.equal(
    //     hre.ethers.utils.parseUnits(purchaseAmount, 18)
    //   );
    //   expect(finalFifoSupply).to.equal(
    //     initialFifoSupply
    //       .sub(hre.ethers.utils.parseUnits(purchaseAmount, 18))
    //       .toString()
    //   );
    // });
    //     // TODO: should not use reserved supply to fulfill an order;
    //     // TODO: should use previously reserved supply to fulfill an order after it has been unreserved
    //     // TODO: should update activeSupplierCount after the last removal has been reserved from a supplier
  });
  //   describe('Unsuccessful purchases', () => {
  //     it('should revert when the queue is completely empty', async () => {
  //       const buyerInitialBPNoriBalance = formatTokenAmount(1_000_000);
  //       const { bpNori, certificate, fifoMarket, hre } = await setupTestLocal({
  //         buyerInitialBPNoriBalance,
  //       });
  //       const { supplier, buyer, noriWallet } = hre.namedAccounts;
  //       const purchaseAmount = '1';
  //       const fee = '.15';
  //       const totalPrice = (Number(purchaseAmount) + Number(fee)).toString();
  //       const supplierInitialNoriBalance = '0';
  //       const noriInitialNoriBalance = '0';
  //       await expect(
  //         bpNori
  //           .connect(hre.namedSigners.buyer)
  //           .send(
  //             fifoMarket.address,
  //             hre.ethers.utils.parseUnits(totalPrice),
  //             hre.ethers.utils.hexZeroPad(buyer, 32)
  //           )
  //       ).to.be.revertedWith('Market: Out of stock');
  //       // no balances should change and no certificate balance should be minted
  //       const [
  //         buyerFinalNoriBalance,
  //         supplierFinalNoriBalance,
  //         noriFinalNoriBalance,
  //       ] = await Promise.all([
  //         bpNori.balanceOf(buyer),
  //         bpNori.balanceOf(supplier),
  //         bpNori.balanceOf(noriWallet),
  //       ]);
  //       expect(buyerFinalNoriBalance).to.equal(
  //         buyerInitialBPNoriBalance.toString()
  //       );
  //       expect(supplierFinalNoriBalance).to.equal(
  //         hre.ethers.utils.parseUnits(supplierInitialNoriBalance).toString()
  //       );
  //       expect(noriFinalNoriBalance).to.equal(
  //         hre.ethers.utils.parseUnits(noriInitialNoriBalance).toString()
  //       );
  //       expect(await certificate.balanceOf(buyer, 0)).to.equal(
  //         hre.ethers.utils.parseUnits('0', 18)
  //       );
  //     });
  //     it('should revert when the non-empty queue does not have enough supply to fill the order', async () => {
  //       const buyerInitialBPNoriBalance = formatTokenAmount(1_000_000);
  //       const { bpNori, certificate, fifoMarket, hre } = await setupTestLocal({
  //         buyerInitialBPNoriBalance,
  //         removalDataToList: [{ amount: 1 }],
  //       });
  //       const { supplier, buyer, noriWallet } = hre.namedAccounts;
  //       const purchaseAmount = '2';
  //       const fee = '.3';
  //       const totalPrice = (Number(purchaseAmount) + Number(fee)).toString();
  //       const supplierInitialNoriBalance = '0';
  //       const noriInitialNoriBalance = '0';
  //       await expect(
  //         bpNori.connect(hre.namedSigners.buyer).send(
  //           fifoMarket.address,
  //           hre.ethers.utils.parseUnits(totalPrice), // todo, perform fee calculation
  //           hre.ethers.utils.hexZeroPad(buyer, 32)
  //         )
  //       ).to.be.revertedWith('Market: Not enough supply');
  //       // no balances should change and no certificate balance should be minted
  //       const [
  //         buyerFinalNoriBalance,
  //         supplierFinalNoriBalance,
  //         noriFinalNoriBalance,
  //       ] = await Promise.all([
  //         bpNori.balanceOf(buyer),
  //         bpNori.balanceOf(supplier),
  //         bpNori.balanceOf(noriWallet),
  //       ]);
  //       expect(buyerFinalNoriBalance).to.equal(
  //         buyerInitialBPNoriBalance.toString()
  //       );
  //       expect(supplierFinalNoriBalance).to.equal(
  //         hre.ethers.utils.parseUnits(supplierInitialNoriBalance).toString()
  //       );
  //       expect(noriFinalNoriBalance).to.equal(
  //         hre.ethers.utils.parseUnits(noriInitialNoriBalance).toString()
  //       );
  //       expect(await certificate.balanceOf(buyer, 0)).to.equal(
  //         hre.ethers.utils.parseUnits('0', 18)
  //       );
  //     });
  //     it('should revert when a removal with an amount of 0 is used', async () => {
  //       const buyerInitialBPNoriBalance = formatTokenAmount(1_000_000);
  //       const { bpNori, certificate, fifoMarket, hre } = await setupTestLocal({
  //         buyerInitialBPNoriBalance,
  //         removalDataToList: [
  //           { amount: 1 },
  //           { amount: 0 },
  //           { amount: 1 },
  //           { amount: 1 },
  //           { amount: 0 },
  //           { amount: 1 },
  //         ],
  //       });
  //       const { supplier, buyer, noriWallet } = hre.namedAccounts;
  //       const purchaseAmount = '4';
  //       const fee = '.6';
  //       const totalPrice = (Number(purchaseAmount) + Number(fee)).toString();
  //       const supplierInitialNoriBalance = '0';
  //       const noriInitialNoriBalance = '0';
  //       await expect(
  //         bpNori
  //           .connect(hre.namedSigners.buyer)
  //           .send(
  //             fifoMarket.address,
  //             hre.ethers.utils.parseUnits(totalPrice),
  //             hre.ethers.utils.hexZeroPad(buyer, 32)
  //           )
  //       ).to.be.reverted;
  //       // no balances should change and no certificate balance should be minted
  //       const buyerFinalNoriBalance = await bpNori.balanceOf(buyer);
  //       const supplierFinalNoriBalance = await bpNori.balanceOf(supplier);
  //       const noriFinalNoriBalance = await bpNori.balanceOf(noriWallet);
  //       expect(buyerFinalNoriBalance).to.equal(
  //         buyerInitialBPNoriBalance.toString()
  //       );
  //       expect(supplierFinalNoriBalance).to.equal(
  //         hre.ethers.utils.parseUnits(supplierInitialNoriBalance).toString()
  //       );
  //       expect(noriFinalNoriBalance).to.equal(
  //         hre.ethers.utils.parseUnits(noriInitialNoriBalance).toString()
  //       );
  //       expect(await certificate.balanceOf(buyer, 0)).to.equal(
  //         hre.ethers.utils.parseUnits('0', 18)
  //       );
  //     });
  //   });
  //   describe('placing removals on hold', () => {
  //     it('should update totalActiveSupply, totalReservedSupply, and totalNumberActiveRemovals when a removal is reserved', async () => {
  //       const removals = [{ amount: 3 }, { amount: 3 }, { amount: 4 }];
  //       const {
  //         fifoMarket,
  //         listedRemovalIds,
  //         totalAmountOfRemovals,
  //         totalAmountOfSuppliers,
  //         totalAmountOfSupply,
  //       } = await setupTestLocal({
  //         removalDataToList: removals,
  //       });
  //       const removalIdToReserve = listedRemovalIds[0];
  //       const removalAmountToReserve = removals[0].amount;
  //       await fifoMarket.reserveRemoval(removalIdToReserve);
  //       const [
  //         totalActiveSupply,
  //         totalReservedSupply,
  //         totalNumberActiveRemovals,
  //         activeSupplierCount,
  //       ] = await Promise.all([
  //         fifoMarket.totalActiveSupply(),
  //         fifoMarket.totalReservedSupply(),
  //         fifoMarket.totalNumberActiveRemovals(),
  //         fifoMarket.activeSupplierCount(),
  //       ]);
  //       expect(totalActiveSupply).to.equal(
  //         formatTokenAmount(totalAmountOfSupply - removalAmountToReserve)
  //       );
  //       expect(totalNumberActiveRemovals.toNumber()).to.equal(
  //         totalAmountOfRemovals - 1
  //       );
  //       expect(activeSupplierCount.toNumber()).to.equal(totalAmountOfSuppliers);
  //       expect(totalReservedSupply).to.equal(
  //         formatTokenAmount(removalAmountToReserve)
  //       );
  //     });
  //     it('updates totalActiveSupply, totalReservedSupply, and totalNumberActiveRemovals when a removal is unreserved', async () => {
  //       const {
  //         fifoMarket,
  //         listedRemovalIds,
  //         totalAmountOfRemovals,
  //         totalAmountOfSuppliers,
  //         totalAmountOfSupply,
  //       } = await setupTestLocal({
  //         removalDataToList: [{ amount: 3 }, { amount: 3 }, { amount: 4 }],
  //       });
  //       const removalIdToReserve = listedRemovalIds[0];
  //       await fifoMarket.reserveRemoval(removalIdToReserve);
  //       await fifoMarket.unreserveRemoval(removalIdToReserve);
  //       const [
  //         totalActiveSupply,
  //         totalReservedSupply,
  //         totalNumberActiveRemovals,
  //         activeSupplierCount,
  //       ] = await Promise.all([
  //         fifoMarket.totalActiveSupply(),
  //         fifoMarket.totalReservedSupply(),
  //         fifoMarket.totalNumberActiveRemovals(),
  //         fifoMarket.activeSupplierCount(),
  //       ]);
  //       expect(totalActiveSupply).to.equal(
  //         formatTokenAmount(totalAmountOfSupply)
  //       );
  //       expect(totalNumberActiveRemovals.toNumber()).to.equal(
  //         totalAmountOfRemovals
  //       );
  //       expect(activeSupplierCount.toNumber()).to.equal(totalAmountOfSuppliers);
  //       expect(totalReservedSupply).to.equal(formatTokenAmount(0));
  //     });
  //     it('should update activeSupplierCount when the last removal from a supplier is reserved', async () => {
  //       const removals = [{ amount: 3 }];
  //       const { fifoMarket, listedRemovalIds } = await setupTestLocal({
  //         removalDataToList: removals,
  //       });
  //       const removalIdToReserve = listedRemovalIds[0];
  //       await fifoMarket.reserveRemoval(removalIdToReserve);
  //       const [
  //         totalActiveSupply,
  //         totalReservedSupply,
  //         totalNumberActiveRemovals,
  //         activeSupplierCount,
  //       ] = await Promise.all([
  //         fifoMarket.totalActiveSupply(),
  //         fifoMarket.totalReservedSupply(),
  //         fifoMarket.totalNumberActiveRemovals(),
  //         fifoMarket.activeSupplierCount(),
  //       ]);
  //       expect(totalActiveSupply).to.equal(formatTokenAmount(0));
  //       expect(totalNumberActiveRemovals.toNumber()).to.equal(0);
  //       expect(activeSupplierCount.toNumber()).to.equal(0);
  //       expect(totalReservedSupply).to.equal(
  //         formatTokenAmount(getTotalAmountOfSupply(removals))
  //       );
  //     });
  //   });
  // describe('restricted tokens', () => {
  //   it('should correctly route restricted tokens to the RestrictedNORI contract', async () => {
  //     const buyerInitialBPNoriBalance = formatTokenAmount(1_000_000);
  //     const projectId1 = 1_111_111_111;
  //     const projectId2 = 2_222_222_222;
  //     const project1HoldbackPercentage = 30;
  //     const project2HoldbackPercentage = 40;
  //     const project1RemovalData = [{ amount: 100 }];
  //     const project2RemovalData = [{ amount: 100 }];

  //     const testSetup = await setupTestLocal({
  //       buyerInitialBPNoriBalance,
  //       removalDataToList: project1RemovalData,
  //       projectId: projectId1,
  //       holdbackPercentage: project1HoldbackPercentage,
  //     });
  //     await batchMintAndListRemovalsForSale({
  //       testSetup,
  //       removalDataToList: project2RemovalData,
  //       projectId: projectId2,
  //       holdbackPercentage: project2HoldbackPercentage,
  //     });
  //     const { bpNori, fifoMarket, rNori, hre } = testSetup;
  //     const { supplier, buyer, noriWallet } = hre.namedAccounts;

  //     const purchaseAmount = '200';
  //     const fee = Number(purchaseAmount) * 0.15;
  //     const totalPrice = (Number(purchaseAmount) + Number(fee)).toString();

  //     const supplierInitialNoriBalance = '0';
  //     const noriInitialNoriBalance = '0';

  //     await bpNori
  //       .connect(hre.namedSigners.buyer)
  //       .send(
  //         fifoMarket.address,
  //         hre.ethers.utils.parseUnits(totalPrice),
  //         hre.ethers.utils.hexZeroPad(buyer, 32)
  //       );

  //     const scheduleSummaries = await rNori.batchGetScheduleSummaries([
  //       projectId1,
  //       projectId2,
  //     ]);
  //     const buyerFinalNoriBalance = await bpNori.balanceOf(buyer);
  //     const supplierFinalNoriBalance = await bpNori.balanceOf(supplier);
  //     const noriFinalNoriBalance = await bpNori.balanceOf(noriWallet);

  //     expect(buyerFinalNoriBalance).to.equal(
  //       buyerInitialBPNoriBalance
  //         .sub(hre.ethers.utils.parseUnits(totalPrice, 18))
  //         .toString()
  //     );

  //     expect(supplierFinalNoriBalance).to.equal(
  //       hre.ethers.utils
  //         .parseUnits(supplierInitialNoriBalance)
  //         .add(hre.ethers.utils.parseUnits(purchaseAmount, 18))
  //         .sub(
  //           hre.ethers.utils.parseUnits(
  //             (
  //               project1HoldbackPercentage + project2HoldbackPercentage
  //             ).toString()
  //           )
  //         )
  //         .toString()
  //     );

  //     expect(noriFinalNoriBalance).to.equal(
  //       hre.ethers.utils
  //         .parseUnits(noriInitialNoriBalance)
  //         .add(hre.ethers.utils.parseUnits(fee.toString(), 18))
  //         .toString()
  //     );

  //     compareScheduleSummaryStructs(scheduleSummaries[0], {
  //       totalSupply: BigNumber.from(
  //         formatTokenAmount(project1HoldbackPercentage)
  //       ),
  //       tokenHolders: [supplier],
  //     });
  //     compareScheduleSummaryStructs(scheduleSummaries[1], {
  //       totalSupply: BigNumber.from(
  //         formatTokenAmount(project2HoldbackPercentage)
  //       ),
  //       tokenHolders: [supplier],
  //     });
  //   });
  // });
  describe('swap', () => {
    it('should be able to purchase removals', async () => {
      const totalAvailableSupply = 100;
      const { bpNori, certificate, fifoMarket, hre, fee, userFixtures } =
        await setupTest({
          userFixtures: {
            supplier: {
              removalDataToList: {
                removals: [{ amount: totalAvailableSupply }],
              },
            },
          },
        });
      const purchaseAmount = formatTokenAmount(1);
      const value = purchaseAmount.add(fee);
      const { buyer, investor1 } = hre.namedSigners;
      const deadline = hre.ethers.constants.MaxUint256;
      const { v, r, s } = await buyer.permit({
        verifyingContract: bpNori,
        spender: fifoMarket.address,
        value,
      });
      expect(await bpNori.balanceOf(hre.namedAccounts.buyer)).to.equal(
        userFixtures.buyer.bpBalance
      );
      expect(await certificate.balanceOf(investor1.address, 0)).to.equal(0);
      await fifoMarket
        .connect(buyer)
        .swap(investor1.address, value, deadline, v, r, s);
      expect(await bpNori.balanceOf(hre.namedAccounts.buyer)).to.equal(
        userFixtures.buyer.bpBalance.sub(value)
      );
      expect(
        await certificate.balanceOf(hre.namedAccounts.investor1, 0)
      ).to.equal(purchaseAmount);
      // TODO: check that removals are getting burned correctly?
      // todo track balances using a class and before/after snapshotting
    });
  });
});<|MERGE_RESOLUTION|>--- conflicted
+++ resolved
@@ -5,14 +5,6 @@
 
 import { Eip2612Signer } from '../signers/eip-26126';
 
-<<<<<<< HEAD
-import { compareScheduleSummaryStructs } from './helpers/restricted-nori';
-
-import { compareScheduleSummaryStructs } from '@/test/helpers/restricted-nori';
-import { formatTokenAmount } from '@/utils/units';
-import type { RemovalDataForListing } from '@/test/helpers';
-=======
->>>>>>> 45421b23
 import {
   setupTest,
   expect,
