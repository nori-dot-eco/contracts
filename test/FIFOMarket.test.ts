import type { ContractReceipt } from 'ethers';
import { BigNumber } from 'ethers';

import { MaxUint256, Zero } from '@/constants/units';
import {
  setupTest,
  expect,
  batchMintAndListRemovalsForSale,
} from '@/test/helpers';
import { formatTokenAmount } from '@/utils/units';
import { compareScheduleSummaryStructs } from '@/test/helpers/restricted-nori';

describe('FIFOMarket', () => {
  describe('initialization', () => {
    describe('roles', () => {
      for (const { role } of [
        { role: 'DEFAULT_ADMIN_ROLE' },
        { role: 'ALLOWLIST_ROLE' },
      ] as const) {
        it(`will assign the role ${role} to the deployer and set the DEFAULT_ADMIN_ROLE as the role admin`, async () => {
          const { fifoMarket, hre } = await setupTest();
          expect(
            await fifoMarket.hasRole(
              await fifoMarket[role](),
              hre.namedAccounts.admin
            )
          ).to.be.true;
          expect(await fifoMarket.getRoleAdmin(await fifoMarket[role]())).to.eq(
            await fifoMarket.DEFAULT_ADMIN_ROLE()
          );
          expect(
            await fifoMarket.getRoleMemberCount(await fifoMarket[role]())
          ).to.eq(1);
        });
      }
    });
    it('correctly initializes totalActiveSupply, totalReservedSupply, totalNumberActiveRemovals, activeSupplierCount, and priorityRestrictedThreshold', async () => {
<<<<<<< HEAD
      const { fifoMarket, removal } = await setupTest();
      const initialSupply = await Promise.all([
        removal.cumulativeBalanceOf(fifoMarket.address),
        fifoMarket.totalReservedSupply(),
        fifoMarket.totalNumberActiveRemovals(),
        fifoMarket.activeSupplierCount(),
        fifoMarket.priorityRestrictedThreshold(),
      ]);
      expect(initialSupply.map((e) => e.toString())).to.deep.equal(
        Array.from({ length: 5 }).fill(Zero.toString())
=======
      const { fifoMarket } = await setupTest();
      expect(
        (
          await Promise.all([
            fifoMarket.totalActiveSupply(),
            fifoMarket.totalReservedSupply(),
            fifoMarket.totalNumberActiveRemovals(),
            fifoMarket.activeSupplierCount(),
            fifoMarket.priorityRestrictedThreshold(),
          ])
        ).map((e) => e.toString())
      ).to.deep.equal(
        Array.from({ length: 5 }).fill(formatTokenAmount(0).toString())
>>>>>>> db2bbf94
      );
    });
  });
  describe('role access', () => {
    describe('DEFAULT_ADMIN_ROLE', () => {
      it(`should allow accounts with the role "DEFAULT_ADMIN_ROLE" to set the priority restricted threshold while accounts without this role cannot`, async () => {
        const role = 'DEFAULT_ADMIN_ROLE';
        const accountWithRole = 'admin';
        const accountWithoutRole = 'buyer';
        const { fifoMarket, hre } = await setupTest();
        const { namedAccounts, namedSigners } = hre;
        const roleId = await fifoMarket[role]();
        expect(await fifoMarket.hasRole(roleId, namedAccounts[accountWithRole]))
          .to.be.true;
        const newThreshold = formatTokenAmount(100);
        await expect(
          fifoMarket
            .connect(namedSigners[accountWithRole])
            .setPriorityRestrictedThreshold(newThreshold)
        )
          .to.emit(fifoMarket, 'PriorityRestrictedThresholdSet')
          .withArgs(newThreshold);
        expect(await fifoMarket.priorityRestrictedThreshold()).to.equal(
          newThreshold
        );
        await expect(
          fifoMarket
            .connect(namedSigners[accountWithoutRole])
            .setPriorityRestrictedThreshold(newThreshold)
        ).to.be.revertedWith(
          `AccessControl: account ${namedAccounts[
            accountWithoutRole
          ].toLowerCase()} is missing role ${roleId}`
        );
      });
    });
    describe('ALLOWLIST_ROLE', () => {
      it(`should allow allowlisted accounts to purchase supply when inventory is below threshold`, async () => {
        const role = 'ALLOWLIST_ROLE';
        const accountWithRole = 'admin';
        const totalAvailableSupply = 50;
        const value = formatTokenAmount(totalAvailableSupply);
        const { bpNori, fifoMarket, hre } = await setupTest({
          userFixtures: {
            supplier: {
              removalDataToList: {
                removals: [{ amount: totalAvailableSupply }],
              },
            },
          },
        });
        const { namedAccounts, namedSigners } = hre;
        const priorityRestrictedThreshold = formatTokenAmount(100);
        await fifoMarket.setPriorityRestrictedThreshold(
          // todo contract fixtures
          priorityRestrictedThreshold
        );
        const roleId = await fifoMarket[role]();
        expect(await fifoMarket.hasRole(roleId, namedAccounts[accountWithRole]))
          .to.be.true;
        const { v, r, s } = await namedSigners[accountWithRole].permit({
          verifyingContract: bpNori,
          spender: fifoMarket.address,
          value,
        });
        await expect(
          fifoMarket
            .connect(namedSigners[accountWithRole])
            .swap(namedAccounts[accountWithRole], value, MaxUint256, v, r, s)
        ).not.to.be.reverted;
      });
      it(`should revert when an account that is not on the allowlist tries purchase supply when inventory is below the threshold`, async () => {
        const { bpNori, fifoMarket, hre, totalAmountOfSupply } =
          await setupTest({
            userFixtures: {
              supplier: {
                removalDataToList: {
                  removals: [{ amount: 50 }],
                },
              },
            },
          });
        const accountWithoutRole = hre.namedSigners.buyer;
        const priorityRestrictedThreshold = formatTokenAmount(100);
        await fifoMarket.setPriorityRestrictedThreshold(
          priorityRestrictedThreshold
        );
        const roleId = await fifoMarket.ALLOWLIST_ROLE();
        expect(await fifoMarket.hasRole(roleId, accountWithoutRole.address)).to
          .be.false;
        const { v, r, s } = await accountWithoutRole.permit({
          verifyingContract: bpNori,
          spender: fifoMarket.address,
          value: totalAmountOfSupply,
        });
        await expect(
          fifoMarket
            .connect(accountWithoutRole)
            .swap(
              accountWithoutRole.address,
              totalAmountOfSupply,
              MaxUint256,
              v,
              r,
              s
            )
        ).to.be.revertedWith('LowSupplyAllowlistRequired()');
      });
    });
    // });
    describe('inventory inspection', () => {
      // describe('nextRemovalForSale', () => {
      //   describe('when there is no inventory', () => {
      //     it('should return 0', async () => {
      //       const { fifoMarket } = await setupTest();
      //       expect(await fifoMarket.nextRemovalForSale(true)).to.equal(
      //         Zero
      //       );
      //     });
      //     it('should have defined behavior if there are multiple removals and all of them were purchased', async () => {
      //       const { bpNori, fifoMarket, hre } = await setupTestLocal({
      //         removalDataToList: {removals:[{ amount: 5 }, { amount: 5 }, { amount: 5 }]},
      //       });
      //       const { buyer } = hre.namedAccounts;
      //       const purchaseAmount = 15; // purchase all removals
      //       const fee = 2.25;
      //       const totalPrice = purchaseAmount + fee;
      //       await bpNori
      //         .connect(hre.namedSigners.buyer)
      //         .send(
      //           fifoMarket.address,
      //           hre.ethers.utils.parseUnits(totalPrice.toString()),
      //           hre.ethers.utils.hexZeroPad(buyer, 32)
      //         );
      //       expect(await fifoMarket.nextRemovalForSale(true)).to.equal(
      //         Zero
      //       );
      //     });
      //   });
      //   describe('when inventory is above priority restricted threshold', () => {
      //     it('should correctly report the next removal for sale', async () => {
      //       const { fifoMarket, listedRemovalIds } = await setupTestLocal({
      //         removalDataToList: [{ amount: 100 }],
      //       });
      //       // exclude restricted supply to make sure we still see a removal id returned
      //       expect(await fifoMarket.nextRemovalForSale(false)).to.equal(
      //         listedRemovalIds[0]
      //       );
      //     });
      //     it('should correctly report the next removal for sale if there are multiple removals and some were purchased', async () => {
      //       const { bpNori, fifoMarket, hre, listedRemovalIds } =
      //         await setupTestLocal({
      //           removalDataToList: {removals:[{ amount: 5 }, { amount: 5 }, { amount: 5 }]},
      //         });
      //       const { buyer } = hre.namedAccounts;
      //       const purchaseAmount = '10'; // purchase first two removals
      //       const fee = '1.5';
      //       const totalPrice = (Number(purchaseAmount) + Number(fee)).toString();
      //       await bpNori
      //         .connect(hre.namedSigners.buyer)
      //         .send(
      //           fifoMarket.address,
      //           hre.ethers.utils.parseUnits(totalPrice),
      //           hre.ethers.utils.hexZeroPad(buyer, 32)
      //         );
      //       // exclude restricted supply to make sure we still see a removal id returned
      //       expect(await fifoMarket.nextRemovalForSale(false)).to.equal(
      //         listedRemovalIds[2]
      //       );
      //     });
      //   });
      //   describe('when inventory is below priority restricted threshold', () => {
      //     it('should report the next removal for sale if including restricted supply', async () => {
      //       const priorityThreshold = '200';
      //       const totalInventory = 100;
      //       const { fifoMarket, listedRemovalIds } = await setupTestLocal({
      //         removalDataToList: [{ amount: totalInventory }],
      //       });
      //       await fifoMarket.setPriorityRestrictedThreshold(
      //         ethers.utils.parseUnits(priorityThreshold)
      //       );
      //       expect(await fifoMarket.nextRemovalForSale(true)).to.equal(
      //         listedRemovalIds[0]
      //       );
      //     });
      //     it('should return 0 if excluding restricted supply', async () => {
      //       const priorityThreshold = '200';
      //       const totalInventory = 100;
      //       const { fifoMarket } = await setupTestLocal({
      //         removalDataToList: [{ amount: totalInventory }],
      //       });
      //       await fifoMarket.setPriorityRestrictedThreshold(
      //         ethers.utils.parseUnits(priorityThreshold)
      //       );
      //       expect(await fifoMarket.nextRemovalForSale(false)).to.equal(
      //         Zero
      //       );
      //     });
      //   });
      // });
      describe('numberOfActiveNrtsInMarketComputed', () => {
        it('should correctly report the number of NRTs for sale when there are multiple removals in inventory', async () => {
          const { fifoMarket, removal, totalAmountOfSupply } = await setupTest({
            userFixtures: {
              supplier: {
                removalDataToList: {
                  removals: [{ amount: 3 }, { amount: 3 }, { amount: 4 }],
                },
              },
            },
          });
          const [nrtsInQueueWeiComputed, totalSupplyWeiRetrieved] =
            await Promise.all([
              fifoMarket.numberOfActiveNrtsInMarketComputed(),
              removal.cumulativeBalanceOf(fifoMarket.address),
            ]);
          expect(nrtsInQueueWeiComputed).to.equal(totalAmountOfSupply);
          expect(totalSupplyWeiRetrieved).to.equal(nrtsInQueueWeiComputed);
        });
        it('should correctly report the number of NRTs for sale when there are multiple removals in inventory and some were purchased', async () => {
          const {
            bpNori,
            fifoMarket,
            hre,
            totalAmountOfSupply,
            removalAmounts,
            feePercentage,
            removal,
          } = await setupTest({
            userFixtures: {
              supplier: {
                removalDataToList: {
                  removals: [{ amount: 5 }, { amount: 5 }, { amount: 5 }],
                },
              },
            },
          });
          const purchaseAmount = removalAmounts[0].add(removalAmounts[1]);
          const buyer = hre.namedSigners.buyer;
          const fee = purchaseAmount.mul(feePercentage).div(100);
          const value = purchaseAmount.add(fee);
          const { v, r, s } = await buyer.permit({
            verifyingContract: bpNori,
            spender: fifoMarket.address,
            value,
          });
          await fifoMarket
            .connect(buyer)
            .swap(buyer.address, value, MaxUint256, v, r, s);
          const expectedRemainingSupply =
            totalAmountOfSupply.sub(purchaseAmount);
          const [nrtsInQueueWeiComputed, totalSupplyWeiRetrieved] =
            await Promise.all([
              fifoMarket.numberOfActiveNrtsInMarketComputed(),
              removal.cumulativeBalanceOf(fifoMarket.address),
            ]);
          expect(totalSupplyWeiRetrieved)
            .to.equal(expectedRemainingSupply)
            .and.to.equal(nrtsInQueueWeiComputed);
        });
        it('should correctly report the number of NRTs for sale when there is no inventory', async () => {
          const { fifoMarket, removal } = await setupTest({});
          expect(await fifoMarket.numberOfActiveNrtsInMarketComputed())
            .to.equal(0)
            .and.to.equal(
              await removal.cumulativeBalanceOf(fifoMarket.address)
            );
        });
      });
      describe('totalUnrestrictedSupply', () => {
        it('should return 0 when there is inventory but it is below the priority restricted threshold', async () => {
          const { fifoMarket } = await setupTest({
            userFixtures: {
              supplier: {
                removalDataToList: { removals: [{ amount: 100 }] },
              },
            },
          });
          await fifoMarket.setPriorityRestrictedThreshold(
            formatTokenAmount(200)
          );
          expect(await fifoMarket.totalUnrestrictedSupply()).to.equal(Zero);
        });
        it('should return the unrestricted portion of supply when inventory is above the priority restricted threshold', async () => {
          const priorityThreshold = formatTokenAmount(200); // todo setPriorityRestrictedThreshold fixture
          const { fifoMarket, totalAmountOfSupply } = await setupTest({
            userFixtures: {
              supplier: {
                removalDataToList: { removals: [{ amount: 300 }] },
              },
            },
          });
          await fifoMarket.setPriorityRestrictedThreshold(priorityThreshold);
          const expectedTotalUnrestrictedSupply =
            totalAmountOfSupply.sub(priorityThreshold);
          expect(await fifoMarket.totalUnrestrictedSupply()).to.equal(
            expectedTotalUnrestrictedSupply
          );
        });
      });
    });
    describe('when listing supply in the market', () => {
      it('should update totalActiveSupply, totalNumberActiveRemovals, and activeSupplierCount when a new supplier is added', async () => {
        const {
          fifoMarket,
          totalAmountOfSupply,
          totalAmountOfSuppliers,
          totalAmountOfRemovals,
          removal,
        } = await setupTest({
          userFixtures: {
            supplier: {
              removalDataToList: { removals: [{ amount: 100 }] },
            },
          },
        });
        const [
          totalActiveSupply,
          totalNumberActiveRemovals,
          activeSupplierCount,
        ] = await Promise.all([
          removal.cumulativeBalanceOf(fifoMarket.address),
          fifoMarket.totalNumberActiveRemovals(),
          fifoMarket.activeSupplierCount(),
        ]);
        expect(totalAmountOfSupply).to.be.above(0).and.eq(totalActiveSupply);
        expect(totalAmountOfRemovals)
          .to.be.above(0)
          .and.eq(totalNumberActiveRemovals);
        expect(totalAmountOfSuppliers)
          .to.be.above(0)
          .and.eq(activeSupplierCount);
      });
      // TODO: Fix the already existing token IDs for this test
      // it('updates totalActiveSupply and totalNumberActiveRemovals when more removals are added for a supplier', async () => {
      //   const initialRemovals = [{ amount: 100 }];
      //   const { removal, fifoMarket } = await setupTestLocal({
      //     removalDataToList: initialRemovals,
      //   });
      //   const additionalRemovals = [{ amount: 100 }];
      //   await mintSupply(additionalRemovals, removal, fifoMarket);
      //   const totalAmountOfSupply = getTotalAmountOfSupply([
      //     ...initialRemovals,
      //     ...additionalRemovals,
      //   ]);
      //   const totalAmountOfRemovals = getTotalAmountOfRemovals([
      //     ...initialRemovals,
      //     ...additionalRemovals,
      //   ]);
      //   const totalAmountOfSuppliers = getTotalAmountOfSuppliers([
      //     ...initialRemovals,
      //     ...additionalRemovals,
      //   ]);
      //   const [
      //     totalActiveSupply,
      //     totalNumberActiveRemovals,
      //     activeSupplierCount,
      //   ] = await Promise.all([
      //     fifoMarket.totalActiveSupply(),
      //     fifoMarket.totalNumberActiveRemovals(),
      //     fifoMarket.activeSupplierCount(),
      //   ]);
      //   expect(totalActiveSupply).to.equal(
      //     formatTokenAmount(totalAmountOfSupply)
      //   );
      //   expect(totalNumberActiveRemovals).to.equal(
      //     formatTokenAmount(totalAmountOfRemovals)
      //   );
      //   expect(activeSupplierCount).to.equal(
      //     formatTokenAmount(totalAmountOfSuppliers)
      //   );
      // });
      // TODO: Also fix the already existing token IDs for this test
      // it('updates totalActiveSupply and totalNumberActiveRemovals, and activeSupplierCount when more removals are added for a supplier who has previously sold out', async () => {
      //   const buyerInitialBPNoriBalance = formatTokenAmount(1_000_000);
      //   const initialRemovals = [{ amount: 1 }];
      //   const { bpNori, fifoMarket, removal, hre } = await setupTestLocal({
      //     buyerInitialBPNoriBalance,
      //     removalDataToList: initialRemovals,
      //   });
      //   const { buyer } = hre.namedAccounts;
      //   const purchaseAmount = '1';
      //   const fee = '.15';
      //   const totalPrice = (Number(purchaseAmount) + Number(fee)).toString();
      //   await bpNori
      //     .connect(hre.namedSigners.buyer)
      //     .send(
      //       fifoMarket.address,
      //       hre.ethers.utils.parseUnits(totalPrice),
      //       hre.ethers.utils.hexZeroPad(buyer, 32)
      //     );
      //   const additionalRemovals = [{ amount: 1 }];
      //   await mintSupply(additionalRemovals, removal, fifoMarket);
      //   const totalAmountOfSupply =
      //     getTotalAmountOfSupply([...initialRemovals, ...additionalRemovals]) -
      //     Number(purchaseAmount);
      //   const totalAmountOfRemovals =
      //     getTotalAmountOfRemovals([...initialRemovals, ...additionalRemovals]) -
      //     1;
      //   const totalAmountOfSuppliers = getTotalAmountOfSuppliers([
      //     ...initialRemovals,
      //     ...additionalRemovals,
      //   ]);
      //   const [
      //     totalActiveSupply,
      //     totalNumberActiveRemovals,
      //     activeSupplierCount,
      //   ] = await Promise.all([
      //     fifoMarket.totalActiveSupply(),
      //     fifoMarket.totalNumberActiveRemovals(),
      //     fifoMarket.activeSupplierCount(),
      //   ]);
      //   expect(totalActiveSupply).to.equal(
      //     formatTokenAmount(totalAmountOfSupply)
      //   );
      //   expect(totalNumberActiveRemovals).to.equal(
      //     formatTokenAmount(totalAmountOfRemovals)
      //   );
      //   expect(activeSupplierCount).to.equal(
      //     formatTokenAmount(totalAmountOfSuppliers)
      //   );
      // });
    });
    describe('Successful purchases', () => {
      it('should mint a certificate with some of a single removal in round robin order and update state', async () => {
        const {
          bpNori,
          certificate,
          fifoMarket,
          hre,
          feePercentage,
          userFixtures,
        } = await setupTest({
          userFixtures: {
            supplier: {
              removalDataToList: { removals: [{ amount: 100 }] },
            },
          },
        });
        const { supplier, buyer, noriWallet } = hre.namedSigners;
        const purchaseAmount = formatTokenAmount(1);
        const fee = purchaseAmount.mul(feePercentage).div(100);
        const supplierInitialNoriBalance = formatTokenAmount(0);
        const noriInitialNoriBalance = formatTokenAmount(0);
        const initialFifoSupply =
          await fifoMarket.numberOfActiveNrtsInMarketComputed();
        const value = purchaseAmount.add(fee);
        const { v, r, s } = await buyer.permit({
          verifyingContract: bpNori,
          spender: fifoMarket.address,
          value,
        });
        await fifoMarket
          .connect(buyer)
          .swap(buyer.address, value, MaxUint256, v, r, s);
        const buyerFinalNoriBalance = await bpNori.balanceOf(buyer.address);
        const supplierFinalNoriBalance = await bpNori.balanceOf(
          supplier.address
        );
        const noriFinalNoriBalance = await bpNori.balanceOf(noriWallet.address);
        const finalFifoSupply =
          await fifoMarket.numberOfActiveNrtsInMarketComputed();
        expect(buyerFinalNoriBalance).to.equal(
          userFixtures.buyer.bpBalance.sub(value)
        );
        expect(supplierFinalNoriBalance).to.equal(
          supplierInitialNoriBalance.add(purchaseAmount)
        );
        expect(noriFinalNoriBalance).to.equal(noriInitialNoriBalance.add(fee));
        expect(await certificate.balanceOf(buyer.address, 0)).to.equal(
          purchaseAmount
        );
        expect(finalFifoSupply).to.equal(initialFifoSupply.sub(purchaseAmount));
      });
      it('should sell removals in order of vintage regardless of minting order', async () => {
        const testSetup = await setupTest({
          userFixtures: {
            supplier: {
              removalDataToList: { removals: [{ amount: 1, vintage: 2015 }] },
            },
          },
        });
        const { bpNori, fifoMarket, hre, feePercentage } = testSetup;
        await batchMintAndListRemovalsForSale({
          removalDataToList: { removals: [{ amount: 5, vintage: 2014 }] },
          ...testSetup,
        });
        const purchaseAmount = formatTokenAmount(4);
        const fee = purchaseAmount.mul(feePercentage).div(100);
        const value = purchaseAmount.add(fee);
        const { buyer, investor1 } = hre.namedSigners;
        const deadline = MaxUint256;
        const { v, r, s } = await buyer.permit({
          verifyingContract: bpNori,
          spender: fifoMarket.address,
          value,
        });
        await fifoMarket
          .connect(buyer)
          .swap(investor1.address, value, deadline, v, r, s);
        const totalNumberActiveRemovals =
          await fifoMarket.totalNumberActiveRemovals();
        // Roundabout way of showing that the removal used to fill the order was the removal with amount 5, not 1.
        expect(totalNumberActiveRemovals).to.equal(2);
      });
      it('should mint a certificate with one removal per supplier in round robin order and update state variables', async () => {
        const {
          bpNori,
          certificate,
          fifoMarket,
          hre,
          feePercentage,
          userFixtures,
        } = await setupTest({
          userFixtures: {
            supplier: {
              removalDataToList: {
                removals: [{ amount: 3 }, { amount: 3 }, { amount: 4 }],
              },
            },
          },
        });
        const { supplier, buyer, noriWallet } = hre.namedSigners;
        const purchaseAmount = formatTokenAmount(10);
        const fee = purchaseAmount.mul(feePercentage).div(100);
        const value = purchaseAmount.add(fee);
        const supplierInitialNoriBalance = formatTokenAmount(0); // todo get from user fixtures
        const noriInitialNoriBalance = formatTokenAmount(0); // todo get from user fixtures
        const initialFifoSupply =
          await fifoMarket.numberOfActiveNrtsInMarketComputed();
        expect(initialFifoSupply).to.equal(purchaseAmount);
        const { v, r, s } = await buyer.permit({
          verifyingContract: bpNori,
          spender: fifoMarket.address,
          value,
        });
        await fifoMarket
          .connect(buyer)
          .swap(buyer.address, value, MaxUint256, v, r, s);
        const buyerFinalNoriBalance = await bpNori.balanceOf(buyer.address);
        const supplierFinalNoriBalance = await bpNori.balanceOf(
          supplier.address
        );
        const noriFinalNoriBalance = await bpNori.balanceOf(noriWallet.address);
        const finalFifoSupply =
          await fifoMarket.numberOfActiveNrtsInMarketComputed();
        expect(buyerFinalNoriBalance).to.equal(
          userFixtures.buyer.bpBalance.sub(value)
        );
        expect(supplierFinalNoriBalance).to.equal(
          supplierInitialNoriBalance.add(purchaseAmount)
        );
        expect(noriFinalNoriBalance).to.equal(noriInitialNoriBalance.add(fee));
        expect(await certificate.balanceOf(buyer.address, 0)).to.equal(
          purchaseAmount
        );
        expect(finalFifoSupply).to.equal(initialFifoSupply.sub(purchaseAmount));
      });
      it('should mint a certificate with multiple removals per supplier in round robin order and update state variables', async () => {
        const amountPerRemoval = 50;
        const removalDataToList = [...Array.from({ length: 100 }).keys()].map(
          (_, index) => {
            return { amount: amountPerRemoval, vintage: 2015 + (index % 5) };
          }
        );
        // split into two batches to avoid blowing block gas limit while minting/listing large supply
        const firstBatch = removalDataToList.slice(0, 50);
        const secondBatch = removalDataToList.slice(50, 100);
        const testSetup = await setupTest({
          userFixtures: {
            supplier: { removalDataToList: { removals: firstBatch } },
          },
        });
        const {
          bpNori,
          certificate,
          fifoMarket,
          hre,
          userFixtures,
          totalAmountOfSupply,
          feePercentage,
        } = testSetup;
        await batchMintAndListRemovalsForSale({
          ...testSetup,
          removalDataToList: { removals: secondBatch },
        });
        const { supplier, buyer, noriWallet } = hre.namedSigners;
        const purchaseAmount = totalAmountOfSupply; // purchase all supply
        const fee = purchaseAmount.mul(feePercentage).div(100);
        const value = purchaseAmount.add(fee);
        const supplierInitialNoriBalance = formatTokenAmount(0);
        const noriInitialNoriBalance = formatTokenAmount(0);
        const initialFifoSupply =
          await fifoMarket.numberOfActiveNrtsInMarketComputed();
        const { v, r, s } = await buyer.permit({
          verifyingContract: bpNori,
          spender: fifoMarket.address,
          value,
        });
        await fifoMarket
          .connect(buyer)
          .swap(buyer.address, value, MaxUint256, v, r, s);
        const buyerFinalNoriBalance = await bpNori.balanceOf(buyer.address);
        const supplierFinalNoriBalance = await bpNori.balanceOf(
          supplier.address
        );
        const noriFinalNoriBalance = await bpNori.balanceOf(noriWallet.address);
        const finalFifoSupply =
          await fifoMarket.numberOfActiveNrtsInMarketComputed();
        expect(buyerFinalNoriBalance).to.equal(
          userFixtures.buyer.bpBalance.sub(value)
        );
        expect(supplierFinalNoriBalance).to.equal(
          supplierInitialNoriBalance.add(purchaseAmount)
        );
        expect(noriFinalNoriBalance).to.equal(noriInitialNoriBalance.add(fee));
        expect(await certificate.balanceOf(buyer.address, 0)).to.equal(
          purchaseAmount
        );
        expect(finalFifoSupply).to.equal(initialFifoSupply.sub(purchaseAmount));
      });
      it('should mint a certificate with multiple removals after another purchase has already been made and update state variables', async () => {
        const {
          bpNori,
          certificate,
          fifoMarket,
          hre,
          userFixtures,
          feePercentage,
          totalAmountOfSupply,
        } = await setupTest({
          userFixtures: {
            supplier: {
              removalDataToList: {
                removals: [
                  { amount: 3 },
                  { amount: 3 },
                  { amount: 4 },
                  { amount: 3 },
                  { amount: 3 },
                  { amount: 4 },
                ],
              },
            },
          },
        });
        const { supplier, noriWallet } = hre.namedAccounts;
        const { buyer } = hre.namedSigners;
        const purchaseAmount = formatTokenAmount(10);
        const fee = purchaseAmount.mul(feePercentage).div(100);
        const value = purchaseAmount.add(fee);
        const doublePurchaseAmount = purchaseAmount.mul(2);
        const doubleFee = fee.mul(2);
        const doubleTotalPrice = value.mul(2);
        const supplierInitialNoriBalance = formatTokenAmount(0);
        const noriInitialNoriBalance = formatTokenAmount(0);
        const initialFifoSupply =
          await fifoMarket.numberOfActiveNrtsInMarketComputed();
        expect(initialFifoSupply).to.equal(totalAmountOfSupply);
        const purchaseNrts = async (): Promise<ContractReceipt> => {
          const { v, r, s } = await buyer.permit({
            verifyingContract: bpNori,
            spender: fifoMarket.address,
            value,
          });
          const tx = await fifoMarket
            .connect(buyer)
            .swap(buyer.address, value, MaxUint256, v, r, s);
          return tx.wait();
        };
        await purchaseNrts(); // deplete some of the stock (ids 0, 1, 2)
        await purchaseNrts(); // purchase more removals (ids 3, 4, 5 -- tests non-zero-indexed purchases in the queue)
        const buyerFinalNoriBalance = await bpNori.balanceOf(buyer.address);
        const supplierFinalNoriBalance = await bpNori.balanceOf(supplier);
        const noriFinalNoriBalance = await bpNori.balanceOf(noriWallet);
        const finalFifoSupply =
          await fifoMarket.numberOfActiveNrtsInMarketComputed();
        expect(buyerFinalNoriBalance).to.equal(
          userFixtures.buyer.bpBalance.sub(doubleTotalPrice)
        );
        expect(supplierFinalNoriBalance).to.equal(
          supplierInitialNoriBalance.add(doublePurchaseAmount)
        );
        expect(noriFinalNoriBalance).to.equal(
          noriInitialNoriBalance.add(doubleFee)
        );
        expect(await certificate.balanceOf(buyer.address, 1)).to.equal(
          purchaseAmount
        );
        expect(finalFifoSupply).to.equal(
          initialFifoSupply.sub(doublePurchaseAmount)
        );
      });
      it('should correctly pay suppliers when multiple different suppliers removals are used to fulfill an order', async () => {
        const {
          bpNori,
          certificate,
          fifoMarket,
          feePercentage,
          userFixtures,
          removalAmounts,
          totalAmountOfSupply,
        } = await setupTest({
          userFixtures: {
            supplier: {
              removalDataToList: {
                removals: [
                  { amount: 3, supplierAddress: hre.namedAccounts.supplier },
                  { amount: 3, supplierAddress: hre.namedAccounts.investor1 },
                  { amount: 4, supplierAddress: hre.namedAccounts.investor2 },
                ],
              },
            },
          },
        });
        const purchaseAmount = totalAmountOfSupply; // purchase all supply
        const fee = purchaseAmount.mul(feePercentage).div(100);
        const value = purchaseAmount.add(fee);
        const supplierInitialNoriBalance = formatTokenAmount(0);
        const investor1InitialNoriBalance = formatTokenAmount(0);
        const investor2InitialNoriBalance = formatTokenAmount(0);
        const noriInitialNoriBalance = formatTokenAmount(0);
        const initialFifoSupply =
          await fifoMarket.numberOfActiveNrtsInMarketComputed();
        const { buyer } = hre.namedSigners;
        const { v, r, s } = await buyer.permit({
          verifyingContract: bpNori,
          spender: fifoMarket.address,
          value,
        });
        await fifoMarket
          .connect(buyer)
          .swap(buyer.address, value, MaxUint256, v, r, s);
        const [
          buyerFinalNoriBalance,
          supplierFinalNoriBalance,
          investor1FinalNoriBalance,
          investor2FinalNoriBalance,
          noriFinalNoriBalance,
          finalFifoSupply,
        ] = await Promise.all([
          bpNori.balanceOf(buyer.address),
          bpNori.balanceOf(hre.namedAccounts.supplier),
          bpNori.balanceOf(hre.namedAccounts.investor1),
          bpNori.balanceOf(hre.namedAccounts.investor2),
          bpNori.balanceOf(hre.namedAccounts.noriWallet),
          fifoMarket.numberOfActiveNrtsInMarketComputed(),
        ]);
        expect(buyerFinalNoriBalance).to.equal(
          userFixtures.buyer.bpBalance.sub(value)
        );
        expect(supplierFinalNoriBalance).to.equal(
          supplierInitialNoriBalance.add(removalAmounts[0])
        );
        expect(investor1FinalNoriBalance).to.equal(
          investor1InitialNoriBalance.add(removalAmounts[1])
        );
        expect(investor2FinalNoriBalance).to.equal(
          investor2InitialNoriBalance.add(removalAmounts[2])
        );
        expect(noriFinalNoriBalance).to.equal(noriInitialNoriBalance.add(fee));
        expect(await certificate.balanceOf(buyer.address, 0)).to.equal(
          purchaseAmount
        );
        expect(finalFifoSupply).to.equal(initialFifoSupply.sub(purchaseAmount));
      });
      //     // TODO: should not use reserved supply to fulfill an order;
      //     // TODO: should use previously reserved supply to fulfill an order after it has been unreserved
      //     // TODO: should update activeSupplierCount after the last removal has been reserved from a supplier
    });
    describe('Unsuccessful purchases', () => {
      it('should revert when the queue is completely empty and no balances should change as a result', async () => {
        const {
          bpNori,
          certificate,
          fifoMarket,
          hre,
          feePercentage,
          userFixtures,
        } = await setupTest();
        const { supplier, buyer, noriWallet } = hre.namedSigners;
        const purchaseAmount = formatTokenAmount(1);
        const fee = purchaseAmount.mul(feePercentage).div(100);
        const totalPrice = purchaseAmount.add(fee);
        const supplierInitialNoriBalance = formatTokenAmount(0);
        const noriInitialNoriBalance = formatTokenAmount(0);
        const { v, r, s } = await buyer.permit({
          verifyingContract: bpNori,
          spender: fifoMarket.address,
          value: totalPrice,
        });
        await expect(
          fifoMarket
            .connect(buyer)
<<<<<<< HEAD
            .swap(buyer.address, totalPrice, MaxUint256, v, r, s)
        ).to.be.revertedWith('Market: Out of stock');
=======
            .swap(buyer.address, totalPrice, constants.MaxUint256, v, r, s)
        ).to.be.revertedWith('OutOfStock()');
>>>>>>> db2bbf94
        const [
          buyerFinalNoriBalance,
          supplierFinalNoriBalance,
          noriFinalNoriBalance,
        ] = await Promise.all([
          bpNori.balanceOf(buyer.address),
          bpNori.balanceOf(supplier.address),
          bpNori.balanceOf(noriWallet.address),
        ]);
        expect(buyerFinalNoriBalance).to.equal(userFixtures.buyer.bpBalance);
        expect(supplierFinalNoriBalance).to.equal(supplierInitialNoriBalance);
        expect(noriFinalNoriBalance).to.equal(noriInitialNoriBalance);
        expect(await certificate.balanceOf(buyer.address, 0)).to.equal(0);
      });
      it('should revert when the non-empty queue does not have enough supply to fill the order', async () => {
        const {
          bpNori,
          certificate,
          fifoMarket,
          hre,
          feePercentage,
          userFixtures,
        } = await setupTest({
          userFixtures: {
            supplier: { removalDataToList: { removals: [{ amount: 1 }] } },
          },
        });
        const { supplier, buyer, noriWallet } = hre.namedSigners;
        const purchaseAmount = formatTokenAmount(2);
        const fee = purchaseAmount.mul(feePercentage).div(100);
        const value = purchaseAmount.add(fee);
        const supplierInitialNoriBalance = formatTokenAmount(0);
        const noriInitialNoriBalance = formatTokenAmount(0);
        const { v, r, s } = await buyer.permit({
          verifyingContract: bpNori,
          spender: fifoMarket.address,
          value,
        });
        await expect(
          fifoMarket
            .connect(buyer)
<<<<<<< HEAD
            .swap(buyer.address, value, MaxUint256, v, r, s)
        ).to.be.revertedWith('Market: Not enough supply');
        const [
          buyerFinalNoriBalance,
          supplierFinalNoriBalance,
          noriFinalNoriBalance,
        ] = await Promise.all([
          bpNori.balanceOf(buyer.address),
          bpNori.balanceOf(supplier.address),
          bpNori.balanceOf(noriWallet.address),
        ]);
        expect(buyerFinalNoriBalance).to.equal(userFixtures.buyer.bpBalance);
        expect(supplierFinalNoriBalance).to.equal(supplierInitialNoriBalance);
        expect(noriFinalNoriBalance).to.equal(noriInitialNoriBalance);
        expect(await certificate.balanceOf(buyer.address, 0)).to.equal(0);
      });
      it('should revert when a removal with an amount of 0 is used', async () => {
        const {
          bpNori,
          certificate,
          fifoMarket,
          hre,
          feePercentage,
          userFixtures,
        } = await setupTest({
          userFixtures: {
            supplier: {
              removalDataToList: {
                removals: [
                  { amount: 1 },
                  { amount: 0 },
                  { amount: 1 },
                  { amount: 1 },
                  { amount: 0 },
                  { amount: 1 },
                ],
              },
            },
          },
        });
        const { supplier, buyer, noriWallet } = hre.namedSigners;
        const purchaseAmount = formatTokenAmount(4);
        const fee = purchaseAmount.mul(feePercentage).div(100);
        const value = purchaseAmount.add(fee);
        const supplierInitialNoriBalance = formatTokenAmount(0);
        const noriInitialNoriBalance = formatTokenAmount(0);
        const { v, r, s } = await buyer.permit({
          verifyingContract: bpNori,
          spender: fifoMarket.address,
          value,
        });
        await expect(
          fifoMarket
            .connect(buyer)
            .swap(buyer.address, value, MaxUint256, v, r, s)
        ).to.be.reverted;
=======
            .swap(buyer.address, value, constants.MaxUint256, v, r, s)
        ).to.be.revertedWith('InsufficientSupply()');
>>>>>>> db2bbf94
        const [
          buyerFinalNoriBalance,
          supplierFinalNoriBalance,
          noriFinalNoriBalance,
        ] = await Promise.all([
          bpNori.balanceOf(buyer.address),
          bpNori.balanceOf(supplier.address),
          bpNori.balanceOf(noriWallet.address),
        ]);
        expect(buyerFinalNoriBalance).to.equal(userFixtures.buyer.bpBalance);
        expect(supplierFinalNoriBalance).to.equal(supplierInitialNoriBalance);
        expect(noriFinalNoriBalance).to.equal(noriInitialNoriBalance);
        expect(await certificate.balanceOf(buyer.address, 0)).to.equal(0);
      });
      // TODO disallow listing removals with 0 balance in the first place.
      // there is a ticket for this.
      // it('should revert when a removal with an amount of 0 is used', async () => {
      //   const {
      //     bpNori,
      //     certificate,
      //     fifoMarket,
      //     hre,
      //     feePercentage,
      //     userFixtures,
      //   } = await setupTest({
      //     userFixtures: {
      //       supplier: {
      //         removalDataToList: {
      //           removals: [
      //             { amount: 1 },
      //             { amount: 0 },
      //             { amount: 1 },
      //             { amount: 1 },
      //             { amount: 0 },
      //             { amount: 1 },
      //           ],
      //         },
      //       },
      //     },
      //   });
      //   const { supplier, buyer, noriWallet } = hre.namedSigners;
      //   const purchaseAmount = formatTokenAmount(4);
      //   const fee = purchaseAmount.mul(feePercentage).div(100);
      //   const value = purchaseAmount.add(fee);
      //   const supplierInitialNoriBalance = formatTokenAmount(0);
      //   const noriInitialNoriBalance = formatTokenAmount(0);
      //   const { v, r, s } = await buyer.permit({
      //     verifyingContract: bpNori,
      //     spender: fifoMarket.address,
      //     value,
      //   });
      //   await expect(
      //     fifoMarket
      //       .connect(buyer)
      //       .swap(buyer.address, value, constants.MaxUint256, v, r, s)
      //   ).to.be.reverted;
      //   const [
      //     buyerFinalNoriBalance,
      //     supplierFinalNoriBalance,
      //     noriFinalNoriBalance,
      //   ] = await Promise.all([
      //     bpNori.balanceOf(buyer.address),
      //     bpNori.balanceOf(supplier.address),
      //     bpNori.balanceOf(noriWallet.address),
      //   ]);
      //   expect(buyerFinalNoriBalance).to.equal(userFixtures.buyer.bpBalance);
      //   expect(supplierFinalNoriBalance).to.equal(supplierInitialNoriBalance);
      //   expect(noriFinalNoriBalance).to.equal(noriInitialNoriBalance);
      //   expect(await certificate.balanceOf(buyer.address, 0)).to.equal(0);
      // });
    });
    describe('placing removals on hold', () => {
      it('should update totalActiveSupply, totalReservedSupply, and totalNumberActiveRemovals when a removal is reserved', async () => {
        const {
          fifoMarket,
          listedRemovalIds,
          totalAmountOfRemovals,
          totalAmountOfSuppliers,
          totalAmountOfSupply,
          removalAmounts,
          removal,
        } = await setupTest({
          userFixtures: {
            supplier: {
              removalDataToList: {
                removals: [{ amount: 3 }, { amount: 3 }, { amount: 4 }],
              },
            },
          },
        });
        const removalIdToReserve = listedRemovalIds[0];
        const removalAmountToReserve = removalAmounts[0];
        await fifoMarket.reserveRemoval(removalIdToReserve);
        const [
          totalListedSupply,
          totalActiveSupply,
          totalReservedSupply,
          totalNumberActiveRemovals,
          activeSupplierCount,
        ] = await Promise.all([
          removal.cumulativeBalanceOf(fifoMarket.address),
          fifoMarket.totalActiveSupply(),
          fifoMarket.totalReservedSupply(),
          fifoMarket.totalNumberActiveRemovals(),
          fifoMarket.activeSupplierCount(),
        ]);
        expect(totalListedSupply.sub(removalAmountToReserve))
          .to.equal(totalAmountOfSupply.sub(removalAmountToReserve))
          .and.to.equal(totalActiveSupply);
        expect(totalNumberActiveRemovals.toNumber()).to.equal(
          totalAmountOfRemovals - 1 // todo use bn for everything
        );
        expect(activeSupplierCount.toNumber()).to.equal(totalAmountOfSuppliers);
        expect(totalReservedSupply).to.equal(removalAmountToReserve);
      });
      it('updates totalActiveSupply, totalReservedSupply, and totalNumberActiveRemovals when a removal is unreserved', async () => {
        const {
          fifoMarket,
          listedRemovalIds,
          totalAmountOfRemovals,
          totalAmountOfSuppliers,
          totalAmountOfSupply,
          removal,
        } = await setupTest({
          userFixtures: {
            supplier: {
              removalDataToList: {
                removals: [{ amount: 3 }, { amount: 3 }, { amount: 4 }],
              },
            },
          },
        });
        const removalIdToReserve = listedRemovalIds[0];
        await fifoMarket.reserveRemoval(removalIdToReserve);
        await fifoMarket.unreserveRemoval(removalIdToReserve);
        const [
          totalActiveSupply,
          totalReservedSupply,
          totalNumberActiveRemovals,
          activeSupplierCount,
        ] = await Promise.all([
          removal.cumulativeBalanceOf(fifoMarket.address), // todo inconsistency in variable `totalActiveSupply` across tests (Sometimes retrieved from fifoMarket.totalActiveSupply, sometimes from removal.cummulativeBalanceOF)
          fifoMarket.totalReservedSupply(),
          fifoMarket.totalNumberActiveRemovals(),
          fifoMarket.activeSupplierCount(),
        ]);
        expect(totalActiveSupply).to.equal(totalAmountOfSupply);
        expect(totalNumberActiveRemovals.toNumber()).to.equal(
          totalAmountOfRemovals
        );
        expect(activeSupplierCount.toNumber()).to.equal(totalAmountOfSuppliers);
        expect(totalReservedSupply).to.equal(0);
      });
      it('should update activeSupplierCount when the last removal from a supplier is reserved', async () => {
        const { fifoMarket, listedRemovalIds, totalAmountOfSupply, removal } =
          await setupTest({
            userFixtures: {
              supplier: {
                removalDataToList: {
                  removals: [{ amount: 3 }],
                },
              },
            },
          });
        const removalIdToReserve = listedRemovalIds[0];
        await fifoMarket.reserveRemoval(removalIdToReserve);
        const [
          cumulativeBalanceOfMarket,
          totalReservedSupply,
          totalActiveSupply,
          totalNumberActiveRemovals,
          activeSupplierCount,
        ] = await Promise.all([
          removal.cumulativeBalanceOf(fifoMarket.address), // todo inconsistency in variable `totalActiveSupply` across tests (Sometimes retrieved from fifoMarket.totalActiveSupply, sometimes from removal.cummulativeBalanceOF)
          fifoMarket.totalReservedSupply(),
          fifoMarket.totalActiveSupply(),
          fifoMarket.totalNumberActiveRemovals(),
          fifoMarket.activeSupplierCount(),
        ]);
        expect(totalActiveSupply)
          .to.equal(Zero)
          .and.to.equal(totalNumberActiveRemovals)
          .and.to.equal(activeSupplierCount);
        expect(totalReservedSupply)
          .to.be.gt(Zero)
          .and.to.be.equal(cumulativeBalanceOfMarket)
          .and.to.be.equal(totalAmountOfSupply);
      });
    });
    describe('restricted tokens', () => {
      it('should correctly route restricted tokens to the RestrictedNORI contract', async () => {
        const projectId1 = 1_111_111_111;
        const projectId2 = 2_222_222_222;
        const project1HoldbackPercentage = BigNumber.from(30);
        const project2HoldbackPercentage = BigNumber.from(40);
        const project2RemovalData = [{ amount: 100 }];
        const testSetup = await setupTest({
          userFixtures: {
            supplier: {
              removalDataToList: {
                projectId: projectId1,
                holdbackPercentage: project1HoldbackPercentage,
                removals: [{ amount: 100 }],
              },
            },
          },
        });
        await batchMintAndListRemovalsForSale({
          ...testSetup,
          removalDataToList: {
            removals: project2RemovalData,
            projectId: projectId2,
            holdbackPercentage: project2HoldbackPercentage,
          },
        });
        const { bpNori, fifoMarket, rNori, hre, feePercentage, userFixtures } =
          testSetup;
        const { supplier, buyer, noriWallet } = hre.namedSigners;
        const purchaseAmount = formatTokenAmount(200);
        const fee = purchaseAmount.mul(feePercentage).div(100);
        const value = purchaseAmount.add(fee);
        const supplierInitialNoriBalance = formatTokenAmount(0);
        const noriInitialNoriBalance = formatTokenAmount(0);
        const { v, r, s } = await buyer.permit({
          verifyingContract: bpNori,
          spender: fifoMarket.address,
          value,
        });
        await fifoMarket
          .connect(buyer)
          .swap(buyer.address, value, MaxUint256, v, r, s);
        const scheduleSummaries = await rNori.batchGetScheduleSummaries([
          projectId1,
          projectId2,
        ]);
        const buyerFinalNoriBalance = await bpNori.balanceOf(buyer.address);
        const supplierFinalNoriBalance = await bpNori.balanceOf(
          supplier.address
        );
        const noriFinalNoriBalance = await bpNori.balanceOf(noriWallet.address);
        expect(buyerFinalNoriBalance).to.equal(
          userFixtures.buyer.bpBalance.sub(value)
        );
        expect(supplierFinalNoriBalance).to.equal(
          supplierInitialNoriBalance
            .add(purchaseAmount)
            .sub(project1HoldbackPercentage.add(project2HoldbackPercentage))
        );
        expect(noriFinalNoriBalance).to.equal(noriInitialNoriBalance.add(fee));
        compareScheduleSummaryStructs(scheduleSummaries[0], {
          totalSupply: project1HoldbackPercentage,
          tokenHolders: [supplier.address],
        });
        compareScheduleSummaryStructs(scheduleSummaries[1], {
          totalSupply: project2HoldbackPercentage,
          tokenHolders: [supplier.address],
        });
      });
    });
    describe('swap', () => {
      it('should be able to purchase removals', async () => {
        const {
          bpNori,
          certificate,
          fifoMarket,
          hre,
          feePercentage,
          userFixtures,
        } = await setupTest({
          userFixtures: {
            supplier: {
              removalDataToList: {
                removals: [{ amount: 100 }],
              },
            },
          },
        });
        const purchaseAmount = formatTokenAmount(1);
        const fee = purchaseAmount.mul(feePercentage).div(100);
        const value = purchaseAmount.add(fee);
        const { buyer, investor1 } = hre.namedSigners;
        const deadline = MaxUint256;
        const { v, r, s } = await buyer.permit({
          verifyingContract: bpNori,
          spender: fifoMarket.address,
          value,
        });
        expect(await bpNori.balanceOf(hre.namedAccounts.buyer)).to.equal(
          userFixtures.buyer.bpBalance
        );
        expect(await certificate.balanceOf(investor1.address, 0)).to.equal(0);
        await fifoMarket
          .connect(buyer)
          .swap(investor1.address, value, deadline, v, r, s);
        expect(await bpNori.balanceOf(hre.namedAccounts.buyer)).to.equal(
          userFixtures.buyer.bpBalance.sub(value)
        );
        expect(
          await certificate.balanceOf(hre.namedAccounts.investor1, 0)
        ).to.equal(purchaseAmount);
        // TODO: check that removals are getting burned correctly?
        // todo track balances using a class and before/after snapshotting
      });
    });
  });
  describe('purchasing from a specified supplier', () => {
    it('should purchase supply from a specific supplier when they have enough supply', async () => {
      const {
        bpNori,
        removal,
        certificate,
        fifoMarket,
        feePercentage,
        totalAmountOfSupply,
      } = await setupTest({
        userFixtures: {
          supplier: {
            removalDataToList: {
              removals: [
                { amount: 10, supplierAddress: hre.namedAccounts.supplier }, // 2 removals each for 2 different suppliers
                { amount: 10, supplierAddress: hre.namedAccounts.supplier },
                { amount: 10, supplierAddress: hre.namedAccounts.investor1 },
                { amount: 10, supplierAddress: hre.namedAccounts.investor1 },
              ],
            },
          },
        },
      });
      const purchaseAmount = totalAmountOfSupply.div(2); // purchase half of supply, exactly two full removal tokens
      const fee = purchaseAmount.mul(feePercentage).div(100);
      const value = purchaseAmount.add(fee);
      const supplierInitialNoriBalance = formatTokenAmount(0);
      const investor1InitialNoriBalance = formatTokenAmount(0);
      const { buyer } = hre.namedSigners;
      const { v, r, s } = await buyer.permit({
        verifyingContract: bpNori,
        spender: fifoMarket.address,
        value,
      });
      await fifoMarket
        .connect(buyer)
        .swapFromSpecificSupplier(
          buyer.address,
          value,
          hre.namedAccounts.supplier,
          MaxUint256,
          v,
          r,
          s
        );
      const [supplierFinalNoriBalance, investor1FinalNoriBalance] =
        await Promise.all([
          bpNori.balanceOf(hre.namedAccounts.supplier),
          bpNori.balanceOf(hre.namedAccounts.investor1),
        ]);
      expect(supplierFinalNoriBalance).to.equal(
        supplierInitialNoriBalance.add(purchaseAmount)
      );
      expect(investor1FinalNoriBalance).to.equal(investor1InitialNoriBalance);
      const sources = await certificate.sources(0);
      expect(sources.length).to.equal(2);
      const decodedRemovalIds = await Promise.all(
        sources.map((source) => removal.unpackRemovalIdV0(source.removalId))
      );
      expect(decodedRemovalIds.map((e) => e.supplierAddress)).to.deep.equal(
        Array.from({ length: decodedRemovalIds.length }).fill(
          hre.namedAccounts.supplier
        )
      );
    });
    it('should revert when purchasing supply from a specific supplier who does not have enough supply', async () => {
      const { bpNori, fifoMarket, feePercentage } = await setupTest({
        userFixtures: {
          supplier: {
            removalDataToList: {
              removals: [
                { amount: 10, supplierAddress: hre.namedAccounts.supplier }, // 2 removals each for 2 different suppliers
                { amount: 10, supplierAddress: hre.namedAccounts.supplier },
                { amount: 10, supplierAddress: hre.namedAccounts.investor1 },
                { amount: 10, supplierAddress: hre.namedAccounts.investor1 },
              ],
            },
          },
        },
      });
      const purchaseAmount = formatTokenAmount(30); // enough total supply, not enough from specific supplier
      const fee = purchaseAmount.mul(feePercentage).div(100);
      const value = purchaseAmount.add(fee);
      const { buyer } = hre.namedSigners;
      const { v, r, s } = await buyer.permit({
        verifyingContract: bpNori,
        spender: fifoMarket.address,
        value,
      });
      await expect(
        fifoMarket
          .connect(buyer)
          .swapFromSpecificSupplier(
            buyer.address,
            value,
            hre.namedAccounts.supplier,
            MaxUint256,
            v,
            r,
            s
          )
      ).to.be.revertedWith('InsufficientSupply()');
    });
    it('should revert when purchasing supply from a specific supplier who does not exist in the market', async () => {
      const { bpNori, fifoMarket, feePercentage } = await setupTest({
        userFixtures: {
          supplier: {
            removalDataToList: {
              removals: [
                { amount: 10, supplierAddress: hre.namedAccounts.supplier }, // 2 removals each for 2 different suppliers
                { amount: 10, supplierAddress: hre.namedAccounts.supplier },
                { amount: 10, supplierAddress: hre.namedAccounts.investor1 },
                { amount: 10, supplierAddress: hre.namedAccounts.investor1 },
              ],
            },
          },
        },
      });
      const purchaseAmount = formatTokenAmount(30); // enough total supply, but not enough from specific supplier
      const fee = purchaseAmount.mul(feePercentage).div(100);
      const value = purchaseAmount.add(fee);
      const { buyer } = hre.namedSigners;
      const { v, r, s } = await buyer.permit({
        verifyingContract: bpNori,
        spender: fifoMarket.address,
        value,
      });
      await expect(
        fifoMarket
          .connect(buyer)
          .swapFromSpecificSupplier(
            buyer.address,
            value,
            hre.namedAccounts.investor2,
            MaxUint256,
            v,
            r,
            s
          )
      ).to.be.revertedWith('InsufficientSupply()');
    });
  });
});<|MERGE_RESOLUTION|>--- conflicted
+++ resolved
@@ -35,7 +35,6 @@
       }
     });
     it('correctly initializes totalActiveSupply, totalReservedSupply, totalNumberActiveRemovals, activeSupplierCount, and priorityRestrictedThreshold', async () => {
-<<<<<<< HEAD
       const { fifoMarket, removal } = await setupTest();
       const initialSupply = await Promise.all([
         removal.cumulativeBalanceOf(fifoMarket.address),
@@ -46,21 +45,6 @@
       ]);
       expect(initialSupply.map((e) => e.toString())).to.deep.equal(
         Array.from({ length: 5 }).fill(Zero.toString())
-=======
-      const { fifoMarket } = await setupTest();
-      expect(
-        (
-          await Promise.all([
-            fifoMarket.totalActiveSupply(),
-            fifoMarket.totalReservedSupply(),
-            fifoMarket.totalNumberActiveRemovals(),
-            fifoMarket.activeSupplierCount(),
-            fifoMarket.priorityRestrictedThreshold(),
-          ])
-        ).map((e) => e.toString())
-      ).to.deep.equal(
-        Array.from({ length: 5 }).fill(formatTokenAmount(0).toString())
->>>>>>> db2bbf94
       );
     });
   });
@@ -855,13 +839,8 @@
         await expect(
           fifoMarket
             .connect(buyer)
-<<<<<<< HEAD
             .swap(buyer.address, totalPrice, MaxUint256, v, r, s)
-        ).to.be.revertedWith('Market: Out of stock');
-=======
-            .swap(buyer.address, totalPrice, constants.MaxUint256, v, r, s)
         ).to.be.revertedWith('OutOfStock()');
->>>>>>> db2bbf94
         const [
           buyerFinalNoriBalance,
           supplierFinalNoriBalance,
@@ -903,67 +882,8 @@
         await expect(
           fifoMarket
             .connect(buyer)
-<<<<<<< HEAD
             .swap(buyer.address, value, MaxUint256, v, r, s)
-        ).to.be.revertedWith('Market: Not enough supply');
-        const [
-          buyerFinalNoriBalance,
-          supplierFinalNoriBalance,
-          noriFinalNoriBalance,
-        ] = await Promise.all([
-          bpNori.balanceOf(buyer.address),
-          bpNori.balanceOf(supplier.address),
-          bpNori.balanceOf(noriWallet.address),
-        ]);
-        expect(buyerFinalNoriBalance).to.equal(userFixtures.buyer.bpBalance);
-        expect(supplierFinalNoriBalance).to.equal(supplierInitialNoriBalance);
-        expect(noriFinalNoriBalance).to.equal(noriInitialNoriBalance);
-        expect(await certificate.balanceOf(buyer.address, 0)).to.equal(0);
-      });
-      it('should revert when a removal with an amount of 0 is used', async () => {
-        const {
-          bpNori,
-          certificate,
-          fifoMarket,
-          hre,
-          feePercentage,
-          userFixtures,
-        } = await setupTest({
-          userFixtures: {
-            supplier: {
-              removalDataToList: {
-                removals: [
-                  { amount: 1 },
-                  { amount: 0 },
-                  { amount: 1 },
-                  { amount: 1 },
-                  { amount: 0 },
-                  { amount: 1 },
-                ],
-              },
-            },
-          },
-        });
-        const { supplier, buyer, noriWallet } = hre.namedSigners;
-        const purchaseAmount = formatTokenAmount(4);
-        const fee = purchaseAmount.mul(feePercentage).div(100);
-        const value = purchaseAmount.add(fee);
-        const supplierInitialNoriBalance = formatTokenAmount(0);
-        const noriInitialNoriBalance = formatTokenAmount(0);
-        const { v, r, s } = await buyer.permit({
-          verifyingContract: bpNori,
-          spender: fifoMarket.address,
-          value,
-        });
-        await expect(
-          fifoMarket
-            .connect(buyer)
-            .swap(buyer.address, value, MaxUint256, v, r, s)
-        ).to.be.reverted;
-=======
-            .swap(buyer.address, value, constants.MaxUint256, v, r, s)
         ).to.be.revertedWith('InsufficientSupply()');
->>>>>>> db2bbf94
         const [
           buyerFinalNoriBalance,
           supplierFinalNoriBalance,
