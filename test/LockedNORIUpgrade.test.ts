--- conflicted
+++ resolved
@@ -1,14 +1,7 @@
 import { upgrades } from 'hardhat';
 
-import { expect, setupTest } from '@/test/helpers';
-<<<<<<< HEAD
-import type { LockedNORIV2 } from '@/typechain-types';
-import type { LockedNORI } from '@/typechain-types/legacy-artifacts/contracts/LockedNORI';
-// import LockedNORIArtifact from '@/legacy-artifacts/LockedNORI.sol/LockedNORI.json';
-=======
-import { LockedNORI, LockedNORIV2, MockERC777 } from '@/typechain-types';
-import { advanceTime } from './helpers/index';
->>>>>>> 4d0746c8
+import { expect, setupTest, advanceTime } from '@/test/helpers';
+import type { LockedNORI, LockedNORIV2, MockERC777 } from '@/typechain-types';
 
 describe('LockedNORI V1 to V2 upgrade', () => {
   it('works before and after upgrading', async () => {
@@ -24,52 +17,36 @@
     await helper.deployed();
 
     const MockERC777Factory = await hre.ethers.getContractFactory('MockERC777');
-    const erc777 = (await upgrades.deployProxy(MockERC777Factory, [], {
-      initializer: 'initialize()',
-    })) as MockERC777;
+    const erc777 = (await upgrades.deployProxy(
+      MockERC777Factory as any, // todo
+      [],
+      {
+        initializer: 'initialize()',
+      }
+    )) as any as MockERC777;
 
     const LockedNORIFactory = await hre.ethers.getContractFactory('LockedNORI');
-<<<<<<< HEAD
     const lNori = (await upgrades.deployProxy(
-      LockedNORIFactory as any,
-      [testTokenInstance.address],
-=======
-    const lnori = (await upgrades.deployProxy(
-      LockedNORIFactory,
+      LockedNORIFactory as any, // todo
       [erc777.address],
->>>>>>> 4d0746c8
       { initializer: 'initialize(address)' }
     )) as any as LockedNORI;
     await lNori.grantRole(await lNori.TOKEN_GRANTER_ROLE(), helper.address);
 
     // Create state is LockedNORI v1
 
-<<<<<<< HEAD
     await helper.createSimplePastGrant(
       lNori.address,
       ethers.utils.parseEther('100'),
       recipient
     );
-    const createdGrantDetail = await helper.get(lNori.address, recipient);
+    const createdGrantDetail: LockedNORIV2.TokenGrantDetailStruct =
+      await helper.get(lNori.address, recipient);
     await helper.assertSimplePastGrant(lNori.address, createdGrantDetail);
     expect(await lNori.balanceOf(recipient)).to.eq(0);
     await expect(
-      testTokenInstance.send(
+      erc777.send(
         lNori.address,
-=======
-    await helper.createSimpleGrantFromNow(
-      lnori.address,
-      ethers.utils.parseEther('100'),
-      recipient
-    );
-    const createdGrantDetail: LockedNORIV2.TokenGrantDetailStruct =
-      await helper.get(lnori.address, recipient);
-    await helper.assertSimplePastGrant(lnori.address, createdGrantDetail);
-    expect(await lnori.balanceOf(recipient)).to.eq(0);
-    await expect(
-      erc777.send(
-        lnori.address,
->>>>>>> 4d0746c8
         GRANT_AMOUNT,
         ethers.utils.defaultAbiCoder.encode(
           ['address', 'uint256'],
@@ -95,16 +72,14 @@
 
     // And assert that state is still intact
 
-<<<<<<< HEAD
     await helper.assertSimplePastGrant(lNori.address, createdGrantDetail);
-=======
-    await helper.assertSimplePastGrant(lnori.address, createdGrantDetail);
 
     await advanceTime({
       hre,
-      timestamp: hre.ethers.BigNumber.from(createdGrantDetail.unlockEndTime) .toNumber(),
+      timestamp: hre.ethers.BigNumber.from(
+        createdGrantDetail.unlockEndTime
+      ).toNumber(),
     });
->>>>>>> 4d0746c8
     await lNoriV2
       .connect(hre.namedSigners.investor1)
       .withdrawTo(recipient, GRANT_AMOUNT);
