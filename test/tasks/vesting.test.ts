--- conflicted
+++ resolved
@@ -48,12 +48,9 @@
     '0xDD66B46910918B2F442D6b75C6E55631ad678c99',
     '4c728e75-0aef-42f6-8ee3-3a831734e048',
     '46425.5886',
-<<<<<<< HEAD
     dateLessThanOneYearAgoFromToday.toISOString(),
     '2026-07-14T00:00:00Z',
     '2027-07-14T00:00:00Z',
-=======
->>>>>>> 5d73c941
     '2023-07-14T00:00:00Z',
     '2027-07-14T00:00:00Z',
     '2028-07-14T00:00:00Z',
@@ -70,19 +67,11 @@
     '0x465d5a3fFeA4CD109043499Fa576c3E16f918463',
     'ecd76b5a-9188-49c6-b456-d49ed3a68e5e',
     '73000',
-<<<<<<< HEAD
     dateLessThanOneYearAgoFromToday.toISOString(),
     currentDate.toISOString(),
     currentDatePlusOne.toISOString(),
     currentDatePlusOne.toISOString(),
     currentDatePlusOne.toISOString(),
-=======
-    '2023-07-14T00:00:00Z',
-    '2023-07-14T00:00:00Z',
-    '2024-07-14T00:00:00Z',
-    '2024-07-14T00:00:00Z',
-    '2024-07-14T00:00:00Z',
->>>>>>> 5d73c941
     '0',
     '0',
     '73000',
@@ -95,19 +84,11 @@
     '0x3254678253467832548762382348765342765342',
     'e0507d82-9c5a-4eb2-853f-d73a97790fec',
     '120',
-<<<<<<< HEAD
     dateLessThanOneYearAgoFromToday.toISOString(),
     currentDate.toISOString(),
     currentDatePlusOne.toISOString(),
     currentDatePlusOne.toISOString(),
     currentDatePlusOne.toISOString(),
-=======
-    '2023-07-14T00:00:00Z',
-    '2023-07-14T00:00:00Z',
-    '2024-07-14T00:00:00Z',
-    '2024-07-14T00:00:00Z',
-    '2024-07-14T00:00:00Z',
->>>>>>> 5d73c941
     '0',
     '0',
     '120',
@@ -119,12 +100,9 @@
     '0x8eB185e20A9B7b31bd48DA19E834B93bE952795E',
     'fa116039-a696-473a-8be8-4d970e437421',
     '6454545',
-<<<<<<< HEAD
     dateLessThanOneYearAgoFromToday.toISOString(),
     currentDate.toISOString(),
     '2026-07-14T00:00:00Z',
-=======
->>>>>>> 5d73c941
     '2023-07-14T00:00:00Z',
     '2023-07-14T00:00:00Z',
     '2027-07-14T00:00:00Z',
@@ -141,12 +119,9 @@
     '0x6b9d03759E9F14a641f0703fBD84F1F726159B6B',
     'ac88ed0f-d4de-4538-a18b-ae6f4c6cfe00',
     '20000000',
-<<<<<<< HEAD
     dateLessThanOneYearAgoFromToday.toISOString(),
     currentDate.toISOString(),
     '2027-07-14T00:00:00Z',
-=======
->>>>>>> 5d73c941
     '2023-07-14T00:00:00Z',
     '2023-07-14T00:00:00Z',
     '2028-07-14T00:00:00Z',
@@ -179,13 +154,8 @@
     '0x8aBFd8375DA1521E70d23988eb5a6efA799C15ea',
     '614dadfd-279a-4cb4-886d-32305a3b61e2',
     '14010.6',
-<<<<<<< HEAD
     dateLessThanOneYearAgoFromToday.toISOString(),
     currentDate.toISOString(),
-=======
-    '2023-07-14T00:00:00Z',
-    '2023-07-14T00:00:00Z',
->>>>>>> 5d73c941
     '2028-10-02T00:00:00Z',
     '2028-10-02T00:00:00Z',
     '2028-10-02T00:00:00Z',
@@ -871,7 +841,6 @@
         });
         expect(hre.log).to.have.been.calledWith({
           '0xDD66B46910918B2F442D6b75C6E55631ad678c99': {
-<<<<<<< HEAD
             vestEndTime: { __old: 0, __new: 1_783_987_200 },
             startTime: {
               __old: 0,
@@ -926,33 +895,12 @@
               __old: 0,
               __new: utcToEvmTime(currentDatePlusOne.getTime()),
             },
-=======
-            vestEndTime: { __old: 0, __new: 1_815_523_200 },
-            startTime: { __old: 0, __new: 1_689_292_800 },
-            originalAmount: { __old: '0', __new: '46425588600000000000000' },
-            unlockEndTime: { __old: 0, __new: 1_847_145_600 },
-            cliff1Time: { __old: 0, __new: 1_720_915_200 },
-            cliff2Time: { __old: 0, __new: 1_736_812_800 },
-            vestCliff1Amount: { __old: '0', __new: '11606397150000000000000' },
-            vestCliff2Amount: { __old: '0', __new: '17409595730000000000000' },
-            unlockCliff1Amount: { __old: '0', __new: '4642558860000000000000' },
-            unlockCliff2Amount: { __old: '0', __new: '9285117720000000000000' },
-          },
-          '0x465d5a3fFeA4CD109043499Fa576c3E16f918463': {
-            vestEndTime: { __old: 0, __new: 1_689_292_800 },
-            startTime: { __old: 0, __new: 1_689_292_800 },
-            originalAmount: { __old: '0', __new: '73000000000000000000000' },
-            unlockEndTime: { __old: 0, __new: 1_720_915_200 },
-            cliff1Time: { __old: 0, __new: 1_720_915_200 },
-            cliff2Time: { __old: 0, __new: 1_720_915_200 },
->>>>>>> 5d73c941
             unlockCliff1Amount: {
               __old: '0',
               __new: '73000000000000000000000',
             },
           },
           '0x3254678253467832548762382348765342765342': {
-<<<<<<< HEAD
             vestEndTime: {
               __old: 0,
               __new: utcToEvmTime(currentDate.getTime()),
@@ -995,23 +943,6 @@
             unlockEndTime: { __old: 0, __new: 1_783_987_200 },
             cliff1Time: { __old: 0, __new: 1_689_292_800 },
             cliff2Time: { __old: 0, __new: 1_705_190_400 },
-=======
-            vestEndTime: { __old: 0, __new: 1_689_292_800 },
-            startTime: { __old: 0, __new: 1_689_292_800 },
-            originalAmount: { __old: '0', __new: '120000000000000000000' },
-            unlockEndTime: { __old: 0, __new: 1_720_915_200 },
-            cliff1Time: { __old: 0, __new: 1_720_915_200 },
-            cliff2Time: { __old: 0, __new: 1_720_915_200 },
-            unlockCliff1Amount: { __old: '0', __new: '120000000000000000000' },
-          },
-          '0x8eB185e20A9B7b31bd48DA19E834B93bE952795E': {
-            vestEndTime: { __old: 0, __new: 1_689_292_800 },
-            startTime: { __old: 0, __new: 1_689_292_800 },
-            originalAmount: { __old: '0', __new: '6454545000000000000000000' },
-            unlockEndTime: { __old: 0, __new: 1_815_523_200 },
-            cliff1Time: { __old: 0, __new: 1_720_915_200 },
-            cliff2Time: { __old: 0, __new: 1_736_812_800 },
->>>>>>> 5d73c941
             unlockCliff1Amount: {
               __old: '0',
               __new: '806818125000000000000000',
@@ -1022,7 +953,6 @@
             },
           },
           '0x6b9d03759E9F14a641f0703fBD84F1F726159B6B': {
-<<<<<<< HEAD
             vestEndTime: {
               __old: 0,
               __new: utcToEvmTime(currentDate.getTime()),
@@ -1038,14 +968,6 @@
             unlockEndTime: { __old: 0, __new: 1_815_523_200 },
             cliff1Time: { __old: 0, __new: 1_689_292_800 },
             cliff2Time: { __old: 0, __new: 1_705_190_400 },
-=======
-            vestEndTime: { __old: 0, __new: 1_689_292_800 },
-            startTime: { __old: 0, __new: 1_689_292_800 },
-            originalAmount: { __old: '0', __new: '20000000000000000000000000' },
-            unlockEndTime: { __old: 0, __new: 1_847_145_600 },
-            cliff1Time: { __old: 0, __new: 1_720_915_200 },
-            cliff2Time: { __old: 0, __new: 1_736_812_800 },
->>>>>>> 5d73c941
             unlockCliff1Amount: {
               __old: '0',
               __new: '2000000000000000000000000',
@@ -1071,7 +993,6 @@
             },
           },
           '0x8aBFd8375DA1521E70d23988eb5a6efA799C15ea': {
-<<<<<<< HEAD
             vestEndTime: {
               __old: 0,
               __new: utcToEvmTime(currentDate.getTime()),
@@ -1084,11 +1005,6 @@
               __old: '0',
               __new: '14010600000000000000000',
             },
-=======
-            vestEndTime: { __old: 0, __new: 1_689_292_800 },
-            startTime: { __old: 0, __new: 1_689_292_800 },
-            originalAmount: { __old: '0', __new: '14010600000000000000000' },
->>>>>>> 5d73c941
             unlockEndTime: { __old: 0, __new: 1_854_057_600 },
             cliff1Time: { __old: 0, __new: 1_854_057_600 },
             cliff2Time: { __old: 0, __new: 1_854_057_600 },
