--- conflicted
+++ resolved
@@ -3,14 +3,7 @@
 import { upgradeToV0 } from './behaviors/UnstructuredUpgrades';
 import { deployUpgradeableContract } from './helpers/contracts';
 
-<<<<<<< HEAD
 const getNamedAccounts = require('./helpers/getNamedAccounts');
-=======
-const getNamedAccounts = require('../test/helpers/getNamedAccounts');
-
-const Crc = artifacts.require('./CRCV0.sol');
-const SelectableCrcMarketV0 = artifacts.require('SelectableCrcMarketV0');
->>>>>>> fc1b8332
 
 const namedAccounts = getNamedAccounts(web3);
 
@@ -33,7 +26,6 @@
       namedAccounts.admin0,
       contractRegistry
     );
-<<<<<<< HEAD
     const initParams = [
       ['address', 'address[]', 'address'],
       [
@@ -52,13 +44,6 @@
   });
 
   contract('SelectableCrcMarketV0_1_0', accounts => {
-=======
-
-    crcMarket = await SelectableCrcMarketV0.deployed();
-  });
-
-  contract('SelectableCrcMarketV0', accounts => {
->>>>>>> fc1b8332
     beforeEach(async () => {
       // temporaily using a toggle to allow contract calls from addresses not proxyed through particpant identy contract
       await crc.toggleParticipantCalling(false, { from: accounts[0] });
@@ -113,7 +98,6 @@
             'Tokens mint fail'
           );
           const newOwner = await crc.ownerOf(0);
-
           const firstAccNewBal = await tonToken.balanceOf(accounts[0]);
           const secondAccNewBal = await tonToken.balanceOf(accounts[1]);
           await assert.equal(
