/* solhint-disable contract-name-camelcase, func-name-mixedcase, reason-string */
// SPDX-License-Identifier: MIT
pragma solidity =0.8.15;
import "@/test/helpers/market.sol";
import {InvalidTokenTransfer} from "@/contracts/Errors.sol";

using UInt256ArrayLib for uint256[];
using AddressArrayLib for address[];

// todo fuzz RemovalIdLib

contract Removal_mintBatch is UpgradeableMarket {
  function test() external {
    _seedRemovals({to: _namedAccounts.supplier, count: 1, list: false});
  }
}

contract Removal_mintBatch_list is UpgradeableMarket {
  function test() external {
    _seedRemovals({to: _namedAccounts.supplier, count: 1, list: true});
  }
}

/** @dev Tests that a supplier can be listed in the queue twice with two sequential calls to `mintBatch` */
contract Removal_mintBatch_list_sequential is UpgradeableMarket {
  function test() external {
    _seedRemovals({to: _namedAccounts.supplier, count: 1, list: true});
    UnpackedRemovalIdV0[] memory ids = new UnpackedRemovalIdV0[](1);
    ids[0] = UnpackedRemovalIdV0({
      idVersion: 0,
      methodology: 1,
      methodologyVersion: 0,
      vintage: 2018,
      country: "US",
      subdivision: "IA",
      supplierAddress: _namedAccounts.supplier,
      subIdentifier: _REMOVAL_FIXTURES[0].subIdentifier + 1
    });
<<<<<<< HEAD
    _removal.mintBatch({
      to: address(_market),
      amounts: new uint256[](1).fill(1 ether),
      removals: ids,
      projectId: 1_234_567_890,
      scheduleStartTime: block.timestamp,
=======
    _removal.mintBatch({
      to: address(_market),
      amounts: new uint256[](1).fill(1 ether),
      removals: ids,
      projectId: 1_234_567_890,
      scheduleStartTime: block.timestamp,
      holdbackPercentage: 50
    });
  }
}

contract Removal_getProjectId is UpgradeableMarket {
  uint256[] private _removalIds;

  function setUp() external {
    _removalIds = _seedRemovals({
      to: _namedAccounts.supplier,
      count: 1,
      list: false
    });
  }

  function test() external {
    assertEq(_removal.getProjectId(_removalIds[0]), 1234567890);
  }
}

contract Removal__createRemovalDataBatch is NonUpgradeableRemoval {
  /** @dev allows using the `calldata` type for the `removalIds` param as this function is external  */

  function createRemovalDataBatch(
    UnpackedRemovalIdV0[] calldata removals,
    uint256 projectId
  ) external {
    _createRemovalDataBatch({removals: removals, projectId: projectId});
  }

  function test() external {
    UnpackedRemovalIdV0[] memory removals = new UnpackedRemovalIdV0[](1);
    removals[0] = UnpackedRemovalIdV0({
      idVersion: 0,
      methodology: 1,
      methodologyVersion: 0,
      vintage: 2018,
      country: "US",
      subdivision: "IA",
      supplierAddress: _namedAccounts.supplier,
      subIdentifier: 99_039_930
    });
    this.createRemovalDataBatch({removals: removals, projectId: 1});
  }

  function test_reverts_InvalidData2() external {
    UnpackedRemovalIdV0[] memory removals = new UnpackedRemovalIdV0[](1);
    removals[0] = UnpackedRemovalIdV0({
      idVersion: 0,
      methodology: 1,
      methodologyVersion: 0,
      vintage: 2018,
      country: "US",
      subdivision: "IA",
      supplierAddress: _namedAccounts.supplier,
      subIdentifier: 99_039_930
    });
    this.createRemovalDataBatch({removals: removals, projectId: 1});
    vm.expectRevert(InvalidData.selector);
    this.createRemovalDataBatch({removals: removals, projectId: 1});
  }
}

contract Removal__createRemovalData is NonUpgradeableRemoval {
  function test() external {
    _createRemovalData({removalId: 1, projectId: 1});
  }

  function test_reverts_InvalidData() external {
    _createRemovalData({removalId: 1, projectId: 1});
    vm.expectRevert(InvalidData.selector);
    _createRemovalData({removalId: 1, projectId: 1});
  }
}

contract Removal__validateRemoval is NonUpgradeableRemoval {
  function setUp() external {
    _createRemovalData({removalId: 1, projectId: 1});
  }

  function test() external view {
    _validateRemoval({id: 2});
  }

  function test_reverts_InvalidData() external {
    vm.expectRevert(InvalidData.selector);
    _validateRemoval({id: 1});
  }
}

contract Removal_batchGetHoldbackPercentages_singleId is UpgradeableMarket {
  uint256[] private _removalIds;
  uint8[] private _holdbackPercentages;

  function setUp() external {
    UnpackedRemovalIdV0[] memory removalBatch = new UnpackedRemovalIdV0[](1);
    removalBatch[0] = REMOVAL_DATA_FIXTURE;
    _removal.mintBatch({
      to: _namedAccounts.supplier,
      amounts: _asSingletonUintArray(1),
      removals: removalBatch,
      scheduleStartTime: block.timestamp,
      projectId: 1_234_567_890,
>>>>>>> 9d458f69
      holdbackPercentage: 50
    });
    _removalIds = [REMOVAL_ID_FIXTURE];
    _holdbackPercentages = [50];
  }

  function test() external {
    assertEq(
      _holdbackPercentages,
      _removal.batchGetHoldbackPercentages({ids: _removalIds})
    );
  }
}

contract Removal_batchGetHoldbackPercentages_multipleIds is UpgradeableMarket {
  uint8 private constant _secondHoldbackPercentage = 10;
  uint8 private constant _firstHoldbackPercentage = 50;
  uint256[] private _removalIds;
  uint8[] private _holdbackPercentages;
  uint256 private _secondRemovalId;

  function setUp() external {
    UnpackedRemovalIdV0[]
      memory firstRemovalBatchFixture = new UnpackedRemovalIdV0[](1);
    firstRemovalBatchFixture[0] = REMOVAL_DATA_FIXTURE;
    _removal.mintBatch(
      _namedAccounts.supplier,
      _asSingletonUintArray(1),
      firstRemovalBatchFixture,
      1_234_567_890,
      block.timestamp,
      _firstHoldbackPercentage
    );
    UnpackedRemovalIdV0[]
      memory secondRemovalBatchFixture = new UnpackedRemovalIdV0[](1);
    secondRemovalBatchFixture[0] = REMOVAL_DATA_FIXTURE;
    secondRemovalBatchFixture[0].subIdentifier =
      REMOVAL_DATA_FIXTURE.subIdentifier +
      1;
    _secondRemovalId = RemovalIdLib.createRemovalId(
      secondRemovalBatchFixture[0]
    );
    _removal.mintBatch(
      _namedAccounts.supplier,
      _asSingletonUintArray(1),
      secondRemovalBatchFixture,
      1_234_567_891,
      block.timestamp,
      _secondHoldbackPercentage
    );
    _removalIds = [REMOVAL_ID_FIXTURE, _secondRemovalId];
    _holdbackPercentages = [
      _firstHoldbackPercentage,
      _secondHoldbackPercentage
    ];
  }

  function test() external {
    assertEq(
      _removal.batchGetHoldbackPercentages({ids: _removalIds}),
      _holdbackPercentages
    );
  }
}

contract Removal_release_reverts_AccessControl is UpgradeableMarket {
  // todo idea: the only one who can burn is nori and therefore this can be tested as part of _beforeTokenTransfer
  function test() external {
    vm.prank(address(0));
    vm.expectRevert(
      bytes(
        string.concat(
          "AccessControl: account 0x0000000000000000000000000000000000000000 is missing role ",
          "0x88f3509f0e42391f2d94ebfb2a37cbd0782b1b8f73715330017f4663290b8117"
        )
      )
    );
    _removal.release(REMOVAL_ID_FIXTURE, 1);
  }
}

contract Removal_release_unlisted is UpgradeableMarket {
  uint256[] private _removalIds;

  function setUp() external {
    _removalIds = _seedRemovals({
      to: _namedAccounts.supplier,
      count: 1,
      list: false
    });
    assertEq(
      _removal.balanceOf(_namedAccounts.supplier, _removalIds[0]),
      1 ether,
      "Expected supplier to own the removal"
    );
  }

  function test() external {
    _removal.release(_removalIds[0], 1 ether);
    assertEq(
      _removal.balanceOf(_namedAccounts.supplier, _removalIds[0]),
      0,
      "Expected the removal to be burned"
    );
  }
}

/**
 * @dev Tests for when a removal is released when it has already been sold, retired, and used as part of the balance
 * of a certificate and then subsequently burned by the owner of the certificate.
 */
contract Removal_release_retired_burned is UpgradeableMarket {
  uint256[] private _removalIds;

  function setUp() external {
    _removalIds = _seedRemovals({
      to: _namedAccounts.supplier,
      count: 1,
      list: true
    });
    uint256 ownerPrivateKey = 0xA11CE;
    address owner = vm.addr(ownerPrivateKey); // todo checkout helper function that accepts pk
    uint256 checkoutTotal = _market.getCheckoutTotal(1 ether); // todo replace other test usage of _market.getNoriFee
    vm.prank(_namedAccounts.admin); // todo investigate why this is the only time we need to prank the admin
    _bpNori.deposit(owner, abi.encode(checkoutTotal));
    SignedPermit memory signedPermit = _signatureUtils.generatePermit(
      ownerPrivateKey,
      address(_market),
      checkoutTotal,
      1 days,
      _bpNori
    );
    vm.prank(owner);
    _market.swap(
      owner,
      checkoutTotal,
      signedPermit.permit.deadline,
      signedPermit.v,
      signedPermit.r,
      signedPermit.s
    );
    assertEq(_certificate.balanceOfRemoval(0, _removalIds[0]), 1 ether);
    vm.prank(owner);
    _certificate.burn(0);
  }

  function test() external {
    _removal.release(_removalIds[0], 1 ether);
    assertEq(_removal.balanceOf(address(_certificate), _removalIds[0]), 0);
    assertEq(_certificate.balanceOfRemoval(0, _removalIds[0]), 0);
    assertEq(_removal.totalSupply(_removalIds[0]), 0);
    assertEq(_removal.exists(_removalIds[0]), false);
  }
}

/**
 * @dev Tests for when a removal is released when it has already been sold, retired, and used as part of the balance
 * of a certificate
 */
contract Removal_release_retired is UpgradeableMarket {
  uint256[] private _removalIds;

  function setUp() external {
    _removalIds = _seedRemovals({
      to: _namedAccounts.supplier,
      count: 1,
      list: true
    });
    uint256 ownerPrivateKey = 0xA11CE;
    address owner = vm.addr(ownerPrivateKey); // todo checkout helper function that accepts pk
    uint256 checkoutTotal = _market.getCheckoutTotal(1 ether); // todo replace other test usage of _market.getNoriFee
    vm.prank(_namedAccounts.admin); // todo investigate why this is the only time we need to prank the admin
    _bpNori.deposit(owner, abi.encode(checkoutTotal));
    SignedPermit memory signedPermit = _signatureUtils.generatePermit(
      ownerPrivateKey,
      address(_market),
      checkoutTotal,
      1 days,
      _bpNori
    );
    vm.prank(owner);
    _market.swap(
      owner,
      checkoutTotal,
      signedPermit.permit.deadline,
      signedPermit.v,
      signedPermit.r,
      signedPermit.s
    );
    assertEq(_certificate.balanceOfRemoval(0, _removalIds[0]), 1 ether);
  }

  function test() external {
    _removal.release(_removalIds[0], 1 ether);
    assertEq(_removal.balanceOf(address(_certificate), _removalIds[0]), 0);
    assertEq(_certificate.balanceOfRemoval(0, _removalIds[0]), 0);
    assertEq(_removal.totalSupply(_removalIds[0]), 0);
    assertEq(_removal.exists(_removalIds[0]), false);
  }
}

/**
 * @dev Tests for when a removal is released when it has already been sold, retired, and used as part of the balance
 * of 100 certificates.
 */
contract Removal_release_retired_oneHundredCertificates is UpgradeableMarket {
  function setUp() external {
    _removal.mintBatch({
      to: address(_market),
      amounts: new uint256[](1).fill(100 ether),
      removals: _REMOVAL_FIXTURES,
      projectId: 1_234_567_890,
      scheduleStartTime: block.timestamp,
      holdbackPercentage: 50
    });
    uint256 ownerPrivateKey = 0xA11CE; // todo use named accounts
    address owner = vm.addr(ownerPrivateKey); // todo checkout helper function that accepts pk
    uint256 cumulativeCheckoutTotal = _market.getCheckoutTotal(100 ether);
    vm.prank(_namedAccounts.admin); // todo investigate why this is the only time we need to prank the admin
    _bpNori.deposit(owner, abi.encode(cumulativeCheckoutTotal));
    for (uint256 i = 0; i < 100; i++) {
      uint256 checkoutTotal = _market.getCheckoutTotal(1 ether); // todo replace other test usage of _market.getNoriFee
      SignedPermit memory signedPermit = _signatureUtils.generatePermit(
        ownerPrivateKey,
        address(_market),
        checkoutTotal,
        1 days,
        _bpNori
      );
      vm.prank(owner);
      _market.swap(
        owner,
        checkoutTotal,
        signedPermit.permit.deadline,
        signedPermit.v,
        signedPermit.r,
        signedPermit.s
      );
      assertEq(_certificate.balanceOfRemoval(0, REMOVAL_ID_FIXTURE), 1 ether);
    }
  }

  function test() external {
    _removal.release(REMOVAL_ID_FIXTURE, 100 ether);
    assertEq(_removal.balanceOf(address(_certificate), REMOVAL_ID_FIXTURE), 0);
    assertEq(_certificate.balanceOfRemoval(0, REMOVAL_ID_FIXTURE), 0);
    assertEq(_removal.totalSupply(REMOVAL_ID_FIXTURE), 0);
    assertEq(_removal.exists(REMOVAL_ID_FIXTURE), false);
  }
}

contract Removal_release_listed is UpgradeableMarket {
  function test() external {
    vm.expectEmit(false, false, false, false); // todo
    emit TransferBatch(
      address(0),
      address(0),
      address(_namedAccounts.supplier),
      _asSingletonUintArray(REMOVAL_ID_FIXTURE),
      _asSingletonUintArray(1)
    );
    _removal.mintBatch({
      to: _marketAddress,
      amounts: _asSingletonUintArray(1),
      removals: _REMOVAL_FIXTURES,
      projectId: 1_234_567_890,
      scheduleStartTime: block.timestamp,
      holdbackPercentage: 50
    });
    assertEq(
      _removal.balanceOf(_namedAccounts.supplier, REMOVAL_ID_FIXTURE),
      0
    );
    assertEq(_removal.balanceOf(address(_market), REMOVAL_ID_FIXTURE), 1);
    _removal.release(REMOVAL_ID_FIXTURE, 1);
    assertEq(
      _removal.balanceOf(_namedAccounts.supplier, REMOVAL_ID_FIXTURE),
      0
    );
    assertEq(_removal.balanceOf(address(_market), REMOVAL_ID_FIXTURE), 0);
    // todo test events
  }
}

contract Removal_release_unlisted_listed_and_retired is UpgradeableMarket {
  uint256[] private _removalIds;
  address[] private _expectedOwners;
  uint256[] private _expectedBalances = [
    uint256(0),
    uint256(0),
    uint256(0.1 ether)
  ];

  function setUp() external {
    _expectedOwners = [
      _namedAccounts.supplier,
      address(_market),
      address(_certificate)
    ];
    _removalIds = _seedRemovals({
      to: _namedAccounts.supplier,
      count: 1,
      list: false
    });
    _removal.consign({
      from: _namedAccounts.supplier,
      id: _removalIds[0],
      amount: 0.5 ether
    });
    assertEq(
      _removal.balanceOf(_namedAccounts.supplier, _removalIds[0]),
      0.5 ether
    );
    assertEq(_removal.balanceOf(address(_market), _removalIds[0]), 0.5 ether);
    uint256 ownerPrivateKey = 0xA11CE;
    address owner = vm.addr(ownerPrivateKey);
    uint256 checkoutTotal = _market.getCheckoutTotal(0.25 ether);
    vm.prank(_namedAccounts.admin);
    _bpNori.deposit(owner, abi.encode(checkoutTotal));
    SignedPermit memory signedPermit = _signatureUtils.generatePermit(
      ownerPrivateKey,
      address(_market),
      checkoutTotal,
      1 days,
      _bpNori
    );
    vm.prank(owner);
    _market.swap(
      owner,
      checkoutTotal,
      signedPermit.permit.deadline,
      signedPermit.v,
      signedPermit.r,
      signedPermit.s
    );
    assertEq(_certificate.balanceOfRemoval(0, _removalIds[0]), 0.25 ether);
  }

  function test() external {
    _removal.release(_removalIds[0], 0.9 ether);
    assertEq(
      _removal.balanceOfBatch(
        _expectedOwners,
        new uint256[](3).fill(_removalIds[0])
      ),
      _expectedBalances
    );
  }
}

/** @dev A test that asserts the ability to release a removal retired across 2 certificates */
contract Removal_release_retired_2x is UpgradeableMarket {
  uint256[] private _removalIds;

  function setUp() external {
    _removalIds = _seedRemovals({
      to: _namedAccounts.supplier,
      count: 1,
      list: true
    });
    assertEq(_removal.balanceOf(_namedAccounts.supplier, _removalIds[0]), 0);
    assertEq(_removal.balanceOf(address(_market), _removalIds[0]), 1 ether);
    uint256 ownerPrivateKey = 0xA11CE;
    address owner = vm.addr(ownerPrivateKey);
    uint256 checkoutTotal = _market.getCheckoutTotal(0.5 ether);
    vm.prank(_namedAccounts.admin);
    _bpNori.deposit(owner, abi.encode(checkoutTotal * 2));
    for (uint256 i = 0; i < 2; i++) {
      SignedPermit memory signedPermit = _signatureUtils.generatePermit(
        ownerPrivateKey,
        address(_market),
        checkoutTotal,
        1 days,
        _bpNori
      );
      vm.prank(owner);
      _market.swap(
        owner,
        checkoutTotal,
        signedPermit.permit.deadline,
        signedPermit.v,
        signedPermit.r,
        signedPermit.s
      );
    }
    assertEq(_certificate.balanceOfRemoval(0, _removalIds[0]), 0.5 ether);
    assertEq(_certificate.balanceOfRemoval(1, _removalIds[0]), 0.5 ether);
  }

  function test() external {
    _removal.release(_removalIds[0], 0.9 ether);
    assertEq(
      _removal.balanceOf(address(_certificate), _removalIds[0]),
      0.1 ether
    );
    assertEq(_certificate.balanceOfRemoval(0, _removalIds[0]), 0);
    assertEq(_certificate.balanceOfRemoval(1, _removalIds[0]), 0.1 ether);
  }
}

contract Removal_release_partial_listed is UpgradeableMarket {
  uint256[] private _removalIds;

  function setUp() external {
    _removalIds = _seedRemovals({
      to: _namedAccounts.supplier,
      count: 1,
      list: true
    });
    assertEq(_removal.balanceOf(_namedAccounts.supplier, _removalIds[0]), 0);
    assertEq(_removal.balanceOf(address(_market), _removalIds[0]), 1 ether);
  }

  function test() external {
    _removal.release(_removalIds[0], 0.5 ether);
    assertEq(_removal.balanceOf(address(_market), _removalIds[0]), 0.5 ether);
  }
}

contract Removal_multicall is UpgradeableMarket {
  /** @dev Asserts that we can get a cumulative balance for a list of removals owned by an account using multicall */
  function test_balanceOfBatch() external {
    uint256[] memory ids = _seedRemovals({
      to: _namedAccounts.supplier,
      count: 2,
      list: false
    });
    bytes[] memory balanceOfBatchCalls = new bytes[](ids.length);
    for (uint256 i = 0; i < ids.length; ++i) {
      balanceOfBatchCalls[i] = abi.encodeWithSelector(
        _removal.balanceOfBatch.selector,
        new address[](1).fill(_namedAccounts.supplier),
        new uint256[](1).fill(ids[i])
      );
    }
    bytes[] memory results = _removal.multicall(balanceOfBatchCalls);
    uint256 total = 0;
    for (uint256 i = 0; i < results.length; ++i) {
      total += abi.decode(results[i], (uint256[])).sum();
    }
    assertEq(total, 2 ether);
  }
}

contract Removal_getMarketBalance is UpgradeableMarket {
  uint256[] private _removalIds;

  function test() external {
    uint256 amountToList = 0.5 ether;
    uint256 amountToSell = 0.2 ether;
    _removalIds = _seedRemovals({
      to: _namedAccounts.supplier,
      count: 1,
      list: false
    });
    assertEq(_removal.getMarketBalance(), 0);
    _removal.consign({
      from: _namedAccounts.supplier,
      id: _removalIds[0],
      amount: amountToList
    });
    assertEq(_removal.getMarketBalance(), amountToList);
    uint256 ownerPrivateKey = 0xA11CE;
    address owner = vm.addr(ownerPrivateKey);
    uint256 checkoutTotal = _market.getCheckoutTotal(amountToSell);
    vm.prank(_namedAccounts.admin);
    _bpNori.deposit(owner, abi.encode(checkoutTotal));
    SignedPermit memory signedPermit = _signatureUtils.generatePermit(
      ownerPrivateKey,
      address(_market),
      checkoutTotal,
      1 days,
      _bpNori
    );
    vm.prank(owner);
    _market.swap(
      owner,
      checkoutTotal,
      signedPermit.permit.deadline,
      signedPermit.v,
      signedPermit.r,
      signedPermit.s
    );
    assertEq(_removal.getMarketBalance(), amountToList - amountToSell);
    _market.withdraw(_removalIds[0]);
    assertEq(_removal.getMarketBalance(), 0);
  }
}

contract Removal__beforeTokenTransfer is NonUpgradeableRemoval {
  // todo test the rest of the cases
  function test() external {
    super._beforeTokenTransfer(
      _namedAccounts.admin,
      _namedAccounts.admin,
      _namedAccounts.admin,
      _asSingletonUintArray(1),
      _asSingletonUintArray(1),
      ""
    );
    // todo assert?
  }

  function test_paused_reverts_Paused() external {
    super._pause();
    vm.expectRevert("Pausable: paused");
    super._beforeTokenTransfer(
      _namedAccounts.admin,
      _namedAccounts.admin,
      _namedAccounts.admin,
      _asSingletonUintArray(1),
      _asSingletonUintArray(1),
      ""
    );
  }

  function test_zeroValueTransferToMarket_reverts_InvalidTokenTransfer()
    external
  {
    vm.expectRevert(abi.encodeWithSelector(InvalidTokenTransfer.selector, 1));
    super._beforeTokenTransfer(
      _namedAccounts.admin,
      _namedAccounts.admin,
      vm.addr(1),
      _asSingletonUintArray(1),
      _asSingletonUintArray(0),
      ""
    );
  }
}<|MERGE_RESOLUTION|>--- conflicted
+++ resolved
@@ -36,14 +36,6 @@
       supplierAddress: _namedAccounts.supplier,
       subIdentifier: _REMOVAL_FIXTURES[0].subIdentifier + 1
     });
-<<<<<<< HEAD
-    _removal.mintBatch({
-      to: address(_market),
-      amounts: new uint256[](1).fill(1 ether),
-      removals: ids,
-      projectId: 1_234_567_890,
-      scheduleStartTime: block.timestamp,
-=======
     _removal.mintBatch({
       to: address(_market),
       amounts: new uint256[](1).fill(1 ether),
@@ -154,7 +146,6 @@
       removals: removalBatch,
       scheduleStartTime: block.timestamp,
       projectId: 1_234_567_890,
->>>>>>> 9d458f69
       holdbackPercentage: 50
     });
     _removalIds = [REMOVAL_ID_FIXTURE];
