--- conflicted
+++ resolved
@@ -11,7 +11,6 @@
 // todo fuzz RemovalIdLib
 // todo test that checks Removal.consign can happen using multi call with mix-match project IDs
 
-<<<<<<< HEAD
 contract Removal_migrate_revertsIfRemovalBalanceSumDifferentFromCertificateAmount is
   UpgradeableMarket
 {
@@ -73,7 +72,10 @@
       amounts: amountsForAllSuppliers,
       certificateRecipient: _namedAccounts.buyer,
       certificateAmount: CERTIFICATE_AMOUNT
-=======
+    });
+  }
+}
+
 contract Removal_consign_revertsForSoldRemovals is UpgradeableMarket {
   uint256[] private _removalIds;
 
@@ -128,7 +130,6 @@
       from: address(_certificate),
       id: _removalIds[0],
       amount: amount
->>>>>>> b0fb7411
     });
   }
 }
