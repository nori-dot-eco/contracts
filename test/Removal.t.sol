/* solhint-disable contract-name-camelcase, func-name-mixedcase, reason-string */
// SPDX-License-Identifier: MIT
pragma solidity =0.8.15;
import "@/test/helpers/market.sol";
<<<<<<< HEAD
=======
import "@/contracts/Removal.sol";
import {BatchMintRemovalsData} from "@/contracts/Removal.sol";
>>>>>>> ed63976f

// todo fuzz RemovalUtils

contract Removal_mintBatch is UpgradeableRemoval {
  function test() external {
    _removal.mintBatch({
      to: _namedAccounts.supplier,
      amounts: _asSingletonUintArray(1 ether),
      ids: _asSingletonUintArray(REMOVAL_ID_FIXTURE),
      data: BatchMintRemovalsData({
        projectId: 1,
        scheduleStartTime: 0,
        holdbackPercentage: 0,
        list: false
      })
    });
  }
}

contract Removal_release is UpgradeableRemoval {
  // todo idea: the only one who can burn is nori and therefore this can be tested as part of _beforeTokenTransfer
  function test_revert_missingReleaserRole() external {
    vm.prank(address(0));
    vm.expectRevert(
      bytes(
        string.concat(
          "AccessControl: account 0x0000000000000000000000000000000000000000 is missing role ",
          "0x88f3509f0e42391f2d94ebfb2a37cbd0782b1b8f73715330017f4663290b8117"
        )
      )
    );
    _removal.release(_namedAccounts.supplier, REMOVAL_ID_FIXTURE, 1);
  }
}

contract Removal_release_unlisted is UpgradeableRemoval {
  function test() external {
    BatchMintRemovalsData memory data = BatchMintRemovalsData({
      projectId: 1_234_567_890,
      scheduleStartTime: block.timestamp,
      holdbackPercentage: 50,
      list: false
    });
    vm.expectEmit(false, false, false, false); // todo
    emit TransferBatch(
      address(0),
      address(0),
      address(_namedAccounts.supplier),
      _asSingletonUintArray(REMOVAL_ID_FIXTURE),
      _asSingletonUintArray(1)
    );
    _removal.mintBatch(
      _namedAccounts.supplier,
      _asSingletonUintArray(1),
      _asSingletonUintArray(REMOVAL_ID_FIXTURE),
      data
    );
    assertEq(
      _removal.balanceOf(_namedAccounts.supplier, REMOVAL_ID_FIXTURE),
      1
    );
    _removal.release(_namedAccounts.supplier, REMOVAL_ID_FIXTURE, 1);
    // todo events
    assertEq(
      _removal.balanceOf(_namedAccounts.supplier, REMOVAL_ID_FIXTURE),
      0
    );
  }
}

/**
 * @dev Tests for when a removal is released when it has already been sold, retired, and used as part of the balance
 * of a certificate and then subsequently burned by the owner of the certificate.
 */
contract Removal_release_retired_burned is UpgradeableMarket {
  function setUp() external {
    BatchMintRemovalsData memory data = BatchMintRemovalsData({
      projectId: 1_234_567_890,
      scheduleStartTime: block.timestamp,
      holdbackPercentage: 50,
      list: true
    });
    _removal.mintBatch(
      _namedAccounts.supplier,
      _asSingletonUintArray(1 ether),
      _asSingletonUintArray(REMOVAL_ID_FIXTURE),
      data
    );
    uint256 ownerPrivateKey = 0xA11CE;
    address owner = vm.addr(ownerPrivateKey); // todo checkout helper function that accepts pk
    uint256 checkoutTotal = _market.getCheckoutTotal(1 ether); // todo replace other test usage of _market.getNoriFee
    vm.prank(_namedAccounts.admin); // todo investigate why this is the only time we need to prank the admin
    _bpNori.deposit(owner, abi.encode(checkoutTotal));
    SignedPermit memory signedPermit = _signatureUtils.generatePermit(
      ownerPrivateKey,
      address(_market),
      checkoutTotal,
      1 days,
      _bpNori
    );
    vm.prank(owner);
    _market.swap(
      owner,
      checkoutTotal,
      signedPermit.permit.deadline,
      signedPermit.v,
      signedPermit.r,
      signedPermit.s
    );
    assertEq(_certificate.balanceOfRemoval(0, REMOVAL_ID_FIXTURE), 1 ether);
    //todo
    //         vm.prank(owner);
    // _certificate.burn()
  }

  function test() external {
    _removal.release(address(_certificate), REMOVAL_ID_FIXTURE, 1 ether);
    assertEq(_removal.balanceOf(address(_certificate), REMOVAL_ID_FIXTURE), 0);
    assertEq(_certificate.balanceOfRemoval(0, REMOVAL_ID_FIXTURE), 0);
    assertEq(_removal.totalSupply(REMOVAL_ID_FIXTURE), 0);
    assertEq(_removal.exists(REMOVAL_ID_FIXTURE), false);
  }
}

/**
 * @dev Tests for when a removal is released when it has already been sold, retired, and used as part of the balance
 * of a certificate
 * // todo consider moving these to release.int.t.sol since they rely on several contracts
 */
contract Removal_release_retired is UpgradeableMarket {
  function setUp() external {
    BatchMintRemovalsData memory data = BatchMintRemovalsData({
      projectId: 1_234_567_890,
      scheduleStartTime: block.timestamp,
      holdbackPercentage: 50,
      list: true
    });
    _removal.mintBatch(
      _namedAccounts.supplier,
      _asSingletonUintArray(1 ether),
      _asSingletonUintArray(REMOVAL_ID_FIXTURE),
      data
    );
    uint256 ownerPrivateKey = 0xA11CE;
    address owner = vm.addr(ownerPrivateKey); // todo checkout helper function that accepts pk
    uint256 checkoutTotal = _market.getCheckoutTotal(1 ether); // todo replace other test usage of _market.getNoriFee
    vm.prank(_namedAccounts.admin); // todo investigate why this is the only time we need to prank the admin
    _bpNori.deposit(owner, abi.encode(checkoutTotal));
    SignedPermit memory signedPermit = _signatureUtils.generatePermit(
      ownerPrivateKey,
      address(_market),
      checkoutTotal,
      1 days,
      _bpNori
    );
    vm.prank(owner);
    _market.swap(
      owner,
      checkoutTotal,
      signedPermit.permit.deadline,
      signedPermit.v,
      signedPermit.r,
      signedPermit.s
    );
    assertEq(_certificate.balanceOfRemoval(0, REMOVAL_ID_FIXTURE), 1 ether);
  }

  function test() external {
    _removal.release(address(_certificate), REMOVAL_ID_FIXTURE, 1 ether);
    assertEq(_removal.balanceOf(address(_certificate), REMOVAL_ID_FIXTURE), 0);
    assertEq(_certificate.balanceOfRemoval(0, REMOVAL_ID_FIXTURE), 0);
    assertEq(_removal.totalSupply(REMOVAL_ID_FIXTURE), 0);
    assertEq(_removal.exists(REMOVAL_ID_FIXTURE), false);
  }
}

/**
 * @dev Tests for when a removal is released when it has already been sold, retired, and used as part of the balance
 * of multiple certificates.
 */
contract Removal_release_retired_oneHundredCertificates is UpgradeableMarket {
  function setUp() external {
    BatchMintRemovalsData memory data = BatchMintRemovalsData({
      projectId: 1_234_567_890,
      scheduleStartTime: block.timestamp,
      holdbackPercentage: 50,
      list: true
    });
    _removal.mintBatch(
      _namedAccounts.supplier,
      _asSingletonUintArray(100 ether),
      _asSingletonUintArray(REMOVAL_ID_FIXTURE),
      data
    );
    uint256 ownerPrivateKey = 0xA11CE;
    address owner = vm.addr(ownerPrivateKey); // todo checkout helper function that accepts pk
    uint256 cumulativeCheckoutTotal = _market.getCheckoutTotal(100 ether);
    vm.prank(_namedAccounts.admin); // todo investigate why this is the only time we need to prank the admin
    _bpNori.deposit(owner, abi.encode(cumulativeCheckoutTotal));
    for (uint256 i = 0; i < 100; i++) {
      uint256 checkoutTotal = _market.getCheckoutTotal(1 ether); // todo replace other test usage of _market.getNoriFee
      SignedPermit memory signedPermit = _signatureUtils.generatePermit(
        ownerPrivateKey,
        address(_market),
        checkoutTotal,
        1 days,
        _bpNori
      );
      vm.prank(owner);
      _market.swap(
        owner,
        checkoutTotal,
        signedPermit.permit.deadline,
        signedPermit.v,
        signedPermit.r,
        signedPermit.s
      );
      assertEq(_certificate.balanceOfRemoval(0, REMOVAL_ID_FIXTURE), 1 ether);
    }
  }

  function test() external {
    _removal.release(address(_certificate), REMOVAL_ID_FIXTURE, 100 ether);
    assertEq(_removal.balanceOf(address(_certificate), REMOVAL_ID_FIXTURE), 0);
    assertEq(_certificate.balanceOfRemoval(0, REMOVAL_ID_FIXTURE), 0);
    assertEq(_removal.totalSupply(REMOVAL_ID_FIXTURE), 0);
    assertEq(_removal.exists(REMOVAL_ID_FIXTURE), false);
  }
}

contract Removal_release_listed is UpgradeableMarket {
  function test() external {
    BatchMintRemovalsData memory data = BatchMintRemovalsData({
      projectId: 1_234_567_890,
      scheduleStartTime: block.timestamp,
      holdbackPercentage: 50,
      list: true
    });
    vm.expectEmit(false, false, false, false); // todo
    emit TransferBatch(
      address(0),
      address(0),
      address(_namedAccounts.supplier),
      _asSingletonUintArray(REMOVAL_ID_FIXTURE),
      _asSingletonUintArray(1)
    );
    _removal.mintBatch(
      _namedAccounts.supplier,
      _asSingletonUintArray(1),
      _asSingletonUintArray(REMOVAL_ID_FIXTURE),
      data
    );
    assertEq(
      _removal.balanceOf(_namedAccounts.supplier, REMOVAL_ID_FIXTURE),
      0
    );
    assertEq(_removal.balanceOf(address(_market), REMOVAL_ID_FIXTURE), 1);
    _removal.release(address(_market), REMOVAL_ID_FIXTURE, 1);
    assertEq(
      _removal.balanceOf(_namedAccounts.supplier, REMOVAL_ID_FIXTURE),
      0
    );
    assertEq(_removal.balanceOf(address(_market), REMOVAL_ID_FIXTURE), 0);
    // todo test events
  }
}

contract Removal_cummulativeBalanceOfBatch is UpgradeableRemoval {
  function test() external {
    BatchMintRemovalsData memory data = BatchMintRemovalsData({
      projectId: 5_555_555_555,
      scheduleStartTime: block.timestamp,
      holdbackPercentage: 50,
      list: false
    });
    _removal.mintBatch(
      _namedAccounts.supplier,
      _asSingletonUintArray(1),
      _asSingletonUintArray(REMOVAL_ID_FIXTURE),
      data
    );
    assertEq(
      _removal.cumulativeBalanceOfBatch(
        _asSingletonAddressArray(_namedAccounts.supplier)
      ),
      _asSingletonUintArray(1)
    );
  }
}

contract Removal__beforeTokenTransfer is NonUpgradableRemoval {
  // todo test the rest of the cases
  function test() external {
    super._beforeTokenTransfer(
      _namedAccounts.admin,
      _namedAccounts.admin,
      _namedAccounts.admin,
      _asSingletonUintArray(1),
      _asSingletonUintArray(1),
      ""
    );
    // todo assert?
  }

  function test_paused_reverts() external {
    super._pause();
    vm.expectRevert("Pausable: paused");
    super._beforeTokenTransfer(
      _namedAccounts.admin,
      _namedAccounts.admin,
      _namedAccounts.admin,
      _asSingletonUintArray(1),
      _asSingletonUintArray(1),
      ""
    );
  }

  function test_removal_transfer_with_zero_amount_reverts() external {
    vm.expectRevert(
      abi.encodeWithSelector(Removal.RemovalAmountZero.selector, 1)
    );
    super._beforeTokenTransfer(
      _namedAccounts.admin,
      _namedAccounts.admin,
      vm.addr(1),
      _asSingletonUintArray(1),
      _asSingletonUintArray(0),
      ""
    );
  }
}<|MERGE_RESOLUTION|>--- conflicted
+++ resolved
@@ -2,11 +2,7 @@
 // SPDX-License-Identifier: MIT
 pragma solidity =0.8.15;
 import "@/test/helpers/market.sol";
-<<<<<<< HEAD
-=======
-import "@/contracts/Removal.sol";
-import {BatchMintRemovalsData} from "@/contracts/Removal.sol";
->>>>>>> ed63976f
+import {BatchMintRemovalsData, RemovalAmountZero} from "@/contracts/Removal.sol";
 
 // todo fuzz RemovalUtils
 
@@ -118,7 +114,7 @@
     );
     assertEq(_certificate.balanceOfRemoval(0, REMOVAL_ID_FIXTURE), 1 ether);
     //todo
-    //         vm.prank(owner);
+    // vm.prank(owner);
     // _certificate.burn()
   }
 
@@ -134,7 +130,6 @@
 /**
  * @dev Tests for when a removal is released when it has already been sold, retired, and used as part of the balance
  * of a certificate
- * // todo consider moving these to release.int.t.sol since they rely on several contracts
  */
 contract Removal_release_retired is UpgradeableMarket {
   function setUp() external {
@@ -185,7 +180,7 @@
 
 /**
  * @dev Tests for when a removal is released when it has already been sold, retired, and used as part of the balance
- * of multiple certificates.
+ * of 100 certificates.
  */
 contract Removal_release_retired_oneHundredCertificates is UpgradeableMarket {
   function setUp() external {
@@ -311,7 +306,7 @@
     // todo assert?
   }
 
-  function test_paused_reverts() external {
+  function test_paused_reverts_Paused() external {
     super._pause();
     vm.expectRevert("Pausable: paused");
     super._beforeTokenTransfer(
@@ -324,10 +319,8 @@
     );
   }
 
-  function test_removal_transfer_with_zero_amount_reverts() external {
-    vm.expectRevert(
-      abi.encodeWithSelector(Removal.RemovalAmountZero.selector, 1)
-    );
+  function test_zeroValueTransfer_reverts_RemovalAmountZero() external {
+    vm.expectRevert(abi.encodeWithSelector(RemovalAmountZero.selector, 1));
     super._beforeTokenTransfer(
       _namedAccounts.admin,
       _namedAccounts.admin,
