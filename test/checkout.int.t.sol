--- conflicted
+++ resolved
@@ -26,11 +26,7 @@
       holdbackPercentage: 50,
       list: true
     });
-<<<<<<< HEAD
-    _removalId = RemovalIdLib.createRemovalIdFromStruct(removalData);
-=======
-    _removalId = RemovalUtils.createRemovalId(removalData);
->>>>>>> bc66ce28
+    _removalId = RemovalIdLib.createRemovalId(removalData);
     _removal.mintBatch(
       _namedAccounts.supplier,
       _asSingletonUintArray(1 ether),
