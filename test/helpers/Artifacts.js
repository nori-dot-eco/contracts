/* globals artifacts */
const Artifacts = {};
[
  'NoriV0',
  'EIP820Registry',
  'Proxy',
  'UnstructuredUpgradeableTokenV0',
  'UnstructuredOwnedUpgradeabilityProxy',
  'UnstructuredUpgradeableTokenV1',
  'UnstructuredUpgradeableTokenV2',
  'UnstructuredUpgradeableTokenV3',
  'ContractRegistryV0_1_0',
  'SelectableCrcMarketV0_1_0',
  'MultiSigWallet',
  'MultiAdmin',
  'CRCV0',
  'ParticipantRegistryV0',
<<<<<<< HEAD
  'ParticipantRegistry',
  'Participant',
  'Verifier',
  'FifoCrcMarket',
=======
>>>>>>> b6d37efa
  'EIP820Implementer',
  'ParticipantV0',
  'SupplierV0',
  'VerifierV0',
  'FifoCrcMarketV0',
  'RootRegistryV0_1_0',
].forEach(contractName => {
  Artifacts[contractName] = artifacts.require(contractName);
});

module.exports = Artifacts;<|MERGE_RESOLUTION|>--- conflicted
+++ resolved
@@ -15,13 +15,6 @@
   'MultiAdmin',
   'CRCV0',
   'ParticipantRegistryV0',
-<<<<<<< HEAD
-  'ParticipantRegistry',
-  'Participant',
-  'Verifier',
-  'FifoCrcMarket',
-=======
->>>>>>> b6d37efa
   'EIP820Implementer',
   'ParticipantV0',
   'SupplierV0',
