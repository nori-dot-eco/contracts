--- conflicted
+++ resolved
@@ -20,12 +20,8 @@
    *   subdivision: "IA",
    *   supplierAddress: _namedAccounts.supplier,
    *   subIdentifier: 99_039_930
-<<<<<<< HEAD
-   * }));
+   * })
    *
-=======
-   * })
->>>>>>> 4db3ec74
    */
   uint256 public constant REMOVAL_ID_FIXTURE =
     28323967194635191374224967253542818032149542492774326996283828950022961850;
