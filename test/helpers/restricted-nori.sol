/* solhint-disable contract-name-camelcase, func-name-mixedcase */
// SPDX-License-Identifier: MIT
pragma solidity =0.8.15;
import "@/contracts/RestrictedNORI.sol";
import "@/test/helpers/test.sol";

abstract contract UpgradeableRestrictedNORI is Upgradeable {
  RestrictedNORI internal _rNori;

  constructor() {
    _rNori = _deployRestrictedNORI();
  }

  function _deployRestrictedNORI() internal returns (RestrictedNORI) {
    RestrictedNORI impl = new RestrictedNORI();
<<<<<<< HEAD
    vm.label(address(_rNori), "RestrictedNORI Implementation");
=======
    vm.label(address(impl), "RestrictedNORI Implementation");
>>>>>>> 9d458f69
    bytes memory initializer = abi.encodeWithSelector(impl.initialize.selector);
    RestrictedNORI rNoriProxy = RestrictedNORI(
      _deployProxy(address(impl), initializer)
    );
    vm.label(address(rNoriProxy), "RestrictedNORI Proxy");
    return rNoriProxy;
  }
}

contract NonUpgradableRestrictedNORI is RestrictedNORI, Global {}

abstract contract UpgradableRestrictedNORI is UpgradeableRestrictedNORI {}<|MERGE_RESOLUTION|>--- conflicted
+++ resolved
@@ -13,11 +13,7 @@
 
   function _deployRestrictedNORI() internal returns (RestrictedNORI) {
     RestrictedNORI impl = new RestrictedNORI();
-<<<<<<< HEAD
-    vm.label(address(_rNori), "RestrictedNORI Implementation");
-=======
     vm.label(address(impl), "RestrictedNORI Implementation");
->>>>>>> 9d458f69
     bytes memory initializer = abi.encodeWithSelector(impl.initialize.selector);
     RestrictedNORI rNoriProxy = RestrictedNORI(
       _deployProxy(address(impl), initializer)
