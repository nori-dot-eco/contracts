--- conflicted
+++ resolved
@@ -2,15 +2,9 @@
 import type { namedAccounts } from 'hardhat';
 import { isBigNumberish } from '@ethersproject/bignumber/lib/bignumber';
 
-<<<<<<< HEAD
-import { formatRemovalIdData } from '../../utils/removal';
-import type { MockCertificate } from '../../typechain-types/contracts/mocks';
-
-import { mockDepositNoriToPolygon } from '@/test/helpers';
-=======
+import type { MockCertificate } from '@/typechain-types/contracts/mocks';
 import { mockDepositNoriToPolygon } from '@/test/helpers/polygon';
 import { formatRemovalIdData } from '@/utils/removal';
->>>>>>> aacd139f
 import type {
   Removal,
   Certificate,
