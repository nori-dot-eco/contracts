<<<<<<< HEAD
import { BigNumber } from 'ethers';
=======
import type { BigNumberish, BigNumber } from 'ethers';
import type { namedAccounts } from 'hardhat';
import { isBigNumberish } from '@ethersproject/bignumber/lib/bignumber';

import { formatRemovalIdData } from '../../utils/removal';
>>>>>>> b3fd1c4c

import { mockDepositNoriToPolygon } from '@/test/helpers';
import type {
  Removal,
  Certificate,
  FIFOMarket,
  LockedNORI,
  EscrowedNORI,
  NORI,
  BridgedPolygonNORI,
  RemovalTestHarness,
} from '@/typechain-types';
import type { UnpackedRemovalIdV0Struct } from '@/typechain-types/contracts/Removal';
import { asciiStringToHexString } from '@/utils/bytes';
import { formatTokenAmount, formatTokenString } from '@/utils/units';
import type { Contracts } from '@/utils/contracts';
import { getContractsFromDeployments } from '@/utils/contracts';

export * from './chai';
export * from './interfaces';
export * from './polygon';

interface ContractInstances {
  nori: NORI;
  bpNori: BridgedPolygonNORI;
  removal: Removal;
  certificate: Certificate;
  fifoMarket: FIFOMarket;
  lNori: LockedNORI;
  eNori: EscrowedNORI;
  removalTestHarness: RemovalTestHarness;
}

export const getLatestBlockTime = async ({
  hre,
}: {
  hre: CustomHardHatRuntimeEnvironment;
}): Promise<number> => {
  const block = await hre.ethers.provider.getBlock('latest');
  return block.timestamp;
};

export const advanceTime = async ({
  hre,
  timestamp,
}: {
  hre: CustomHardHatRuntimeEnvironment;
  timestamp: number;
}): Promise<void> => {
  await hre.network.provider.send('evm_setNextBlockTimestamp', [timestamp]);
  await hre.network.provider.send('hardhat_mine');
};

type UserFixtures = {
  [Property in keyof typeof namedAccounts]?: {
    bpBalance?: BigNumberish;
  };
};

export const setupTest = global.hre.deployments.createFixture(
  async (
    hre,
    options?: { userFixtures?: UserFixtures }
  ): Promise<
    ContractInstances & {
      hre: CustomHardHatRuntimeEnvironment;
      contracts: Required<Contracts>; // todo deprecate
      userFixtures: UserFixtures;
    }
  > => {
    const buyerInitialBPNoriBalance = formatTokenAmount(100_000_000);
    const userFixtures: UserFixtures = {
      buyer: {
        bpBalance: buyerInitialBPNoriBalance,
      },
      admin: {
        bpBalance: formatTokenAmount(100_000_000),
      },
      ...options?.userFixtures,
    };
    await hre.deployments.fixture(['assets', 'market', 'test']);
    const contracts = await getContractsFromDeployments(hre);
    await Promise.all(
      Object.entries(userFixtures).flatMap(async ([k, v]) => {
        return isBigNumberish(v.bpBalance)
          ? mockDepositNoriToPolygon({
              hre,
              contracts,
              amount: v.bpBalance,
              to: hre.namedAccounts[k as keyof typeof namedAccounts],
              signer: hre.namedSigners[k as keyof typeof namedAccounts],
            })
          : Promise.reject(new Error(`invalid bpBalance for ${k}`));
      })
    );
    return {
      hre,
      contracts,
      nori: contracts.NORI,
      bpNori: contracts.BridgedPolygonNORI,
      removal: contracts.Removal,
      certificate: contracts.Certificate,
      fifoMarket: contracts.FIFOMarket,
      lNori: contracts.LockedNORI,
      eNori: contracts.EscrowedNORI,
      removalTestHarness: contracts.RemovalTestHarness,
      userFixtures,
    };
  }
);

<<<<<<< HEAD
export const createRemovalTokenId = async (
  removalInstance: Removal,
  options?: Partial<UnpackedRemovalIdV0Struct>
): Promise<BigNumber> => {
  const defaultRemovalData: UnpackedRemovalIdV0Struct = {
    idVersion: 0,
    methodology: 1,
    methodologyVersion: 1,
    vintage: 2018,
    country: asciiStringToHexString('US'),
    subdivision: asciiStringToHexString('IA'),
    supplierAddress: hre.namedAccounts.supplier,
    subIdentifier: 99_039_930, // parcel id
  };
  const removalData = { ...defaultRemovalData, ...options };
  const abiEncodedRemovalData = hre.ethers.utils.defaultAbiCoder.encode(
    [
      'uint8',
      'uint8',
      'uint8',
      'uint16',
      'bytes2',
      'bytes2',
      'address',
      'uint32',
    ],
    Object.values(removalData)
=======
// todo helpers/removal.ts
export const createRemovalTokenId = async ({
  removal,
  removalData,
  hre,
}: {
  removal: Removal;
  removalData?: Partial<UnpackedRemovalIdV0Struct>;
  hre: CustomHardHatRuntimeEnvironment;
}): Promise<BigNumber> => {
  const formattedRemovalData = formatRemovalIdData({
    hre,
    removalData: {
      idVersion: 0,
      methodology: 1,
      methodologyVersion: 1,
      vintage: 2018,
      country: asciiStringToHexString('US'),
      subdivision: asciiStringToHexString('IA'),
      supplierAddress: '0x2D893743B2A94Ac1695b5bB38dA965C49cf68450',
      subIdentifier: 99_039_930, // parcel id
      ...removalData,
    },
  });
  const removalId = await removal.createRemovalId(formattedRemovalData);
  return removalId;
};

// todo helpers/removal.ts
export const createBatchMintData = ({
  hre,
  fifoMarket,
}: {
  hre: CustomHardHatRuntimeEnvironment;
  fifoMarket: FIFOMarket;
}): Parameters<Removal['mintBatch']>[3] => {
  const packedData = hre.ethers.utils.defaultAbiCoder.encode(
    ['address', 'bool'],
    [fifoMarket.address, true] // todo parameterize listing option
>>>>>>> b3fd1c4c
  );
  return packedData;
};

// todo helpers/removal.ts
interface RemovalDataFromListing {
  listedRemovalIds: BigNumber[];
  totalAmountOfSupply: number;
  totalAmountOfSuppliers: number;
  totalAmountOfRemovals: number;
  removalAmounts: BigNumber[];
}

// todo helpers/removal.ts
export type RemovalDataForListing = Partial<UnpackedRemovalIdV0Struct> & {
  amount: number;
};

// todo helpers/removal.ts
export const getTotalAmountOfSupply = (
  removals: RemovalDataForListing[]
): number => removals.reduce((sum, removal) => sum + removal.amount, 0);
// todo helpers/removal.ts
const getTotalAmountOfSuppliers = (removals: RemovalDataForListing[]): number =>
  removals.reduce(
    (supplierSet, removal) => supplierSet.add(removal.supplierAddress),
    new Set()
  ).size ?? 1;
// todo helpers/removal.ts
const getTotalAmountOfRemovals = (removals: RemovalDataForListing[]): number =>
  removals.length;

// todo de-dupe this logic from tests
// todo helpers/removal.ts
export const batchMintAndListRemovalsForSale = async ({
  removalDataToList,
  removal,
  fifoMarket,
  hre,
}: {
  removalDataToList: RemovalDataForListing[];
  removal: Removal;
  fifoMarket: FIFOMarket;
  hre: CustomHardHatRuntimeEnvironment;
}): Promise<RemovalDataFromListing> => {
  const { supplier } = hre.namedAccounts;
  const defaultStartingVintage = 2016;
  const listedRemovalIds = await Promise.all(
    removalDataToList.map((removalData, index) => {
      return createRemovalTokenId({
        removal,
        hre,
        removalData: {
          supplierAddress: removalData.supplierAddress ?? supplier,
          vintage: removalData.vintage ?? defaultStartingVintage + index,
        },
      });
    })
  );
<<<<<<< HEAD
  return removalId;
};

/**
 * Returns an array of unix timestamps that for the vintage of each removal
 * in `removalIds` for convenience of generating realistic escrow schedule start
 * times for minting removals during test setup.
 */
export const createEscrowScheduleStartTimeArray = async (
  removalInstance: Removal,
  removalIds: BigNumber[]
): Promise<BigNumber[]> => {
  const removalVintages = (
    await Promise.all(
      removalIds.map((removalId) =>
        removalInstance.unpackRemovalIdV0(removalId)
      )
    )
  ).map((unpackedRemovalId) => unpackedRemovalId.vintage);
  return removalVintages.map((vintage) =>
    BigNumber.from(Math.floor(new Date(vintage, 0).getTime() / 1000))
  );
=======
  const removalAmounts = removalDataToList.map((removalData) =>
    formatTokenString(removalData.amount.toString())
  );
  await removal.mintBatch(
    supplier,
    removalAmounts,
    listedRemovalIds,
    createBatchMintData({ hre, fifoMarket })
  );
  const totalAmountOfSupply = getTotalAmountOfSupply(removalDataToList);
  const totalAmountOfSuppliers = getTotalAmountOfSuppliers(removalDataToList);
  const totalAmountOfRemovals = getTotalAmountOfRemovals(removalDataToList);
  return {
    listedRemovalIds,
    totalAmountOfSupply,
    totalAmountOfSuppliers,
    totalAmountOfRemovals,
    removalAmounts,
  };
>>>>>>> b3fd1c4c
};<|MERGE_RESOLUTION|>--- conflicted
+++ resolved
@@ -1,12 +1,9 @@
-<<<<<<< HEAD
 import { BigNumber } from 'ethers';
-=======
-import type { BigNumberish, BigNumber } from 'ethers';
+import type { BigNumberish } from 'ethers';
 import type { namedAccounts } from 'hardhat';
 import { isBigNumberish } from '@ethersproject/bignumber/lib/bignumber';
 
 import { formatRemovalIdData } from '../../utils/removal';
->>>>>>> b3fd1c4c
 
 import { mockDepositNoriToPolygon } from '@/test/helpers';
 import type {
@@ -118,35 +115,6 @@
   }
 );
 
-<<<<<<< HEAD
-export const createRemovalTokenId = async (
-  removalInstance: Removal,
-  options?: Partial<UnpackedRemovalIdV0Struct>
-): Promise<BigNumber> => {
-  const defaultRemovalData: UnpackedRemovalIdV0Struct = {
-    idVersion: 0,
-    methodology: 1,
-    methodologyVersion: 1,
-    vintage: 2018,
-    country: asciiStringToHexString('US'),
-    subdivision: asciiStringToHexString('IA'),
-    supplierAddress: hre.namedAccounts.supplier,
-    subIdentifier: 99_039_930, // parcel id
-  };
-  const removalData = { ...defaultRemovalData, ...options };
-  const abiEncodedRemovalData = hre.ethers.utils.defaultAbiCoder.encode(
-    [
-      'uint8',
-      'uint8',
-      'uint8',
-      'uint16',
-      'bytes2',
-      'bytes2',
-      'address',
-      'uint32',
-    ],
-    Object.values(removalData)
-=======
 // todo helpers/removal.ts
 export const createRemovalTokenId = async ({
   removal,
@@ -166,87 +134,12 @@
       vintage: 2018,
       country: asciiStringToHexString('US'),
       subdivision: asciiStringToHexString('IA'),
-      supplierAddress: '0x2D893743B2A94Ac1695b5bB38dA965C49cf68450',
+      supplierAddress: hre.namedAccounts.supplier,
       subIdentifier: 99_039_930, // parcel id
       ...removalData,
     },
   });
   const removalId = await removal.createRemovalId(formattedRemovalData);
-  return removalId;
-};
-
-// todo helpers/removal.ts
-export const createBatchMintData = ({
-  hre,
-  fifoMarket,
-}: {
-  hre: CustomHardHatRuntimeEnvironment;
-  fifoMarket: FIFOMarket;
-}): Parameters<Removal['mintBatch']>[3] => {
-  const packedData = hre.ethers.utils.defaultAbiCoder.encode(
-    ['address', 'bool'],
-    [fifoMarket.address, true] // todo parameterize listing option
->>>>>>> b3fd1c4c
-  );
-  return packedData;
-};
-
-// todo helpers/removal.ts
-interface RemovalDataFromListing {
-  listedRemovalIds: BigNumber[];
-  totalAmountOfSupply: number;
-  totalAmountOfSuppliers: number;
-  totalAmountOfRemovals: number;
-  removalAmounts: BigNumber[];
-}
-
-// todo helpers/removal.ts
-export type RemovalDataForListing = Partial<UnpackedRemovalIdV0Struct> & {
-  amount: number;
-};
-
-// todo helpers/removal.ts
-export const getTotalAmountOfSupply = (
-  removals: RemovalDataForListing[]
-): number => removals.reduce((sum, removal) => sum + removal.amount, 0);
-// todo helpers/removal.ts
-const getTotalAmountOfSuppliers = (removals: RemovalDataForListing[]): number =>
-  removals.reduce(
-    (supplierSet, removal) => supplierSet.add(removal.supplierAddress),
-    new Set()
-  ).size ?? 1;
-// todo helpers/removal.ts
-const getTotalAmountOfRemovals = (removals: RemovalDataForListing[]): number =>
-  removals.length;
-
-// todo de-dupe this logic from tests
-// todo helpers/removal.ts
-export const batchMintAndListRemovalsForSale = async ({
-  removalDataToList,
-  removal,
-  fifoMarket,
-  hre,
-}: {
-  removalDataToList: RemovalDataForListing[];
-  removal: Removal;
-  fifoMarket: FIFOMarket;
-  hre: CustomHardHatRuntimeEnvironment;
-}): Promise<RemovalDataFromListing> => {
-  const { supplier } = hre.namedAccounts;
-  const defaultStartingVintage = 2016;
-  const listedRemovalIds = await Promise.all(
-    removalDataToList.map((removalData, index) => {
-      return createRemovalTokenId({
-        removal,
-        hre,
-        removalData: {
-          supplierAddress: removalData.supplierAddress ?? supplier,
-          vintage: removalData.vintage ?? defaultStartingVintage + index,
-        },
-      });
-    })
-  );
-<<<<<<< HEAD
   return removalId;
 };
 
@@ -269,14 +162,90 @@
   return removalVintages.map((vintage) =>
     BigNumber.from(Math.floor(new Date(vintage, 0).getTime() / 1000))
   );
-=======
+};
+
+// todo helpers/removal.ts
+export const createBatchMintData = ({
+  hre,
+  fifoMarket,
+}: {
+  hre: CustomHardHatRuntimeEnvironment;
+  fifoMarket: FIFOMarket;
+}): Parameters<Removal['mintBatch']>[3] => {
+  const packedData = hre.ethers.utils.defaultAbiCoder.encode(
+    ['address', 'bool'],
+    [fifoMarket.address, true] // todo parameterize listing option
+  );
+  return packedData;
+};
+
+// todo helpers/removal.ts
+interface RemovalDataFromListing {
+  listedRemovalIds: BigNumber[];
+  totalAmountOfSupply: number;
+  totalAmountOfSuppliers: number;
+  totalAmountOfRemovals: number;
+  removalAmounts: BigNumber[];
+}
+
+// todo helpers/removal.ts
+export type RemovalDataForListing = Partial<UnpackedRemovalIdV0Struct> & {
+  amount: number;
+};
+
+// todo helpers/removal.ts
+export const getTotalAmountOfSupply = (
+  removals: RemovalDataForListing[]
+): number => removals.reduce((sum, removal) => sum + removal.amount, 0);
+// todo helpers/removal.ts
+const getTotalAmountOfSuppliers = (removals: RemovalDataForListing[]): number =>
+  removals.reduce(
+    (supplierSet, removal) => supplierSet.add(removal.supplierAddress),
+    new Set()
+  ).size ?? 1;
+// todo helpers/removal.ts
+const getTotalAmountOfRemovals = (removals: RemovalDataForListing[]): number =>
+  removals.length;
+
+// todo de-dupe this logic from tests
+// todo helpers/removal.ts
+export const batchMintAndListRemovalsForSale = async ({
+  removalDataToList,
+  removal,
+  fifoMarket,
+  hre,
+}: {
+  removalDataToList: RemovalDataForListing[];
+  removal: Removal;
+  fifoMarket: FIFOMarket;
+  hre: CustomHardHatRuntimeEnvironment;
+}): Promise<RemovalDataFromListing> => {
+  const { supplier } = hre.namedAccounts;
+  const defaultStartingVintage = 2016;
+  const listedRemovalIds = await Promise.all(
+    removalDataToList.map((removalData, index) => {
+      return createRemovalTokenId({
+        removal,
+        hre,
+        removalData: {
+          supplierAddress: removalData.supplierAddress ?? supplier,
+          vintage: removalData.vintage ?? defaultStartingVintage + index,
+        },
+      });
+    })
+  );
   const removalAmounts = removalDataToList.map((removalData) =>
     formatTokenString(removalData.amount.toString())
   );
-  await removal.mintBatch(
+  const escrowScheduleStartTimes = await createEscrowScheduleStartTimeArray(
+    removal,
+    listedRemovalIds
+  );
+  await removal.mintRemovalBatch(
     supplier,
     removalAmounts,
     listedRemovalIds,
+    escrowScheduleStartTimes,
     createBatchMintData({ hre, fifoMarket })
   );
   const totalAmountOfSupply = getTotalAmountOfSupply(removalDataToList);
@@ -289,5 +258,4 @@
     totalAmountOfRemovals,
     removalAmounts,
   };
->>>>>>> b3fd1c4c
 };