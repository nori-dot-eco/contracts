--- conflicted
+++ resolved
@@ -6,13 +6,6 @@
 import { defaultRemovalTokenIdFixture } from '@/fixtures/removal';
 
 import { sum } from '@/utils/math';
-<<<<<<< HEAD
-import type {
-  MockCertificate,
-  MockERC1155PresetPausableNonTransferrable,
-} from '@/typechain-types';
-=======
->>>>>>> 395d2f67
 import { mockDepositNoriToPolygon } from '@/test/helpers/polygon';
 import {
   formatRemovalIdData,
