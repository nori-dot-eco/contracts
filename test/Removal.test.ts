<<<<<<< HEAD
import { createRemovalTokenId, expect, setupTest } from '@/test/helpers';
=======
import { formatRemovalIdData } from '../utils/removal';

import { expect, setupTest } from '@/test/helpers';
>>>>>>> 3eab0fd2
import { formatTokenAmount } from '@/utils/units';
import { defaultRemovalTokenIdFixture } from '@/test/fixtures/removal';

describe('Removal', () => {
  describe('mintBatch', () => {
    describe('success', () => {
      it('should mint a batch of removals without listing any', async () => {
        const { fifoMarket, removal, hre } = await setupTest();
        const removalBalances = [100, 200, 300, 400].map((balance) =>
          formatTokenAmount(balance)
        );
<<<<<<< HEAD
      const balances = await Promise.all(
        tokenIds.map(async (tokenId) => {
          return removal.totalSupply(tokenId);
        })
      );
      for (const [tokenId, balance] of balances.entries()) {
        expect(balance).to.equal(removalBalances[tokenId].toString());
      }
      // not listed to the fifoMarket
      const marketTotalSupply =
        await fifoMarket.numberOfActiveNrtsInMarketComputed();
      expect(marketTotalSupply).to.equal(
        formatTokenAmount(expectedMarketSupply).toString()
      );
    });
    it('should mint and list a batch of removals in the same transaction', async () => {
      const { fifoMarket, removal } = await setupTest();
      const removalBalances = [100, 200, 300, 400].map((balance) =>
        formatTokenAmount(balance)
      );
      const expectedMarketSupply = 1000;
      const { supplier } = hre.namedAccounts;
      const defaultStartingVintage = 2016;
      const tokenIds = await Promise.all(
        removalBalances.map((amount, i) => {
          return createRemovalTokenId(removal, {
            supplierAddress: supplier,
            vintage: defaultStartingVintage + i,
          });
        })
      );
      const listNow = true;
      const packedData = hre.ethers.utils.defaultAbiCoder.encode(
        ['address', 'bool'],
        [fifoMarket.address, listNow]
      );
      await expect(
        removal.mintBatch(
          hre.namedAccounts.supplier,
          removalBalances,
          tokenIds,
          packedData
        )
      )
        .to.emit(removal, 'TransferBatch')
        .withArgs(
          hre.namedAccounts.admin,
          hre.ethers.constants.AddressZero,
          hre.namedAccounts.supplier,
          tokenIds,
          removalBalances
        );
      const balances = await Promise.all(
        tokenIds.map((tokenId) => {
          return removal.totalSupply(tokenId);
        })
      );
      for (const [tokenId, balance] of balances.entries()) {
        expect(balance).to.equal(removalBalances[tokenId].toString());
      };
      const marketTotalSupply =
        await fifoMarket.numberOfActiveNrtsInMarketComputed();
      expect(marketTotalSupply).to.equal(
        formatTokenAmount(expectedMarketSupply).toString()
      );
    });
    it('should not mint a removal with a duplicate token id', async () => {
      const { fifoMarket, removal, hre } = await setupTest();
      const removalBalances = [100, 200, 300].map((balance) =>
        formatTokenAmount(balance)
      );
      const tokenIds = [0, 1, 1]; // duplicate token id
      const listNow = false;
      const packedData = hre.ethers.utils.defaultAbiCoder.encode(
        ['address', 'bool'],
        [fifoMarket.address, listNow]
      );
      await expect(
        removal.mintBatch(
          hre.namedAccounts.supplier,
          removalBalances,
          tokenIds,
          packedData
=======
        const expectedMarketSupply = 0;
        const tokenIds = [0, 1, 2, 3];
        const listNow = false;
        const packedData = hre.ethers.utils.defaultAbiCoder.encode(
          ['address', 'bool'],
          [fifoMarket.address, listNow]
        );
        await expect(
          removal.mintBatch(
            hre.namedAccounts.supplier,
            removalBalances,
            tokenIds,
            packedData
          )
>>>>>>> 3eab0fd2
        )
          .to.emit(removal, 'TransferBatch')
          .withArgs(
            hre.namedAccounts.admin,
            hre.ethers.constants.AddressZero,
            hre.namedAccounts.supplier,
            tokenIds,
            removalBalances
          );
        const balances = await Promise.all(
          tokenIds.map(async (tokenId) => {
            return removal.totalSupply(tokenId);
          })
        );
        for (const [tokenId, balance] of balances.entries()) {
          expect(balance).to.equal(removalBalances[tokenId].toString());
        }
        // not listed to the fifoMarket
        const marketTotalSupply =
          await fifoMarket.numberOfNrtsInQueueComputed();
        expect(marketTotalSupply).to.equal(
          formatTokenAmount(expectedMarketSupply).toString()
        );
      });
      it('should mint and list a batch of removals in the same transaction', async () => {
        const { fifoMarket, removal } = await setupTest();
        const removalBalances = [100, 200, 300, 400].map((balance) =>
          formatTokenAmount(balance)
        );
        const expectedMarketSupply = 1000;
        const tokenIds = [10, 11, 12, 13];
        const listNow = true;
        const packedData = hre.ethers.utils.defaultAbiCoder.encode(
          ['address', 'bool'],
          [fifoMarket.address, listNow]
        );
        await expect(
          removal.mintBatch(
            hre.namedAccounts.supplier,
            removalBalances,
            tokenIds,
            packedData
          )
        )
          .to.emit(removal, 'TransferBatch')
          .withArgs(
            hre.namedAccounts.admin,
            hre.ethers.constants.AddressZero,
            hre.namedAccounts.supplier,
            tokenIds,
            removalBalances
          );
        const balances = await Promise.all(
          tokenIds.map((tokenId) => {
            return removal.totalSupply(tokenId);
          })
        );
        for (const [tokenId, balance] of balances.entries()) {
          expect(balance).to.equal(removalBalances[tokenId].toString());
        }
        const marketTotalSupply =
          await fifoMarket.numberOfNrtsInQueueComputed();
        expect(marketTotalSupply).to.equal(
          formatTokenAmount(expectedMarketSupply).toString()
        );
      });

      it('should list pre-minted removals for sale in the atomic marketplace', async () => {
        const { fifoMarket, removal } = await setupTest();
        const removalBalances = [100, 200, 300].map((balance) =>
          formatTokenAmount(balance)
        );
        const tokenIds = [4321, 12_344, 7892];
        const listNow = false;
        const packedData = hre.ethers.utils.defaultAbiCoder.encode(
          ['address', 'bool'],
          [fifoMarket.address, listNow]
        );
        await expect(
          removal.mintBatch(
            hre.namedAccounts.supplier,
            removalBalances,
            tokenIds,
            packedData
          )
        )
          .to.emit(removal, 'TransferBatch')
          .withArgs(
            hre.namedAccounts.admin,
            hre.ethers.constants.AddressZero,
            hre.namedAccounts.supplier,
            tokenIds,
            removalBalances
          );
        await expect(
          removal.safeBatchTransferFrom(
            hre.namedAccounts.supplier,
            fifoMarket.address,
            tokenIds,
            removalBalances,
            ethers.utils.formatBytes32String('0x0')
          )
        )
          .to.emit(removal, 'TransferBatch')
          .withArgs(
            hre.namedAccounts.admin,
            hre.namedAccounts.supplier,
            fifoMarket.address,
            tokenIds,
            removalBalances
          );
        // market contract should have a balance for each listed tokenId
        const balances = await Promise.all(
          tokenIds.map((tokenId) => {
            return removal.balanceOf(fifoMarket.address, tokenId);
          })
        );
        for (const [tokenId, balance] of balances.entries()) {
          expect(balance).to.equal(removalBalances[tokenId].toString());
        }
      });
    });
    describe('error', () => {
      describe('TokenIdExists', () => {
        it('should not mint a removal with a duplicate token id', async () => {
          const { fifoMarket, removal, hre } = await setupTest();
          const removalBalances = [100, 200, 300].map((balance) =>
            formatTokenAmount(balance)
          );
          const tokenIds = [0, 1, 1]; // duplicate token id
          const listNow = false;
          const packedData = hre.ethers.utils.defaultAbiCoder.encode(
            ['address', 'bool'],
            [fifoMarket.address, listNow]
          );
          await expect(
            removal.mintBatch(
              hre.namedAccounts.supplier,
              removalBalances,
              tokenIds,
              packedData
            )
          ).revertedWith('TokenIdExists');
        });
      });
    });
  });
});<|MERGE_RESOLUTION|>--- conflicted
+++ resolved
@@ -1,10 +1,6 @@
-<<<<<<< HEAD
-import { createRemovalTokenId, expect, setupTest } from '@/test/helpers';
-=======
 import { formatRemovalIdData } from '../utils/removal';
 
-import { expect, setupTest } from '@/test/helpers';
->>>>>>> 3eab0fd2
+import { createRemovalTokenId, expect, setupTest } from '@/test/helpers';
 import { formatTokenAmount } from '@/utils/units';
 import { defaultRemovalTokenIdFixture } from '@/test/fixtures/removal';
 
@@ -16,93 +12,17 @@
         const removalBalances = [100, 200, 300, 400].map((balance) =>
           formatTokenAmount(balance)
         );
-<<<<<<< HEAD
-      const balances = await Promise.all(
-        tokenIds.map(async (tokenId) => {
-          return removal.totalSupply(tokenId);
-        })
-      );
-      for (const [tokenId, balance] of balances.entries()) {
-        expect(balance).to.equal(removalBalances[tokenId].toString());
-      }
-      // not listed to the fifoMarket
-      const marketTotalSupply =
-        await fifoMarket.numberOfActiveNrtsInMarketComputed();
-      expect(marketTotalSupply).to.equal(
-        formatTokenAmount(expectedMarketSupply).toString()
-      );
-    });
-    it('should mint and list a batch of removals in the same transaction', async () => {
-      const { fifoMarket, removal } = await setupTest();
-      const removalBalances = [100, 200, 300, 400].map((balance) =>
-        formatTokenAmount(balance)
-      );
-      const expectedMarketSupply = 1000;
-      const { supplier } = hre.namedAccounts;
-      const defaultStartingVintage = 2016;
-      const tokenIds = await Promise.all(
-        removalBalances.map((amount, i) => {
-          return createRemovalTokenId(removal, {
-            supplierAddress: supplier,
-            vintage: defaultStartingVintage + i,
-          });
-        })
-      );
-      const listNow = true;
-      const packedData = hre.ethers.utils.defaultAbiCoder.encode(
-        ['address', 'bool'],
-        [fifoMarket.address, listNow]
-      );
-      await expect(
-        removal.mintBatch(
-          hre.namedAccounts.supplier,
-          removalBalances,
-          tokenIds,
-          packedData
-        )
-      )
-        .to.emit(removal, 'TransferBatch')
-        .withArgs(
-          hre.namedAccounts.admin,
-          hre.ethers.constants.AddressZero,
-          hre.namedAccounts.supplier,
-          tokenIds,
-          removalBalances
+        const expectedMarketSupply = 0;
+        const { supplier } = hre.namedAccounts;
+        const defaultStartingVintage = 2016;
+        const tokenIds = await Promise.all(
+          removalBalances.map((amount, i) => {
+            return createRemovalTokenId(removal, {
+              supplierAddress: supplier,
+              vintage: defaultStartingVintage + i,
+            });
+          })
         );
-      const balances = await Promise.all(
-        tokenIds.map((tokenId) => {
-          return removal.totalSupply(tokenId);
-        })
-      );
-      for (const [tokenId, balance] of balances.entries()) {
-        expect(balance).to.equal(removalBalances[tokenId].toString());
-      };
-      const marketTotalSupply =
-        await fifoMarket.numberOfActiveNrtsInMarketComputed();
-      expect(marketTotalSupply).to.equal(
-        formatTokenAmount(expectedMarketSupply).toString()
-      );
-    });
-    it('should not mint a removal with a duplicate token id', async () => {
-      const { fifoMarket, removal, hre } = await setupTest();
-      const removalBalances = [100, 200, 300].map((balance) =>
-        formatTokenAmount(balance)
-      );
-      const tokenIds = [0, 1, 1]; // duplicate token id
-      const listNow = false;
-      const packedData = hre.ethers.utils.defaultAbiCoder.encode(
-        ['address', 'bool'],
-        [fifoMarket.address, listNow]
-      );
-      await expect(
-        removal.mintBatch(
-          hre.namedAccounts.supplier,
-          removalBalances,
-          tokenIds,
-          packedData
-=======
-        const expectedMarketSupply = 0;
-        const tokenIds = [0, 1, 2, 3];
         const listNow = false;
         const packedData = hre.ethers.utils.defaultAbiCoder.encode(
           ['address', 'bool'],
@@ -115,7 +35,6 @@
             tokenIds,
             packedData
           )
->>>>>>> 3eab0fd2
         )
           .to.emit(removal, 'TransferBatch')
           .withArgs(
