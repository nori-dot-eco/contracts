import { BigNumber } from 'ethers';

import { defaultRemovalTokenIdFixture } from './fixtures/removal';

import { sum } from '@/utils/math';
import { SECONDS_IN_10_YEARS } from '@/test/helpers/restricted-nori';
import { Zero, AddressZero } from '@/constants/units';
import { createBatchMintData, expect, setupTest } from '@/test/helpers';
import { formatTokenAmount } from '@/utils/units';

describe('Removal', () => {
  describe('balanceOf', () => {
    it('should return the balance for the token ID owned by the account', async () => {
      const {
        removal,
        hre,
        removalAmounts,
        listedRemovalIds,
        removalTestHarness,
      } = await setupTest({
        userFixtures: {
          supplier: {
            removalDataToList: {
              listNow: false,
              removals: [{ amount: 100 }],
            },
          },
        },
      });
      expect(
        await removal.balanceOf(
          hre.namedAccounts.supplier,
          removalTestHarness.createRemovalId(listedRemovalIds[0])
        )
      )
        .to.be.gt(Zero)
        .and.to.equal(removalAmounts[0]);
    });
  });
  describe('mintBatch', () => {
    describe('success', () => {
      it('should mint a batch of removals without listing any', async () => {
        const { removal, hre, removalTestHarness } = await setupTest();
        const removalBalances = [100, 200, 300, 400].map((balance) =>
          formatTokenAmount(balance)
        );
        const { supplier, admin } = hre.namedAccounts;
        const defaultStartingVintage = 2016;
        const tokenIds = await Promise.all(
          removalBalances.map((_, index) => {
            return {
              ...defaultRemovalTokenIdFixture,
              vintage: defaultStartingVintage + index,
            };
          })
        );
        const data = await createBatchMintData({
          hre,
        });
        await expect(
          removal.mintBatch(
            supplier,
            removalBalances,
            tokenIds,
            data.projectId,
            data.scheduleStartTime,
            data.holdbackPercentage
          )
        )
          .to.emit(removal, 'TransferBatch')
          .withArgs(
            admin,
            AddressZero,
            supplier,
            await Promise.all(
              tokenIds.map((id) => removalTestHarness.createRemovalId(id))
            ),
            removalBalances
          );
        const balances = await Promise.all(
          tokenIds.map(async (tokenId) => {
            return removal.totalSupply(
              removalTestHarness.createRemovalId(tokenId)
            );
          })
        );
        for (const [tokenId, balance] of balances.entries()) {
          expect(balance).to.equal(removalBalances[tokenId]);
        }
        const marketTotalSupply = await removal.getMarketBalance();
        expect(marketTotalSupply).to.equal(Zero);
      });
      it('should mint and list a batch of removals in the same transaction and create restriction schedules', async () => {
        const { market, removal, removalTestHarness } = await setupTest();
        const removalBalances = [100, 200, 300, 400].map((balance) =>
          formatTokenAmount(balance)
        );
        const expectedMarketSupply = sum(removalBalances);
        const { supplier, admin } = hre.namedAccounts;
        const defaultStartingVintage = 2016;
        const tokenIds = await Promise.all(
          removalBalances.map((_, index) => {
            return {
              ...defaultRemovalTokenIdFixture,
              vintage: defaultStartingVintage + index,
            };
          })
        );
        const data = await createBatchMintData({
          hre,
        });
        await expect(
          removal.mintBatch(
            market.address,
            removalBalances,
            tokenIds,
            data.projectId,
            data.scheduleStartTime,
            data.holdbackPercentage
          )
        )
          .to.emit(removal, 'TransferBatch')
          .withArgs(
            admin,
            AddressZero,
            market.address,
            await Promise.all(
              tokenIds.map(async (id) => removalTestHarness.createRemovalId(id))
            ),
            removalBalances
          );
        const balances = await Promise.all(
          tokenIds.map(async (tokenId) => {
            return removal.totalSupply(
              await removalTestHarness.createRemovalId(tokenId)
            );
          })
        );
        for (const [tokenId, balance] of balances.entries()) {
          expect(balance).to.equal(removalBalances[tokenId]);
        }
        expect(await removal.getMarketBalance()).to.equal(expectedMarketSupply);
      });
      it('should list pre-minted removals for sale in the atomic marketplace and create restriction schedules', async () => {
<<<<<<< HEAD
        const { market, removal, rNori } = await setupTest();
=======
        const { market, removal, rNori, removalTestHarness } =
          await setupTest();
>>>>>>> 9d458f69
        const { namedAccounts } = hre;
        const removalBalances = [100, 200, 300].map((balance) =>
          formatTokenAmount(balance)
        );
        const removals = await Promise.all(
          [2016, 2017, 2018].map((vintage) => ({
            ...defaultRemovalTokenIdFixture,
            vintage,
          }))
        );
        const tokenIds = await Promise.all(
          removals.map((r) => removalTestHarness.createRemovalId(r))
        );
        const data = await createBatchMintData({
          hre,
        });
        await expect(
          removal.mintBatch(
            namedAccounts.supplier,
            removalBalances,
            removals,
            data.projectId,
            data.scheduleStartTime,
            data.holdbackPercentage
          )
        )
          .to.emit(removal, 'TransferBatch')
          .withArgs(
            namedAccounts.admin,
            AddressZero,
            namedAccounts.supplier,
            tokenIds,
            removalBalances
          )
          .to.emit(rNori, 'ScheduleCreated')
          .withArgs(
            data.projectId,
            data.scheduleStartTime,
            BigNumber.from(data.scheduleStartTime).add(SECONDS_IN_10_YEARS)
          );
        await expect(
          removal.multicall(
            tokenIds.map((id, index) =>
              removal.interface.encodeFunctionData('consign', [
                namedAccounts.supplier,
                id,
                removalBalances[index],
              ])
            )
          )
        )
          .to.emit(removal, 'TransferSingle')
          .withArgs(
            namedAccounts.admin,
            namedAccounts.supplier,
            market.address,
            tokenIds[0],
            removalBalances[0]
          )
          .to.emit(removal, 'TransferSingle')
          .withArgs(
            namedAccounts.admin,
            namedAccounts.supplier,
            market.address,
            tokenIds[1],
            removalBalances[1]
          )
          .to.emit(removal, 'TransferSingle')
          .withArgs(
            namedAccounts.admin,
            namedAccounts.supplier,
            market.address,
            tokenIds[2],
            removalBalances[2]
          );
        const balances = await Promise.all(
          tokenIds.map((tokenId) => {
            return removal.balanceOf(market.address, tokenId);
          })
        );
        for (const [tokenId, balance] of balances.entries()) {
          expect(balance).to.equal(removalBalances[tokenId]);
        }
      });
    });
  });
});<|MERGE_RESOLUTION|>--- conflicted
+++ resolved
@@ -142,12 +142,8 @@
         expect(await removal.getMarketBalance()).to.equal(expectedMarketSupply);
       });
       it('should list pre-minted removals for sale in the atomic marketplace and create restriction schedules', async () => {
-<<<<<<< HEAD
-        const { market, removal, rNori } = await setupTest();
-=======
         const { market, removal, rNori, removalTestHarness } =
           await setupTest();
->>>>>>> 9d458f69
         const { namedAccounts } = hre;
         const removalBalances = [100, 200, 300].map((balance) =>
           formatTokenAmount(balance)
