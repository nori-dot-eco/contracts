--- conflicted
+++ resolved
@@ -1,15 +1,9 @@
-<<<<<<< HEAD
 import {
   createEscrowScheduleStartTimeArray,
   createRemovalTokenId,
   expect,
   setupTest,
 } from '@/test/helpers';
-=======
-import { formatRemovalIdData } from '../utils/removal';
-
-import { createRemovalTokenId, expect, setupTest } from '@/test/helpers';
->>>>>>> 56e2973a
 import { formatTokenAmount } from '@/utils/units';
 
 describe('Removal', () => {
@@ -21,26 +15,19 @@
           formatTokenAmount(balance)
         );
         const expectedMarketSupply = 0;
-<<<<<<< HEAD
-        const tokenIds = await Promise.all(
-          [2016, 2017, 2018, 2019].map((vintage) =>
-            createRemovalTokenId(removal, { vintage })
-          )
-        );
-        const escrowScheduleStartTimes =
-          await createEscrowScheduleStartTimeArray(removal, tokenIds);
-=======
-        const { supplier } = hre.namedAccounts;
+        const { supplier, admin } = hre.namedAccounts;
         const defaultStartingVintage = 2016;
         const tokenIds = await Promise.all(
-          removalBalances.map((_, i) => {
+          removalBalances.map((_, index) => {
             return createRemovalTokenId(removal, {
               supplierAddress: supplier,
-              vintage: defaultStartingVintage + i,
+              vintage: defaultStartingVintage + index,
             });
           })
         );
->>>>>>> 56e2973a
+        const escrowScheduleStartTimes =
+          await createEscrowScheduleStartTimeArray(removal, tokenIds);
+
         const listNow = false;
         const packedData = hre.ethers.utils.defaultAbiCoder.encode(
           ['address', 'bool'],
@@ -48,7 +35,7 @@
         );
         await expect(
           removal.mintRemovalBatch(
-            hre.namedAccounts.supplier,
+            supplier,
             removalBalances,
             tokenIds,
             escrowScheduleStartTimes,
@@ -57,9 +44,9 @@
         )
           .to.emit(removal, 'TransferBatch')
           .withArgs(
-            hre.namedAccounts.admin,
+            admin,
             hre.ethers.constants.AddressZero,
-            hre.namedAccounts.supplier,
+            supplier,
             tokenIds,
             removalBalances
           );
@@ -84,26 +71,19 @@
           formatTokenAmount(balance)
         );
         const expectedMarketSupply = 1000;
-<<<<<<< HEAD
-        const tokenIds = await Promise.all(
-          [2016, 2017, 2018, 2019].map((vintage) =>
-            createRemovalTokenId(removal, { vintage })
-          )
-        );
-        const escrowScheduleStartTimes =
-          await createEscrowScheduleStartTimeArray(removal, tokenIds);
-=======
-        const { supplier } = hre.namedAccounts;
+        const { supplier, admin } = hre.namedAccounts;
         const defaultStartingVintage = 2016;
         const tokenIds = await Promise.all(
-          removalBalances.map((_, i) => {
+          removalBalances.map((_, index) => {
             return createRemovalTokenId(removal, {
               supplierAddress: supplier,
-              vintage: defaultStartingVintage + i,
+              vintage: defaultStartingVintage + index,
             });
           })
         );
->>>>>>> 56e2973a
+        const escrowScheduleStartTimes =
+          await createEscrowScheduleStartTimeArray(removal, tokenIds);
+
         const listNow = true;
         const packedData = hre.ethers.utils.defaultAbiCoder.encode(
           ['address', 'bool'],
@@ -111,7 +91,7 @@
         );
         await expect(
           removal.mintRemovalBatch(
-            hre.namedAccounts.supplier,
+            supplier,
             removalBalances,
             tokenIds,
             escrowScheduleStartTimes,
@@ -120,32 +100,13 @@
         )
           .to.emit(removal, 'TransferBatch')
           .withArgs(
-            hre.namedAccounts.admin,
+            admin,
             hre.ethers.constants.AddressZero,
-            hre.namedAccounts.supplier,
-            tokenIds,
-            removalBalances
-          )
-          .to.emit(eNori, 'EscrowScheduleCreated')
-          .withArgs(
-            hre.namedAccounts.supplier,
-            escrowScheduleStartTimes[0].toHexString()
-          )
-          .to.emit(eNori, 'EscrowScheduleCreated')
-          .withArgs(
-            hre.namedAccounts.supplier,
-            escrowScheduleStartTimes[1].toHexString()
-          )
-          .to.emit(eNori, 'EscrowScheduleCreated')
-          .withArgs(
-            hre.namedAccounts.supplier,
-            escrowScheduleStartTimes[2].toHexString()
-          )
-          .to.emit(eNori, 'EscrowScheduleCreated')
-          .withArgs(
-            hre.namedAccounts.supplier,
-            escrowScheduleStartTimes[3].toHexString()
-          );
+            supplier,
+            tokenIds,
+            removalBalances
+          );
+
         const balances = await Promise.all(
           tokenIds.map((tokenId) => {
             return removal.totalSupply(tokenId);
@@ -161,8 +122,8 @@
         );
       });
 
-      it('should list pre-minted removals for sale in the atomic marketplace', async () => {
-        const { fifoMarket, removal } = await setupTest();
+      it('should list pre-minted removals for sale in the atomic marketplace and create escrow schedules', async () => {
+        const { fifoMarket, removal, eNori } = await setupTest();
         const removalBalances = [100, 200, 300].map((balance) =>
           formatTokenAmount(balance)
         );
@@ -195,6 +156,12 @@
             tokenIds,
             removalBalances
           );
+
+        // removal escrow schedule startTimes had to be set before we can call this and expect to get
+        // the right escrow schedules
+        const escrowScheduleTokenIds = await Promise.all(
+          tokenIds.map((removalId) => eNori.removalIdToScheduleId(removalId))
+        );
         await expect(
           removal.safeBatchTransferFrom(
             hre.namedAccounts.supplier,
@@ -211,6 +178,21 @@
             fifoMarket.address,
             tokenIds,
             removalBalances
+          )
+          .to.emit(eNori, 'EscrowScheduleCreated')
+          .withArgs(
+            escrowScheduleTokenIds[0].toHexString(),
+            tokenIds[0].toHexString()
+          )
+          .to.emit(eNori, 'EscrowScheduleCreated')
+          .withArgs(
+            escrowScheduleTokenIds[1].toHexString(),
+            tokenIds[1].toHexString()
+          )
+          .to.emit(eNori, 'EscrowScheduleCreated')
+          .withArgs(
+            escrowScheduleTokenIds[2].toHexString(),
+            tokenIds[2].toHexString()
           );
         // market contract should have a balance for each listed tokenId
         const balances = await Promise.all(
