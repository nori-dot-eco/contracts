import { createRemovalTokenId, expect, setupTest } from '@/test/helpers';
import { formatTokenAmount } from '@/utils/units';

describe('Removal', () => {
  describe('Minting removals', () => {
    it('should mint a batch of removals without listing any', async () => {
      const { fifoMarket, removal, hre } = await setupTest();
      const removalBalances = [100, 200, 300, 400].map((balance) =>
        formatTokenAmount(balance)
      );
      const expectedMarketSupply = 0;
      const tokenIds = [0, 1, 2, 3];
      const listNow = false;
      const packedData = hre.ethers.utils.defaultAbiCoder.encode(
        ['address', 'bool'],
        [fifoMarket.address, listNow]
      );
      await expect(
        removal.mintBatch(
          hre.namedAccounts.supplier,
          removalBalances,
          tokenIds,
          packedData
        )
      )
        .to.emit(removal, 'TransferBatch')
        .withArgs(
          hre.namedAccounts.admin,
          hre.ethers.constants.AddressZero,
          hre.namedAccounts.supplier,
          tokenIds,
          removalBalances
        );
      const balances = await Promise.all(
        tokenIds.map(async (tokenId) => {
          return removal.totalSupply(tokenId);
        })
      );
      for (const [tokenId, balance] of balances.entries()) {
        expect(balance).to.equal(removalBalances[tokenId].toString());
      }
      // not listed to the fifoMarket
      const marketTotalSupply =
        await fifoMarket.numberOfActiveNrtsInMarketComputed();
      expect(marketTotalSupply).to.equal(
        formatTokenAmount(expectedMarketSupply).toString()
      );
    });
    it('should mint and list a batch of removals in the same transaction', async () => {
      const { fifoMarket, removal } = await setupTest();
      const removalBalances = [100, 200, 300, 400].map((balance) =>
        formatTokenAmount(balance)
      );
      const expectedMarketSupply = 1000;
      const { supplier } = hre.namedAccounts;
      const defaultStartingVintage = 2016;
      const tokenIds = await Promise.all(
        removalBalances.map((amount, i) => {
          return createRemovalTokenId(removal, {
            supplierAddress: supplier,
            vintage: defaultStartingVintage + i,
          });
        })
      );
      const listNow = true;
      const packedData = hre.ethers.utils.defaultAbiCoder.encode(
        ['address', 'bool'],
        [fifoMarket.address, listNow]
      );
      await expect(
        removal.mintBatch(
          hre.namedAccounts.supplier,
          removalBalances,
          tokenIds,
          packedData
        )
      )
        .to.emit(removal, 'TransferBatch')
        .withArgs(
          hre.namedAccounts.admin,
          hre.ethers.constants.AddressZero,
          hre.namedAccounts.supplier,
          tokenIds,
          removalBalances
        );
      const balances = await Promise.all(
        tokenIds.map((tokenId) => {
          return removal.totalSupply(tokenId);
        })
      );
      for (const [tokenId, balance] of balances.entries()) {
        expect(balance).to.equal(removalBalances[tokenId].toString());
<<<<<<< HEAD
      });
      const marketTotalSupply =
        await fifoMarket.numberOfActiveNrtsInMarketComputed();
=======
      }
      const marketTotalSupply = await fifoMarket.numberOfNrtsInQueueComputed();
>>>>>>> 36db2927
      expect(marketTotalSupply).to.equal(
        formatTokenAmount(expectedMarketSupply).toString()
      );
    });
    it('should not mint a removal with a duplicate token id', async () => {
      const { fifoMarket, removal, hre } = await setupTest();
      const removalBalances = [100, 200, 300].map((balance) =>
        formatTokenAmount(balance)
      );
      const tokenIds = [0, 1, 1]; // duplicate token id
      const listNow = false;
      const packedData = hre.ethers.utils.defaultAbiCoder.encode(
        ['address', 'bool'],
        [fifoMarket.address, listNow]
      );
      await expect(
        removal.mintBatch(
          hre.namedAccounts.supplier,
          removalBalances,
          tokenIds,
          packedData
        )
      ).revertedWith('Token id already exists');
    });
  });
  describe('Listing removals for sale', () => {
    it('should list pre-minted removals for sale in the atomic marketplace', async () => {
      const { fifoMarket, removal } = await setupTest();
      const removalBalances = [100, 200, 300].map((balance) =>
        formatTokenAmount(balance)
      );
      const tokenIds = [4321, 12_344, 7892];
      const listNow = false;
      const packedData = hre.ethers.utils.defaultAbiCoder.encode(
        ['address', 'bool'],
        [fifoMarket.address, listNow]
      );
      await expect(
        removal.mintBatch(
          hre.namedAccounts.supplier,
          removalBalances,
          tokenIds,
          packedData
        )
      )
        .to.emit(removal, 'TransferBatch')
        .withArgs(
          hre.namedAccounts.admin,
          hre.ethers.constants.AddressZero,
          hre.namedAccounts.supplier,
          tokenIds,
          removalBalances
        );
      await expect(
        removal.safeBatchTransferFrom(
          hre.namedAccounts.supplier,
          fifoMarket.address,
          tokenIds,
          removalBalances,
          ethers.utils.formatBytes32String('0x0')
        )
      )
        .to.emit(removal, 'TransferBatch')
        .withArgs(
          hre.namedAccounts.admin,
          hre.namedAccounts.supplier,
          fifoMarket.address,
          tokenIds,
          removalBalances
        );
      // market contract should have a balance for each listed tokenId
      const balances = await Promise.all(
        tokenIds.map((tokenId) => {
          return removal.balanceOf(fifoMarket.address, tokenId);
        })
      );
      for (const [tokenId, balance] of balances.entries()) {
        expect(balance).to.equal(removalBalances[tokenId].toString());
      }
    });
  });
});<|MERGE_RESOLUTION|>--- conflicted
+++ resolved
@@ -90,14 +90,9 @@
       );
       for (const [tokenId, balance] of balances.entries()) {
         expect(balance).to.equal(removalBalances[tokenId].toString());
-<<<<<<< HEAD
-      });
+      };
       const marketTotalSupply =
         await fifoMarket.numberOfActiveNrtsInMarketComputed();
-=======
-      }
-      const marketTotalSupply = await fifoMarket.numberOfNrtsInQueueComputed();
->>>>>>> 36db2927
       expect(marketTotalSupply).to.equal(
         formatTokenAmount(expectedMarketSupply).toString()
       );
