# About

The Ethereum smart contracts that power [nori](https://nori.com)

---

# Setup

Make sure to initialize submodules

```
git submodule update --init --recursive
```

Then install dependencies

```
yarn install
```

## Supported Networks and their Contracts

### polygon

- BridgedPolygonNORI
  - 0x8cf6E82919f69aE382DEf8f94e581a43Ce1E70C1
- LockedNORI
  - 0xCcFfFA6c2a030821331cC113b63babDC60BfF82A
- Certificate
- Removal
- Market

### mumbai (polygon testnet)

- BridgedPolygonNORI
- LockedNORI
- Certificate
- Removal
- Market

### mainnet (ethereum L1)

- NORI
  - 0x961760Ad1bEd52bf4d79aa4b1558E7F9d72071e4

### goerli (ethereum L1 testnet)

- NORI

### localhost (hardhat standalone)

- BridgedPolygonNORI
- LockedNORI
- Certificate
- Removal
- Market
- NORI

NB: hardhat running locally in a separate process (see `Running and deploying to a local testnet`)

### hardhat (hardhat in-process)

Same contracts as _localhost_

You would rarely target this network from the CLI except when running tests because it starts a fresh in-process hardhat node that exits when the CLI command completes.

## Development

### Running and deploying to a local testnet

To start a local hardhat chain:

```
hardhat node
```

When starting, hardhat will run the deploy scripts so your node starts seeded with test wallets and all of our contracts deployed.

---

## Testing

Run tests using an in-process hardhat node:

```
yarn test
```

### Reporting gas usage from tests

> Note that gas reporting is disabled by default because it slows tests down significantly.

First, in a first terminal, run the following:

```
hardhat node --no-deploy
```

Second, in a second terminal, run the following:
<<<<<<< HEAD

```
yarn test:gas --network localhost
```

Alternatively, you can also get a gas report with by just running a single command in one terminal, but this is not recommended as it will omit per-test gas usage and only output the summary table of functions.

```
yarn test:gas # omits per-unit test gas usage reports
```

=======

```
yarn test:gas --network localhost
```

Alternatively, you can also get a gas report with by just running a single command in one terminal, but this is not recommended as it will omit per-test gas usage and only output the summary table of functions.

```
yarn test:gas # omits per-unit test gas usage reports
```

>>>>>>> 5def87b2
If you set the `COINMARKETCAP_API_KEY` environment variable you will also get dollar equivalents in the summary table.

---

## Hardhat Tasks

### Interact with contracts

https://hardhat.org/guides/create-task.html
Custom hardhat tasks have been implemented that allow for calling any function (read or write) on the existing contracts.

```
hardhat [contract name] --func [function name] [arguments] --network [network name]
```

Example: mints 1 NORI on mumbai to given address

```
hardhat NORI --func mint  "0x321af43416f670ce8b4ba214dfb87c4199e2a77f" 1000000000000000000 "0x" "0x" --network mumbai
```

### Generate docs

Generate docs using

```
hardhat docgen
```

---

## Contracts

### Upgradeability

Contracts in this repo use the [OpenZeppelin Upgrades Plugin](https://docs.openzeppelin.com/upgrades-plugins/1.x/) to manage upgradeability

---

## Additional tooling notes

### Connecting to your local node from Metamask

- RPC URL: `http://localhost:8545`
- Chain ID: 9001

### Ethernal

[Ethernal](https://app.tryethernal.com/) is an etherscan style interface for your local hardhat node. Sign up for a free account and run your local node with the following extra variables to have contract ABIs and transactions synced there for viewing / interacting with.

```
ETHERNAL=true \
ETHERNAL_EMAIL="you@nori.com" \
ETHERNAL_PASSWORD="xxxxxx_yyyyyyyy" \
hardhat node
```

### Standard test addresses

- Account #0 (admin): 0x465d5a3ffea4cd109043499fa576c3e16f918463 (1000000 ETH)

- Account #1: 0x8eb185e20a9b7b31bd48da19e834b93be952795e (1000000 ETH)

- Account #2 (supplier): 0x6b9d03759e9f14a641f0703fbd84f1f726159b6b (1000000 ETH)

- Account #3: 0xbd6e6a75c7a51cfdf08ddf2f538ceb221835839b (1000000 ETH)

- Account #4 (investor1): 0x8abfd8375da1521e70d23988eb5a6efa799c15ea (1000000 ETH)

- Account #5 (investor2): 0x6029424b26feffe2879e88c62e8130dc418e64d9 (1000000 ETH)

- Account #6 (buyer): 0x0ee3e1d93121c989c94f3e9cf9f9b655ad2cd3cf (1000000 ETH)

- Account #7 (employee): 0x533df4b74a18a84f5d9287ed9c5afcbb59dbed1f (0 ETH)

- Account #8 (mockPolygonBridge): 0x9b9add2d2f759219c60b89a859ef658b8b8280c9 (1000000 ETH)

- Account #9 (noriWallet): 0xf31c29b01ef18a3d9726b99ad0e9692e498cf5f8 (0 ETH)

## Tips and tricks

### Foundry

#### Using cast to send transactions

##### Examples

Deposit (mint) 100 bpNORI (at `BP_NORI_ADDRESS`) to `TO_ADDRESS` on mumbai (the PRIVATE_KEY **must** have the depositor role)

```bash
cast send --rpc-url WEB3_RPC_ENDPOINT --private-key PRIVATE_KEY --chain 80001 TO_ADDRESS "deposit(address,bytes)" BP_NORI_ADDRESS `cast --to-uint256 100000000000000000000`
```

#### Solidity Scripting

See tutorial [here](https://book.getfoundry.sh/tutorials/solidity-scripting)

Foundry offers the ability to write scripts in solidity that foundry can run to create real transactions and submit
them to the specified network. Note that for these scripts to work, some environment variables must be set:

```
MUMBAI_RPC_URL
PRIVATE_KEY
```

where the PRIVATE_KEY is the private key of whatever address want to sign your transaction with (so needs to be funded with MATIC, have the correct permissions to make the contract calls being submitted, etc.).
Note that our on-chain market on mumbai was deployed with a fireblocks signer, so we have been using the fireblocks signer from the command line with hardhat tasks or cast commands to grant necessary permissions to other addresses that we may want to use.

Here are the hardhat commands for granting roles to whatever address you're going to admin with (in this example the 0x465... staging mnemonic address):

```bash
hardhat --network mumbai Removal --func grantRole 0xa269776b75ac4c5fa422bb11bec3ed3cee626848d07687372583174b209261fb 0x465d5a3fFeA4CD109043499Fa576c3E16f918463
```

(note that the role hash `0xa26977...` has was gotten from viewing the contract on polygonscan and selecting "Read as proxy")

Here's an example of making a BridgedPolygonNORI deposit from command line:

```bash
hardhat --network mumbai BridgedPolygonNORI --func deposit 0x6dc772f80495f47d8000530a59ee975b67b7c646 "0x0000000000000000000000000000000000000000000000056bc75e2d63100000"
```

(note that the final argument is the bytes encoded version of the equivalent of 100 NORI as a uint256)

And here's some code for generating the private key to add to the .env from a mnemonic:

```javascript
let mnemonic = 'dont expost or commit your mnemonic!!';
let mnemonicWallet = hre.ethers.Wallet.fromMnemonic(mnemonic);
console.log(mnemonicWallet.privateKey);
```

Scripts can then be run as follows:
(for minting and listing new removals)

```bash
forge script script/MintAndListRemovals.s.sol:MintAndListRemovals --rpc-url $MUMBAI_RPC_URL --private-key $PRIVATE_KEY --broadcast -vvvv
```

(for directly minting BridgedPolygonNORI)

```bash
forge script script/MintBPNori.s.sol:MintBPNori.sol --rpc-url $MUMBAI_RPC_URL --private-key $PRIVATE_KEY --broadcast -vvvv
```

NOTE: Transactions for minting removals have at times seemed really slow on mumbai... (taking almost 15 minutes to get included).
These script commands can take a `--gas-price` flag and it might be worth setting to whatever fast is on polygonscan.

See `forge script --help` for many more command line options to the scripting.

#### Autocomplete

Follow the instructions [here](https://book.getfoundry.sh/config/shell-autocompletion.html)

### Hardhat

#### Shorthand and autocomplete

- [Docs](https://hardhat.org/guides/shorthand.html)

### Tenderly

1. Install the [tenderly CLI](https://github.com/Tenderly/tenderly-cli)

2. Request to be added to the nori tenderly project
3. Login to tenderly via the CLI

```bash
tenderly login # Generate an access token in the tenderly dashboard or use the email login
```

4. Test that it works with the following:

```bash
TENDERLY=true TRACE=true LOG_HARDHAT_NETWORK=true hardhat node --no-deploy
```

5. Then, in another terminal, run

```bash
TENDERLY=true TRACE=true LOG_HARDHAT_NETWORK=true hardhat deploy --network localhost
```

6. Delete all deployments folders generated by hardhat-deploy except `localhost_9001` (you only need want the `deployments/localhost_9001` folder generated by `hardhat-tenderly`'s `persistArtifacts`)

```bash
find ./deployments -mindepth 1 ! -regex '^./deployments/localhost_9001\(/.*\)?' -delete
```

7. Grab a transaction hash from the terminal output and then run the following (replace `TRANSACTION_HASH` with the transaction hash):

```bash
tenderly export TRANSACTION_HASH --debug
```

8. If you want to inspect the gas profile or debug individual contract functions use the hardhat CONTRACT_NAME plugins (e.g., `hardhat Removal --func mint "0x6b9d03759E9F14a641f0703fBD84F1F726159B6B" 1000000000000000000000000 10 "0x" --network localhost`). **Note that if you do not see "Using contracts" in the terminal output, something may not be configured correctly and the information exported to tenderly will be incomplete (e.g., with no ABI).**

9. When you are done debugging with tenderly, remember to undo the deletion of the deployments folder

```bash
git checkout origin/master deployments
```

#### Tenderly autocomplete

For ZSH (omz), add the following to your zsh config file (requires [zsh-completions](https://github.com/zsh-users/zsh-completions))

```
# https://github.com/zsh-users/zsh-completions
fpath+=${ZSH_CUSTOM:-${ZSH:-~/.oh-my-zsh}/custom}/plugins/zsh-completions/src
autoload -U compinit && compinit
```

Then run

```bash
tenderly completion zsh > ${ZSH_CUSTOM:-${ZSH:-~/.oh-my-zsh}/custom}/plugins/zsh-completions/src
```

#### Tenderly simulator

##### TODO

Run the following to simulate a transaction

```bash
TRACE=true TS_NODE_TRANSPILE_ONLY=1 yarn test:gas --grep "TODO" --no-compile --network mumbai

```

### Deployments

When deploying contract to `polygon` or `mumbai` enmsure you have `POYGONSCAN_API_KEY`
set in your `.env` so that the deploy process can upload the contract sources and ABI
to polygonscan.<|MERGE_RESOLUTION|>--- conflicted
+++ resolved
@@ -97,7 +97,6 @@
 ```
 
 Second, in a second terminal, run the following:
-<<<<<<< HEAD
 
 ```
 yarn test:gas --network localhost
@@ -109,19 +108,6 @@
 yarn test:gas # omits per-unit test gas usage reports
 ```
 
-=======
-
-```
-yarn test:gas --network localhost
-```
-
-Alternatively, you can also get a gas report with by just running a single command in one terminal, but this is not recommended as it will omit per-test gas usage and only output the summary table of functions.
-
-```
-yarn test:gas # omits per-unit test gas usage reports
-```
-
->>>>>>> 5def87b2
 If you set the `COINMARKETCAP_API_KEY` environment variable you will also get dollar equivalents in the summary table.
 
 ---
