--- conflicted
+++ resolved
@@ -10,15 +10,11 @@
     {
       version: '0.8.15',
       settings: {
-<<<<<<< HEAD
-        optimizer,
-=======
         viaIR: true, // todo remove
         optimizer: {
           enabled: true,
           runs: 5_000_000,
         },
->>>>>>> ae3d0433
       },
     },
   ],
