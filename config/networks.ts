import type { NetworksUserConfig, NetworkUserConfig } from 'hardhat/types';

import { accounts } from '@/config/accounts';

const { INFURA_STAGING_KEY, STAGING_MNEMONIC } = process.env;

const hardhat: NetworksUserConfig['hardhat'] = {
<<<<<<< HEAD
  gas: 2_000_000,
  blockGasLimit: 20_000_000,
=======
  gas: 30_000_000,
  initialBaseFeePerGas: 1,
  gasPrice: 1,
  blockGasLimit: 50_000_000,
>>>>>>> d0c59c91
  chainId: 9001,
  accounts,
};

const goerli: NetworkUserConfig = {
  chainId: 5,
  url: `https://goerli.infura.io/v3/${INFURA_STAGING_KEY}`,
  accounts: { mnemonic: STAGING_MNEMONIC },
};

const mumbai: NetworkUserConfig = {
  url: `https://polygon-mumbai.infura.io/v3/${INFURA_STAGING_KEY}`,
  accounts: { mnemonic: STAGING_MNEMONIC },
};

export const networks = {
  hardhat,
  ...(INFURA_STAGING_KEY && STAGING_MNEMONIC && { goerli, mumbai }),
} as const;<|MERGE_RESOLUTION|>--- conflicted
+++ resolved
@@ -5,15 +5,9 @@
 const { INFURA_STAGING_KEY, STAGING_MNEMONIC } = process.env;
 
 const hardhat: NetworksUserConfig['hardhat'] = {
-<<<<<<< HEAD
-  gas: 2_000_000,
   blockGasLimit: 20_000_000,
-=======
-  gas: 30_000_000,
   initialBaseFeePerGas: 1,
   gasPrice: 1,
-  blockGasLimit: 50_000_000,
->>>>>>> d0c59c91
   chainId: 9001,
   accounts,
 };
