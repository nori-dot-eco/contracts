--- conflicted
+++ resolved
@@ -763,20 +763,6 @@
   }
 
   /**
-<<<<<<< HEAD
-   * @notice An overloaded version of `swapWithoutFee` that additionally accepts a supplier address and will exchange
-   * supported ERC20 tokens for an ERC721 certificate token and transfers ownership of removal tokens supplied only
-   * from the specified
-   * supplier to that certificate, without charging a transaction fee. If the specified supplier does not have enough
-   * carbon removals for sale to fulfill the order the transaction will revert.
-   * @dev See [here](https://docs.openzeppelin.com/contracts/4.x/api/token/erc20#IERC20-approve-address-uint256-)
-   * for more.
-   * The message sender must have granted approval to this contract to authorize this market to transfer the sender's
-   * supported ERC20 to complete the purchase. A certificate is issued by the Certificate contract
-   * contract to the specified recipient and the ERC20 is distributed to the supplier of the carbon removal and
-   * potentially to the RestrictedNORI contract that controls any restricted portion of the ERC20 owed to the supplier.
-   *
-=======
    * @notice An overloaded version of `swap` that additionally accepts a supplier address and will exchange supported
    * ERC20 tokens for an ERC721 certificate token and transfers ownership of removal tokens supplied only from the
    * specified supplier to that certificate, without charging a transaction fee. If the specified supplier does not have
@@ -786,7 +772,6 @@
    * sender's supported ERC20 tokens to complete the purchase. A certificate is issued by the Certificate contract
    * to the specified recipient and the ERC20 tokens are distributed to the supplier(s) of the carbon removal as well as
    * potentially to the RestrictedNORI contract that controls any restricted portion of the ERC20 owed to the supplier.
->>>>>>> ad16bd90
    *
    * ##### Requirements:
    *
