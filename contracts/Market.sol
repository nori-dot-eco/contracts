// SPDX-License-Identifier: MIT
pragma solidity =0.8.15;
import "./Certificate.sol";
import "./RestrictedNORI.sol";
import {RemovalQueue, RemovalQueueByVintage} from "./RemovalQueue.sol";
import {RemovalIdLib} from "./RemovalIdLib.sol";
import "./Errors.sol";

/**
 * @title Nori Inc.'s carbon removal marketplace.
 *
 * @author Nori Inc.
 *
 * @notice Facilitates the exchange of NORI tokens for a non-transferrable certificate of carbon removal.
 *
 * @dev Carbon removals are represented by ERC1155 tokens in the Removal.sol contract, where the balance of a
 * given token represents the number of tonnes of carbon that were removed from the atmosphere for that specific
 * removal (different token ids are used to represent different slices of carbon removal projects and years).
 * This contract facilitates the exchange of NORI tokens for ERC721 tokens managed by the Certificate.sol contract.
 * Each of these certificates is a non-transferrable, non-fungible token that owns the specific removal tokens
 * and token balances that comprise the specific certificate for the amount purchased.
 *
 * todo Emit events when state mutates and other existing events aren't capturing that change
 * todo Consider adding MARKET_ADMIN_ROLE (sets thresholds, etc, so they can be done from admin ui without super admin)
 * todo Consider adding getters for number of active suppliers
 * todo consider globally renaming "active"/"reserved" to names that better describe "(un)available" (e.g., "listed"?)
 * todo consistency in variables/fns that use "cumulative" vs "total" nomenclature (perhaps use count vs total)
 * todo consistency in variables/fns that use "supply" vs "removal" nomenclature (which means what?)
 */
contract Market is PausableAccessPreset {
  using EnumerableSetUpgradeable for EnumerableSetUpgradeable.UintSet;
  using RemovalQueue for RemovalQueueByVintage;

  /**
   * @notice Keeps track of order of suppliers by address using a circularly doubly linked list.
   */
  struct RoundRobinOrder {
    address previousSupplierAddress;
    address nextSupplierAddress;
  }

  Removal private _removal;
  Certificate private _certificate;
  BridgedPolygonNORI private _bridgedPolygonNori;
  RestrictedNORI private _restrictedNori;
  address private _noriFeeWallet;
  uint256 private _noriFeePercentage;
  uint256 private _priorityRestrictedThreshold;
  address private _currentSupplierAddress;
  mapping(address => RoundRobinOrder) private _suppliersInRoundRobinOrder;
  mapping(address => RemovalQueueByVintage) private _activeSupply;

  /**
   * @notice Role conferring the ability to purchase supply when inventory is below the priority restricted threshold.
   */
  bytes32 public constant ALLOWLIST_ROLE = keccak256("ALLOWLIST_ROLE");

  /**
   * @notice Emitted on setting of `_priorityRestrictedThreshold`.
   */
  event PriorityRestrictedThresholdSet(uint256 threshold);

  /**
   * @custom:oz-upgrades-unsafe-allow constructor
   */
  constructor() {
    _disableInitializers();
  }

  function initialize(
    Removal removal,
    BridgedPolygonNORI bridgedPolygonNori,
    Certificate certificate,
    RestrictedNORI restrictedNori,
    address noriFeeWalletAddress,
    uint256 noriFeePercentage_
  ) public initializer {
    __Context_init_unchained();
    __ERC165_init_unchained();
    __AccessControl_init_unchained();
    __AccessControlEnumerable_init_unchained();
    _removal = removal;
    _bridgedPolygonNori = bridgedPolygonNori;
    _certificate = certificate;
    _restrictedNori = restrictedNori;
    _noriFeePercentage = noriFeePercentage_;
    _noriFeeWallet = noriFeeWalletAddress;
    _priorityRestrictedThreshold = 0;
    _currentSupplierAddress = address(0);
    _grantRole(DEFAULT_ADMIN_ROLE, _msgSender());
    _grantRole(ALLOWLIST_ROLE, _msgSender());
  }

  /**
   * @notice Returns the current value of the priority restricted threshold, which is the amount of inventory
   * that will always be reserved to sell only to buyers with the ALLOWLIST_ROLE.
   */
  function priorityRestrictedThreshold() external view returns (uint256) {
    return _priorityRestrictedThreshold;
  }

  /**
   * @notice Returns the current value of the priority restricted threshold, which is the amount of inventory
   * that will always be reserved to sell only to buyers with the ALLOWLIST_ROLE.
   */
  function restrictedNoriAddress() external view returns (address) {
    return address(_restrictedNori);
  }

  /**
   * @notice Returns the current value of the Nori fee percentage, as an integer, which is the percentage of
   * each purchase that will be paid to Nori as the marketplace operator.
   */
  function noriFeePercentage() external view returns (uint256) {
    return _noriFeePercentage;
  }

  /**
   * @notice Calculates the Nori fee required for a purchase of `amount` tonnes of carbon removals.
   * todo consider renaming getNoriFee to something like `calculateNoriFee`
   */
  function getNoriFee(uint256 amount) external view returns (uint256) {
    return (amount * _noriFeePercentage) / 100;
  }

  /**
   * @notice Calculates the total quantity of NORI required to make a purchase of `amount` tonnes of carbon removals.
   */
  function getCheckoutTotal(uint256 amount) external view returns (uint256) {
    return amount + this.getNoriFee(amount);
  }

  /**
   * @notice Returns the address to which the marketplace operator fee will be routed during each purchase.
   */
  function noriFeeWallet() external view returns (address) {
    return _noriFeeWallet;
  }

  /**
   * @notice Calculates the quantity of carbon removals being purchased given the purchase total and the
   * percentage of that purchase total that is due to Nori as a transaction fee.
   */
  function certificateAmountFromPurchaseTotal(uint256 purchaseTotal)
    external
    view
    returns (uint256)
  {
    return (purchaseTotal * 100) / (100 + _noriFeePercentage);
  }

  /**
   * @notice Sets the current value of the priority restricted threshold, which is the amount of inventory
   * that will always be reserved to sell only to buyers with the `ALLOWLIST_ROLE`.
   */
  function setPriorityRestrictedThreshold(uint256 threshold)
    external
    whenNotPaused
    onlyRole(DEFAULT_ADMIN_ROLE)
  {
    _priorityRestrictedThreshold = threshold;
    emit PriorityRestrictedThresholdSet(threshold);
  }

  /**
   * @notice Handles the receipt of a multiple ERC1155 token types. This function is called at the end of a
   * `safeBatchTransferFrom` after the balances have been updated. To accept the transfer(s), this must return
   * `bytes4(keccak256("onERC1155BatchReceived(address,address,uint256[],uint256[],bytes)"))`
   * (i.e. 0xbc197c81, or its own function selector).
   *
   * @dev
   * See (IERC1155Receiver)[https://docs.openzeppelin.com/contracts/3.x/api/token/erc1155#IERC1155Receiver] for more.
   *
   * @param ids An array containing ids of each token being transferred (order and length must match values array)
   * @return bytes4(keccak256("onERC1155BatchReceived(address,address,uint256[],uint256[],bytes)"))
   * if transfer is allowed
   */
  function onERC1155BatchReceived(
    address,
    address,
    uint256[] memory ids, // todo calldata?
    uint256[] memory,
    bytes memory
  ) external returns (bytes4) {
    // todo revert if Market.onERC1155BatchReceived sender is not the removal contract
    for (uint256 i = 0; i < ids.length; i++) {
      _listRemovalForSale({id: ids[i]});
    }
    return this.onERC1155BatchReceived.selector;
  }

  function onERC1155Received(
    address,
    address,
    uint256 id,
    uint256,
    bytes calldata
  ) external returns (bytes4) {
    // todo revert if Market.onERC1155Received sender is not the removal contract
    _listRemovalForSale({id: id});
    return this.onERC1155Received.selector;
  }

  /**
   * @notice Exchanges NORI for carbon removals and issues a certificate to `recipient`.
   *
   * @dev See [https://docs.openzeppelin.com/contracts/4.x/api/token/erc20#ERC20Permit](ERC20Permit) for more.
   * The message sender must present a valid permit to this contract to temporarily authorize this market
   * to transfer the sender's NORI to complete the purchase. A certificate is issued by Certificate.sol
   * to the specified recipient and NORI is distributed to the supplier of the carbon removal,
   * to the RestrictedNORI.sol contract that controls any restricted NORI owed to the supplier, and finally
   * to Nori Inc. as a market operator fee.
   *
   * @param recipient The address to which the certificate will be issued.
   * @param amount The total purchase amount in NORI. This is the combined total of the number of removals being
   * purchased and the fee paid to Nori.
   * @param deadline The EIP2612 permit deadline in Unix time.
   * @param v The recovery identifier for the permit's secp256k1 signature
   * @param r The r value for the permit's secp256k1 signature
   * @param s The s value for the permit's secp256k1 signature
   */
  function swap(
    address recipient,
    uint256 amount,
    uint256 deadline,
    uint8 v,
    bytes32 r,
    bytes32 s
  ) external whenNotPaused {
    uint256 certificateAmount = this.certificateAmountFromPurchaseTotal(amount);
    _checkSupply({certificateAmount: certificateAmount});
    (
      uint256 numberOfRemovals,
      uint256[] memory ids,
      uint256[] memory amounts,
      address[] memory suppliers
    ) = _allocateSupplyRoundRobin(certificateAmount);
    _bridgedPolygonNori.permit(
      _msgSender(),
      address(this),
      amount,
      deadline,
      v,
      r,
      s
    );
    this.fulfillOrder({
      certificateAmount: certificateAmount,
      operator: _msgSender(),
      recipient: recipient,
      numberOfRemovals: numberOfRemovals,
      ids: ids,
      amounts: amounts,
      suppliers: suppliers
    });
  }

  /**
   * @notice An overloaded version of `swap` that additionally accepts a supplier address and will exchange NORI for
   * carbon removals supplied only from the specified supplier and issue a certificate to `recipient`.
   * If the specified supplier does not have enough carbon removals for sale to fulfill the order the transaction
   * will revert.
   *
   * @dev See {https://docs.openzeppelin.com/contracts/4.x/api/token/erc20#ERC20Permit}
   * The message sender must present a valid permit to this contract to temporarily authorize this market
   * to transfer the sender's NORI to complete the purchase. A certificate is issued by Certificate.sol
   * to the specified recipient and NORI is distributed to the supplier of the carbon removal,
   * to the RestrictedNORI.sol contract that controls any restricted NORI owed to the supplier, and finally
   * to Nori Inc. as a market operator fee.
   *
   * @param recipient The address to which the certificate will be issued.
   * @param amount The total purchase amount in NORI. This is the combined total of the number of removals being
   * purchased and the fee paid to Nori.
   * @param supplierToBuyFrom The only supplier address from which to purchase carbon removals in this transaction.
   * @param deadline The EIP2612 permit deadline in Unix time.
   * @param v The recovery identifier for the permit's secp256k1 signature
   * @param r The r value for the permit's secp256k1 signature
   * @param s The s value for the permit's secp256k1 signature
   *
   * todo make `swapFromSpecificSupplier` and `swap` re-use more of the same logic to de-dupe code
   */
  function swapFromSpecificSupplier(
    address recipient,
    uint256 amount,
    address supplierToBuyFrom,
    uint256 deadline,
    uint8 v,
    bytes32 r,
    bytes32 s
  ) external whenNotPaused {
    uint256 certificateAmount = this.certificateAmountFromPurchaseTotal(amount);
    _checkSupplyOfSupplier({supplierAddress: supplierToBuyFrom});
    _checkPrioritySupply({certificateAmount: certificateAmount});
    (
      uint256 numberOfRemovals,
      uint256[] memory ids,
      uint256[] memory amounts
    ) = _allocateSupplySingleSupplier(certificateAmount, supplierToBuyFrom);
    address[] memory suppliers = new address[](numberOfRemovals);
    for (uint256 i = 0; i < numberOfRemovals; i++) {
      suppliers[i] = supplierToBuyFrom;
    }
    _bridgedPolygonNori.permit(
      _msgSender(),
      address(this),
      amount,
      deadline,
      v,
      r,
      s
    );
    this.fulfillOrder({
      certificateAmount: certificateAmount,
      operator: _msgSender(),
      recipient: recipient,
      numberOfRemovals: numberOfRemovals,
      ids: ids,
      amounts: amounts,
      suppliers: suppliers
    });
  }

  /**
   * @dev Reverts if available stock is being reserved for priority buyers and buyer is not priority.
   *
   * @param certificateAmount The number of carbon removals being purchased.
   */
  function _checkPrioritySupply(uint256 certificateAmount) private view {
    uint256 activeSupply = _removal.getMarketBalance();
    if (activeSupply - certificateAmount <= _priorityRestrictedThreshold) {
      if (!hasRole(ALLOWLIST_ROLE, _msgSender())) {
        revert LowSupplyAllowlistRequired();
      }
    }
  }

  /**
   * @dev Reverts if market is out of stock or if available stock is being reserved for priority buyers
   * and buyer is not priority.
   *
   * @param certificateAmount The number of carbon removals being purchased.
   */
  function _checkSupply(uint256 certificateAmount) private view {
    uint256 activeSupply = _removal.getMarketBalance();
    if (activeSupply == 0) {
      revert OutOfStock();
    }
    if (certificateAmount > activeSupply) {
      revert InsufficientSupply(); // todo Assure `_checkSupply` validates all possible market supply states
    }
  }

  /**
   * @dev Reverts if supplier is out of stock or if total available supply in the market is being reserved for priority
   * buyers and buyer is not priority.
   *
   * @param supplierAddress The supplier address to check.
   */
  function _checkSupplyOfSupplier(address supplierAddress) private view {
    uint256 activeSupplyOfSupplier = _activeSupply[supplierAddress]
      .getTotalBalanceFromRemovalQueue(_removal);
    if (activeSupplyOfSupplier == 0) {
      revert OutOfStock();
    }
  }

  /**
   * @dev Determines the removal ids, amounts, and suppliers to fill the given purchase quantity in
   * a round-robin order.
   *
   * @param certificateAmount The number of carbon removals to purchase.
   * @return numberOfRemovalForOrder The number of distinct removal token ids used to fulfill this order.
   * @return ids An array of the removal token ids being drawn from to fulfill this order.
   * @return amounts An array of amounts being allocated from each corresponding removal token.
   * @return suppliers The address of the supplier who owns each corresponding removal token.
   */
  function _allocateSupplyRoundRobin(uint256 certificateAmount)
    private
    returns (
      uint256,
      uint256[] memory,
      uint256[] memory,
      address[] memory
    )
  {
    uint256 remainingAmountToFill = certificateAmount;
    uint256 numberOfActiveRemovalsInMarket = _removal
      .numberOfTokensOwnedByAddress(
        address(this) // todo are we making external calls throughout the contract? if so can we pass values down?
      );
    uint256[] memory ids = new uint256[](numberOfActiveRemovalsInMarket);
    uint256[] memory amounts = new uint256[](numberOfActiveRemovalsInMarket);
    address[] memory suppliers = new address[](numberOfActiveRemovalsInMarket);
    uint256 numberOfRemovalsForOrder = 0;
    for (uint256 i = 0; i < numberOfActiveRemovalsInMarket; i++) {
      uint256 removalId = _activeSupply[_currentSupplierAddress]
        .getNextRemovalForSale();
      // todo retrieve balances in a single batch call
      uint256 removalAmount = _removal.balanceOf(address(this), removalId);
      if (remainingAmountToFill < removalAmount) {
        /**
         * The order is complete, not fully using up this removal, don't increment currentSupplierAddress,
         * don't check about removing active supplier.
         */
        ids[numberOfRemovalsForOrder] = removalId;
        amounts[numberOfRemovalsForOrder] = remainingAmountToFill;
        suppliers[numberOfRemovalsForOrder] = _currentSupplierAddress;
        remainingAmountToFill = 0;
      } else {
        /**
         * We will use up this removal while completing the order, move on to next one.
         */
        ids[numberOfRemovalsForOrder] = removalId;
        amounts[numberOfRemovalsForOrder] = removalAmount; // this removal is getting used up
        suppliers[numberOfRemovalsForOrder] = _currentSupplierAddress;
        remainingAmountToFill -= removalAmount;
        _activeSupply[_currentSupplierAddress].removeRemoval(removalId);
        if (_activeSupply[_currentSupplierAddress].isRemovalQueueEmpty()) {
          /**
           * If the supplier is out of supply, remove them from the active suppliers.
           */
          _removeActiveSupplier(_currentSupplierAddress);
        } else if (
          /**
           *  If the supplier is the only supplier remaining with supply, don't bother incrementing.
           */
          _suppliersInRoundRobinOrder[_currentSupplierAddress]
            .nextSupplierAddress != _currentSupplierAddress
        ) {
          _incrementCurrentSupplierAddress();
        }
      }
      numberOfRemovalsForOrder++;
      if (remainingAmountToFill == 0) {
        break;
      }
    }
    // todo revert single-supplier supply allocation if the total from suppliers != certificate amount
    return (numberOfRemovalsForOrder, ids, amounts, suppliers);
  }

  /**
   * @dev Determines the removal ids and amounts to fill the given purchase quantity, sourcing only
   * from a single supplier.
   *
   * @param certificateAmount The number of carbon removals to purchase.
   * @param supplier The supplier from which to purchase carbon removals.
   * @return numberOfRemovalForOrder The number of distinct removal token ids used to fulfill this order.
   * @return ids An array of the removal token ids being drawn from to fulfill this order.
   * @return amounts An array of amounts being allocated from each corresponding removal token.
   */
  function _allocateSupplySingleSupplier(
    // todo address code-complexity solhint issue
    uint256 certificateAmount,
    address supplier
  )
    private
    returns (
      uint256,
      uint256[] memory,
      uint256[] memory
    )
  {
    RemovalQueueByVintage storage supplierRemovalQueue = _activeSupply[
      supplier
    ];
    uint256 totalNumberOfRemovalsForSupplier = 0;
    uint256 latestYear = supplierRemovalQueue.latestYear;
    for (
      uint256 vintage = supplierRemovalQueue.earliestYear;
      vintage <= latestYear;
      vintage++
    ) {
      totalNumberOfRemovalsForSupplier += supplierRemovalQueue
        .queueByVintage[vintage]
        .length();
    }
    if (totalNumberOfRemovalsForSupplier == 0) {
      revert InsufficientSupply();
    }
    uint256 remainingAmountToFill = certificateAmount;
    uint256[] memory ids = new uint256[](totalNumberOfRemovalsForSupplier);
    uint256[] memory amounts = new uint256[](totalNumberOfRemovalsForSupplier);
    uint256 numberOfRemovals = 0;
    for (uint256 i = 0; i < totalNumberOfRemovalsForSupplier; i++) {
      uint256 removalId = supplierRemovalQueue.getNextRemovalForSale();
      uint256 removalAmount = _removal.balanceOf(address(this), removalId);
      /**
       * Order complete, not fully using up this removal.
       */
      if (remainingAmountToFill < removalAmount) {
        ids[numberOfRemovals] = removalId;
        amounts[numberOfRemovals] = remainingAmountToFill;
        remainingAmountToFill = 0;
        /**
         * We will use up this removal while completing the order, move on to next one.
         */
      } else {
        if (
          numberOfRemovals == totalNumberOfRemovalsForSupplier - 1 &&
          remainingAmountToFill > removalAmount
        ) {
          revert InsufficientSupply();
        }
        ids[numberOfRemovals] = removalId;
        amounts[numberOfRemovals] = removalAmount; // This removal is getting used up.
        remainingAmountToFill -= removalAmount;
        supplierRemovalQueue.removeRemoval(removalId);
        /**
         * If the supplier is out of supply, remove them from the active suppliers.
         */
        if (supplierRemovalQueue.isRemovalQueueEmpty()) {
          _removeActiveSupplier(supplier);
        }
      }
      numberOfRemovals++;
      if (remainingAmountToFill == 0) {
        break;
      }
    }
    // todo revert multi-supplier supply allocation if the total from suppliers != certificate amount
    return (numberOfRemovals, ids, amounts);
  }

  /**
   * @notice Sets the Nori fee percentage (as an integer) which is the percentage of
   * each purchase that will be paid to Nori as the marketplace operator.
   *
   * @dev
   *
   * ##### Requirements:
   * - Can only be used when the caller has the DEFAULT_ADMIN_ROLE
   * - Can only be used when this contract is not paused
   *
   * @param noriFeePercentage_ The new fee percentage as an integer.
   */
  function setNoriFeePercentage(uint256 noriFeePercentage_)
    external
    onlyRole(DEFAULT_ADMIN_ROLE)
    whenNotPaused
  {
    _noriFeePercentage = noriFeePercentage_;
  }

  /**
   * @notice Sets the Nori fee wallet address (as an integer) which is the address to which the
   * marketplace operator fee will be routed during each purchase.
   *
   * @dev
   *
   * ##### Requirements:
   * - Can only be used when the caller has the DEFAULT_ADMIN_ROLE
   * - Can only be used when this contract is not paused
   *
   * @param noriFeeWalletAddress The wallet address where Nori collects market fees.
   */
  function setNoriFeeWallet(address noriFeeWalletAddress)
    external
    onlyRole(DEFAULT_ADMIN_ROLE)
    whenNotPaused
  {
    _noriFeeWallet = noriFeeWalletAddress;
  }

  /**
   * @notice Completes order fulfillment for specified supply allocation. Pays suppliers, routes tokens to the
   * `RestrictedNORI` contract, pays Nori the order fee, updates accounting, and mints the `Certificate`.
   *
   * @param certificateAmount The total amount for the certificate.
   * @param operator The message sender.
   * @param recipient The recipient of the certificate.
   * @param numberOfRemovals The number of distinct removal token ids that are involved in fulfilling this order.
   * @param ids An array of removal token ids involved in fulfilling this order.
   * @param amounts An array of amounts being allocated from each corresponding removal token.
   * @param suppliers An array of suppliers
   *
   * todo permission `fulfillOrder` now that it is external (or figure out how to use calldata with internal fns)
   * todo use correct check-effects pattern in `fulfillOrder`
   */
  function fulfillOrder(
    uint256 certificateAmount,
    address operator,
    address recipient,
    uint256 numberOfRemovals,
    uint256[] calldata ids,
    uint256[] calldata amounts,
    address[] memory suppliers
  ) external {
    // todo verify changes to `fulfillOrder` (memory->calldata arr args) that enabled [:index] arr slicing syntax is ok
    uint256[] memory batchedIds = ids[:numberOfRemovals];
    uint256[] memory batchedAmounts = amounts[:numberOfRemovals];
    uint256[] memory holdbackPercentages = _removal.batchGetHoldbackPercentages(
      batchedIds
    );
    for (uint256 i = 0; i < numberOfRemovals; i++) {
      uint256 restrictedSupplierFee = 0;
      uint256 unrestrictedSupplierFee = batchedAmounts[i];
      if (holdbackPercentages[i] > 0) {
        restrictedSupplierFee =
          (unrestrictedSupplierFee * holdbackPercentages[i]) /
          100;
        unrestrictedSupplierFee -= restrictedSupplierFee;
        _restrictedNori.mint(restrictedSupplierFee, batchedIds[i]); // todo mint rNori in a single batch call
        _bridgedPolygonNori.transferFrom(
          operator,
          address(_restrictedNori),
          restrictedSupplierFee
        );
      }
      _bridgedPolygonNori.transferFrom(
        operator,
        _noriFeeWallet,
        this.getNoriFee(batchedAmounts[i])
      ); // todo use MultiCall to batch transfer bpNori in `fulfillOrder`
      _bridgedPolygonNori.transferFrom(
        operator,
        suppliers[i],
        unrestrictedSupplierFee
      );
    }
    bytes memory data = abi.encode(recipient, certificateAmount);
    _removal.safeBatchTransferFrom(
      address(this),
      address(_certificate),
      batchedIds,
      batchedAmounts,
      data
    );
  }

  /**
   * @notice Withdraws a removal to the supplier.
   * @dev Withdraws a removal to the supplier address encoded in the removal ID.
   */
  function withdraw(uint256 removalId) external whenNotPaused {
    address supplierAddress = RemovalIdLib.supplierAddress(removalId);
    if (_isAuthorizedWithdrawal({owner: supplierAddress})) {
      _removeActiveRemoval(supplierAddress, removalId);
      _removal.safeTransferFrom({
        from: address(this),
        to: supplierAddress,
        id: removalId,
        amount: _removal.balanceOf(address(this), removalId),
        data: ""
      });
    } else {
      revert UnauthorizedWithdrawal();
    }
  }

<<<<<<< HEAD
  function _listRemovalForSale(uint256 id) internal {
    address supplierAddress = RemovalIdLib.supplierAddress(id);
    _activeSupply[supplierAddress].insertRemovalByVintage(id);
    if (
      _suppliersInRoundRobinOrder[supplierAddress].nextSupplierAddress ==
      address(0) // If a new supplier has been added, or if the supplier had previously sold out
    ) {
      _addActiveSupplier(supplierAddress);
    }
=======
  function _isAuthorizedWithdrawal(address owner) internal view returns (bool) {
    return (_msgSender() == owner ||
      hasRole({role: DEFAULT_ADMIN_ROLE, account: _msgSender()}) ||
      _removal.isApprovedForAll({account: owner, operator: _msgSender()}));
>>>>>>> 2a676752
  }

  /**
   * @notice Removes the specified removal id from the active supply data structure.
   * @dev If this is the supplier's last active removal, the supplier is also removed from the active supplier queue.
   */
  function _removeActiveRemoval(
    address supplierAddress,
    uint256 removalId // todo flip param order
  ) internal {
    _activeSupply[supplierAddress].removeRemoval(removalId);
    if (_activeSupply[supplierAddress].isRemovalQueueEmpty()) {
      _removeActiveSupplier(supplierAddress); // todo can this be combined inside .removeRemoval?
    }
  }

  /**
   *
   * @dev
   *
   * ##### Requirements:
   *
   * - The contract must not be paused. This is enforced by `Removal._beforeTokenTransfer`.
   *
   * todo Add the rest of the requirements
   * todo Emit event when removal is released if TransferSingle events can be emitted with to: addr(0) in other cases
   * todo is `whenNotPaused` modifier redundant since it's only invoked from `Removal.release` calls?
   */
  function release(uint256 removalId, uint256 amount) external whenNotPaused {
    if (_msgSender() != address(_removal)) {
      revert SenderNotRemovalContract();
    }
    address supplierAddress = RemovalIdLib.supplierAddress(removalId);
    uint256 removalBalance = _removal.balanceOf(address(this), removalId);
    if (amount == removalBalance) {
      _removeActiveRemoval(supplierAddress, removalId);
    }
  }

  /**
   * @dev See [IERC165.supportsInterface](
   * https://docs.openzeppelin.com/contracts/4.x/api/utils#IERC165-supportsInterface-bytes4-) for more.
   */
  function supportsInterface(bytes4 interfaceId)
    public
    view
    virtual
    override
    returns (bool)
  {
    return super.supportsInterface(interfaceId);
  }

  /**
   * @dev Updates `_currentSupplierAddress` to the next of whatever is the current supplier.
   * Used to iterate in a round-robin way through the linked list of active suppliers.
   */
  function _incrementCurrentSupplierAddress() private {
    _currentSupplierAddress = _suppliersInRoundRobinOrder[
      _currentSupplierAddress
    ].nextSupplierAddress;
  }

  /**
   * @notice Adds a supplier to the active supplier queue.
   *
   * @dev Called when a new supplier is added to the marketplace. If the first supplier, initializes a cicularly
   * doubly-linked list, where initially the first supplier points to itself as next and previous. When a new supplier
   * is added, at the position of the current supplier, update the previous pointer of the current supplier to point to
   * the new supplier, and update the next pointer of the previous supplier to the new supplier.
   */
  function _addActiveSupplier(address supplierAddress) private {
    // If this is the first supplier to be added, update the intialized addresses.
    if (_currentSupplierAddress == address(0)) {
      _currentSupplierAddress = supplierAddress;
      _suppliersInRoundRobinOrder[supplierAddress] = RoundRobinOrder({
        previousSupplierAddress: supplierAddress,
        nextSupplierAddress: supplierAddress
      });
    } else {
      /**
       * Add the new supplier to the round robin order, with the current supplier as next and the current supplier's
       * previous supplier as previous.
       */
      _suppliersInRoundRobinOrder[supplierAddress] = RoundRobinOrder({
        previousSupplierAddress: _suppliersInRoundRobinOrder[
          _currentSupplierAddress
        ].previousSupplierAddress,
        nextSupplierAddress: _currentSupplierAddress
      });
      /**
       * Update the previous supplier to point to the new supplier as next.
       */
      _suppliersInRoundRobinOrder[
        _suppliersInRoundRobinOrder[_currentSupplierAddress]
          .previousSupplierAddress
      ].nextSupplierAddress = supplierAddress;
      /**
       * Update the current supplier to point to the new supplier as previous.
       */
      _suppliersInRoundRobinOrder[_currentSupplierAddress]
        .previousSupplierAddress = supplierAddress;
    }
  }

  /**
   * @notice Removes a supplier from the active supplier queue.
   *
   * @dev Called when a supplier's last removal is used for an order. If the last supplier,
   * resets the pointer for the currentSupplierAddress. Otherwise, from the position of the supplier to be
   * removed, update the previous supplier to point to the next of the removed supplier, and the next of
   * the removed supplier to point to the previous of the remove supplier. Then, set the next and previous
   * pointers of the removed supplier to the 0x address.
   */
  function _removeActiveSupplier(address addressToRemove) private {
    /**
     * If this is the last supplier, clear all current tracked addresses.
     */
    if (
      addressToRemove ==
      _suppliersInRoundRobinOrder[addressToRemove].nextSupplierAddress
    ) {
      _currentSupplierAddress = address(0);
    } else {
      /**
       * Set the next of the previous supplier to point to the removed supplier's next.
       */
      _suppliersInRoundRobinOrder[
        _suppliersInRoundRobinOrder[addressToRemove].previousSupplierAddress
      ].nextSupplierAddress = _suppliersInRoundRobinOrder[addressToRemove]
        .nextSupplierAddress;
      /**
       * Set the previous of the next supplier to point to the removed supplier's previous.
       */
      _suppliersInRoundRobinOrder[
        _suppliersInRoundRobinOrder[addressToRemove].nextSupplierAddress
      ].previousSupplierAddress = _suppliersInRoundRobinOrder[addressToRemove]
        .previousSupplierAddress;
      /**
       * If the supplier is the current supplier, update that address to the next supplier.
       */
      if (addressToRemove == _currentSupplierAddress) {
        _incrementCurrentSupplierAddress();
      }
    }
    /**
     * Remove `RoundRobinOrder` data from supplier.
     */
    _suppliersInRoundRobinOrder[addressToRemove] = RoundRobinOrder({
      nextSupplierAddress: address(0),
      previousSupplierAddress: address(0)
    });
  }
}<|MERGE_RESOLUTION|>--- conflicted
+++ resolved
@@ -648,7 +648,12 @@
     }
   }
 
-<<<<<<< HEAD
+  function _isAuthorizedWithdrawal(address owner) internal view returns (bool) {
+    return (_msgSender() == owner ||
+      hasRole({role: DEFAULT_ADMIN_ROLE, account: _msgSender()}) ||
+      _removal.isApprovedForAll({account: owner, operator: _msgSender()}));
+  }
+
   function _listRemovalForSale(uint256 id) internal {
     address supplierAddress = RemovalIdLib.supplierAddress(id);
     _activeSupply[supplierAddress].insertRemovalByVintage(id);
@@ -658,12 +663,6 @@
     ) {
       _addActiveSupplier(supplierAddress);
     }
-=======
-  function _isAuthorizedWithdrawal(address owner) internal view returns (bool) {
-    return (_msgSender() == owner ||
-      hasRole({role: DEFAULT_ADMIN_ROLE, account: _msgSender()}) ||
-      _removal.isApprovedForAll({account: owner, operator: _msgSender()}));
->>>>>>> 2a676752
   }
 
   /**
