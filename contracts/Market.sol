// SPDX-License-Identifier: MIT
pragma solidity =0.8.15;
import "./Certificate.sol";
import "./RestrictedNORI.sol";
import {RemovalQueue, RemovalQueueByVintage} from "./RemovalQueue.sol";
import {RemovalIdLib} from "./RemovalIdLib.sol";
import "./Errors.sol";
import "@openzeppelin/contracts-upgradeable/utils/math/SafeMathUpgradeable.sol";

/**
 * @title Nori Inc.'s carbon removal marketplace.
 *
 * @author Nori Inc.
 *
 * @notice Facilitates the exchange of NORI tokens for a non-transferrable certificate of carbon removal.
 *
 * @dev Carbon removals are represented by ERC1155 tokens in the Removal.sol contract, where the balance of a
 * given token represents the number of tonnes of carbon that were removed from the atmosphere for that specific
 * removal (different token ids are used to represent different slices of carbon removal projects and years).
 * This contract facilitates the exchange of NORI tokens for ERC721 tokens managed by the Certificate.sol contract.
 * Each of these certificates is a non-transferrable, non-fungible token that owns the specific removal tokens
 * and token balances that comprise the specific certificate for the amount purchased.
 *
 * todo Emit events when state mutates and other existing events aren't capturing that change
 * todo Consider adding MARKET_ADMIN_ROLE (sets thresholds, etc, so they can be done from admin ui without super admin)
 * todo Consider adding getters for number of active suppliers
 * todo consider globally renaming "active"/"reserved" to names that better describe "(un)available" (e.g., "listed"?)
 * todo consistency in variables/fns that use "supply" vs "removal" nomenclature (which means what?)
 */
contract Market is PausableAccessPreset {
  using EnumerableSetUpgradeable for EnumerableSetUpgradeable.UintSet;
  using RemovalQueue for RemovalQueueByVintage;

  /**
   * @notice Keeps track of order of suppliers by address using a circularly doubly linked list.
   */
  struct RoundRobinOrder {
    address previousSupplierAddress;
    address nextSupplierAddress;
  }

  Removal private _removal;
  Certificate private _certificate;
  BridgedPolygonNORI private _bridgedPolygonNori;
  RestrictedNORI private _restrictedNori;
  address private _noriFeeWallet;
  uint256 private _noriFeePercentage;
  uint256 private _priorityRestrictedThreshold;
  address private _currentSupplierAddress;
  mapping(address => RoundRobinOrder) internal _suppliersInRoundRobinOrder;
  mapping(address => RemovalQueueByVintage) internal _activeSupply;

  /**
   * @notice Role conferring the ability to purchase supply when inventory is below the priority restricted threshold.
   */
  bytes32 public constant ALLOWLIST_ROLE = keccak256("ALLOWLIST_ROLE");

  /**
   * @notice Emitted on setting of `_priorityRestrictedThreshold`.
   */
  event PriorityRestrictedThresholdSet(uint256 threshold);

  /**
   * @custom:oz-upgrades-unsafe-allow constructor
   */
  constructor() {
    _disableInitializers();
  }

  function initialize(
    Removal removal,
    BridgedPolygonNORI bridgedPolygonNori,
    Certificate certificate,
    RestrictedNORI restrictedNori,
    address noriFeeWalletAddress,
    uint256 noriFeePercentage_
  ) public initializer {
    __Context_init_unchained();
    __ERC165_init_unchained();
    __AccessControl_init_unchained();
    __AccessControlEnumerable_init_unchained();
    _removal = removal;
    _bridgedPolygonNori = bridgedPolygonNori;
    _certificate = certificate;
    _restrictedNori = restrictedNori;
    _noriFeePercentage = noriFeePercentage_;
    _noriFeeWallet = noriFeeWalletAddress;
    _priorityRestrictedThreshold = 0;
    _currentSupplierAddress = address(0);
    _grantRole(DEFAULT_ADMIN_ROLE, _msgSender());
    _grantRole(ALLOWLIST_ROLE, _msgSender());
  }

  /**
   * @notice Returns the current value of the priority restricted threshold, which is the amount of inventory
   * that will always be reserved to sell only to buyers with the ALLOWLIST_ROLE.
   */
  function priorityRestrictedThreshold() external view returns (uint256) {
    return _priorityRestrictedThreshold;
  }

  /**
   * @notice Returns the current value of the priority restricted threshold, which is the amount of inventory
   * that will always be reserved to sell only to buyers with the ALLOWLIST_ROLE.
   */
  function restrictedNoriAddress() external view returns (address) {
    return address(_restrictedNori);
  }

  /**
   * @notice Returns the current value of the Nori fee percentage, as an integer, which is the percentage of
   * each purchase that will be paid to Nori as the marketplace operator.
   */
  function noriFeePercentage() external view returns (uint256) {
    return _noriFeePercentage;
  }

  /**
   * @notice Calculates the Nori fee required for a purchase of `amount` tonnes of carbon removals.
   * todo consider renaming getNoriFee to something like `calculateNoriFee`
   */
  function getNoriFee(uint256 amount) external view returns (uint256) {
    return (amount * _noriFeePercentage) / 100;
  }

  /**
   * @notice Calculates the total quantity of NORI required to make a purchase of `amount` tonnes of carbon removals.
   */
  function getCheckoutTotal(uint256 amount) external view returns (uint256) {
    return amount + this.getNoriFee(amount);
  }

  /**
   * @notice Returns the address to which the marketplace operator fee will be routed during each purchase.
   */
  function noriFeeWallet() external view returns (address) {
    return _noriFeeWallet;
  }

  /**
   * @notice Calculates the quantity of carbon removals being purchased given the purchase total and the
   * percentage of that purchase total that is due to Nori as a transaction fee.
   */
  function certificateAmountFromPurchaseTotal(uint256 purchaseTotal)
    external
    view
    returns (uint256)
  {
    return (purchaseTotal * 100) / (100 + _noriFeePercentage);
  }

  /**
   * @notice Sets the current value of the priority restricted threshold, which is the amount of inventory
   * that will always be reserved to sell only to buyers with the `ALLOWLIST_ROLE`.
   */
  function setPriorityRestrictedThreshold(uint256 threshold)
    external
    whenNotPaused
    onlyRole(DEFAULT_ADMIN_ROLE)
  {
    _priorityRestrictedThreshold = threshold;
    emit PriorityRestrictedThresholdSet(threshold);
  }

  /**
   * @notice Handles the receipt of a multiple ERC1155 token types. This function is called at the end of a
   * `safeBatchTransferFrom` after the balances have been updated. To accept the transfer(s), this must return
   * `bytes4(keccak256("onERC1155BatchReceived(address,address,uint256[],uint256[],bytes)"))`
   * (i.e. 0xbc197c81, or its own function selector).
   *
   * @dev
   * See (IERC1155Receiver)[https://docs.openzeppelin.com/contracts/3.x/api/token/erc1155#IERC1155Receiver] for more.
   *
   * @param ids An array containing ids of each token being transferred (order and length must match values array)
   * @return bytes4(keccak256("onERC1155BatchReceived(address,address,uint256[],uint256[],bytes)"))
   * if transfer is allowed
   */
  function onERC1155BatchReceived(
    address,
    address,
    uint256[] memory ids, // todo calldata?
    uint256[] memory,
    bytes memory
  ) external returns (bytes4) {
    // todo revert if Market.onERC1155BatchReceived sender is not the removal contract
    for (uint256 i = 0; i < ids.length; i++) {
<<<<<<< HEAD
      _listRemovalForSale({id: ids[i]});
=======
      _listForSale({id: ids[i]});
>>>>>>> 9d458f69
    }
    return this.onERC1155BatchReceived.selector;
  }

  function onERC1155Received(
    address,
    address,
    uint256 id,
    uint256,
    bytes calldata
  ) external returns (bytes4) {
    // todo revert if Market.onERC1155Received sender is not the removal contract
<<<<<<< HEAD
    _listRemovalForSale({id: id});
=======
    _listForSale({id: id});
>>>>>>> 9d458f69
    return this.onERC1155Received.selector;
  }

  /**
   * @notice Exchanges NORI for carbon removals and issues a certificate to `recipient`.
   *
   * @dev See [https://docs.openzeppelin.com/contracts/4.x/api/token/erc20#ERC20Permit](ERC20Permit) for more.
   * The message sender must present a valid permit to this contract to temporarily authorize this market
   * to transfer the sender's NORI to complete the purchase. A certificate is issued by Certificate.sol
   * to the specified recipient and NORI is distributed to the supplier of the carbon removal,
   * to the RestrictedNORI.sol contract that controls any restricted NORI owed to the supplier, and finally
   * to Nori Inc. as a market operator fee.
   *
   * @param recipient The address to which the certificate will be issued.
   * @param amount The total purchase amount in NORI. This is the combined total of the number of removals being
   * purchased and the fee paid to Nori.
   * @param deadline The EIP2612 permit deadline in Unix time.
   * @param v The recovery identifier for the permit's secp256k1 signature
   * @param r The r value for the permit's secp256k1 signature
   * @param s The s value for the permit's secp256k1 signature
   */
  function swap(
    address recipient,
    uint256 amount,
    uint256 deadline,
    uint8 v,
    bytes32 r,
    bytes32 s
  ) external whenNotPaused {
    uint256 certificateAmount = this.certificateAmountFromPurchaseTotal(amount);
    uint256 activeSupply = _removal.getMarketBalance();
    _validateSupply({
      certificateAmount: certificateAmount,
      activeSupply: activeSupply
    });
    _validatePrioritySupply({
      certificateAmount: certificateAmount,
      activeSupply: activeSupply
    });
    (
      uint256 numberOfRemovals,
      uint256[] memory ids,
      uint256[] memory amounts,
      address[] memory suppliers
    ) = _allocateSupplyRoundRobin(certificateAmount);
    _bridgedPolygonNori.permit(
      _msgSender(),
      address(this),
      amount,
      deadline,
      v,
      r,
      s
    );
    this.fulfillOrder({
      certificateAmount: certificateAmount,
      operator: _msgSender(),
      recipient: recipient,
      numberOfRemovals: numberOfRemovals,
      ids: ids,
      amounts: amounts,
      suppliers: suppliers
    });
  }

  /**
   * @notice An overloaded version of `swap` that additionally accepts a supplier address and will exchange NORI for
   * carbon removals supplied only from the specified supplier and issue a certificate to `recipient`.
   * If the specified supplier does not have enough carbon removals for sale to fulfill the order the transaction
   * will revert.
   *
   * @dev See {https://docs.openzeppelin.com/contracts/4.x/api/token/erc20#ERC20Permit}
   * The message sender must present a valid permit to this contract to temporarily authorize this market
   * to transfer the sender's NORI to complete the purchase. A certificate is issued by Certificate.sol
   * to the specified recipient and NORI is distributed to the supplier of the carbon removal,
   * to the RestrictedNORI.sol contract that controls any restricted NORI owed to the supplier, and finally
   * to Nori Inc. as a market operator fee.
   *
   * @param recipient The address to which the certificate will be issued.
   * @param amount The total purchase amount in NORI. This is the combined total of the number of removals being
   * purchased and the fee paid to Nori.
   * @param supplierToBuyFrom The only supplier address from which to purchase carbon removals in this transaction.
   * @param deadline The EIP2612 permit deadline in Unix time.
   * @param v The recovery identifier for the permit's secp256k1 signature
   * @param r The r value for the permit's secp256k1 signature
   * @param s The s value for the permit's secp256k1 signature
   *
   * todo make `swapFromSpecificSupplier` and `swap` re-use more of the same logic to de-dupe code
   */
  function swapFromSpecificSupplier(
    address recipient,
    uint256 amount,
    address supplierToBuyFrom,
    uint256 deadline,
    uint8 v,
    bytes32 r,
    bytes32 s
  ) external whenNotPaused {
    uint256 certificateAmount = this.certificateAmountFromPurchaseTotal(amount);
<<<<<<< HEAD
    _checkSupplyOfSupplier({supplierAddress: supplierToBuyFrom});
    _checkSupply({certificateAmount: certificateAmount});
=======
    _validateSuppliersSupply({
      certificateAmount: certificateAmount,
      activeSupplyOfSupplier: _activeSupply[supplierToBuyFrom]
        .getTotalBalanceFromRemovalQueue(_removal)
    });
    _validatePrioritySupply({
      certificateAmount: certificateAmount,
      activeSupply: _removal.getMarketBalance()
    });
>>>>>>> 9d458f69
    (
      uint256 numberOfRemovals,
      uint256[] memory ids,
      uint256[] memory amounts
    ) = _allocateSupplySingleSupplier(certificateAmount, supplierToBuyFrom);
    address[] memory suppliers = new address[](numberOfRemovals);
    for (uint256 i = 0; i < numberOfRemovals; i++) {
      suppliers[i] = supplierToBuyFrom;
    }
    _bridgedPolygonNori.permit(
      _msgSender(),
      address(this),
      amount,
      deadline,
      v,
      r,
      s
    );
    this.fulfillOrder({
      certificateAmount: certificateAmount,
      operator: _msgSender(),
      recipient: recipient,
      numberOfRemovals: numberOfRemovals,
      ids: ids,
      amounts: amounts,
      suppliers: suppliers
    });
  }

  /**
   * @dev Reverts if total available supply in the market is not enough to fulfill the purchase.
   *
   * @param certificateAmount The number of carbon removals being purchased
   * @param activeSupply The amount of active supply in the market
   */
  function _validateSupply(uint256 certificateAmount, uint256 activeSupply)
    internal
    pure
  {
    if (certificateAmount > activeSupply) {
      revert InsufficientSupply();
    }
  }

  /**
<<<<<<< HEAD
   * @dev Reverts if supplier is out of stock or if total available supply in the market is being reserved for priority
   * buyers and buyer is not priority.
   *
   * @param supplierAddress The supplier address to check.
   */
  function _checkSupplyOfSupplier(address supplierAddress) private view {
    uint256 activeSupplyOfSupplier = _activeSupply[supplierAddress]
      .getTotalBalanceFromRemovalQueue(_removal);
    if (activeSupplyOfSupplier == 0) {
      revert OutOfStock();
=======
   * @dev Reverts if supplier does not have enough supply to fulfill the supplier-specific purchase.
   *
   * @param certificateAmount The number of carbon removals being purchased
   * @param activeSupplyOfSupplier The amount of supply held by the supplier
   */
  function _validateSuppliersSupply(
    uint256 certificateAmount,
    uint256 activeSupplyOfSupplier
  ) internal pure {
    if (certificateAmount > activeSupplyOfSupplier) {
      revert InsufficientSupply();
    }
  }

  /**
   * @dev Reverts if available stock is being reserved for priority buyers and buyer is not priority.
   *
   * @param certificateAmount The number of carbon removals being purchased.
   * @param activeSupply The amount of active supply in the market.
   */
  function _validatePrioritySupply(
    uint256 certificateAmount,
    uint256 activeSupply
  ) internal view {
    (, uint256 supplyAfterPurchase) = SafeMathUpgradeable.trySub(
      activeSupply,
      certificateAmount
    );
    if (supplyAfterPurchase < _priorityRestrictedThreshold) {
      if (!hasRole(ALLOWLIST_ROLE, _msgSender())) {
        revert LowSupplyAllowlistRequired();
      }
>>>>>>> 9d458f69
    }
  }

  /**
   * @dev Determines the removal ids, amounts, and suppliers to fill the given purchase quantity in
   * a round-robin order.
   *
   * @param certificateAmount The number of carbon removals to purchase.
   * @return numberOfRemovalForOrder The number of distinct removal token ids used to fulfill this order.
   * @return ids An array of the removal token ids being drawn from to fulfill this order.
   * @return amounts An array of amounts being allocated from each corresponding removal token.
   * @return suppliers The address of the supplier who owns each corresponding removal token.
   */
  function _allocateSupplyRoundRobin(uint256 certificateAmount)
    private
    returns (
      uint256,
      uint256[] memory,
      uint256[] memory,
      address[] memory
    )
  {
    uint256 remainingAmountToFill = certificateAmount;
    uint256 numberOfActiveRemovalsInMarket = _removal
      .numberOfTokensOwnedByAddress(
        address(this) // todo are we making external calls throughout the contract? if so can we pass values down?
      );
    uint256[] memory ids = new uint256[](numberOfActiveRemovalsInMarket);
    uint256[] memory amounts = new uint256[](numberOfActiveRemovalsInMarket);
    address[] memory suppliers = new address[](numberOfActiveRemovalsInMarket);
    uint256 numberOfRemovalsForOrder = 0;
    for (uint256 i = 0; i < numberOfActiveRemovalsInMarket; i++) {
      uint256 removalId = _activeSupply[_currentSupplierAddress]
        .getNextRemovalForSale();
      // todo retrieve balances in a single batch call
      uint256 removalAmount = _removal.balanceOf(address(this), removalId);
      if (remainingAmountToFill < removalAmount) {
        /**
         * The order is complete, not fully using up this removal, don't increment currentSupplierAddress,
         * don't check about removing active supplier.
         */
        ids[numberOfRemovalsForOrder] = removalId;
        amounts[numberOfRemovalsForOrder] = remainingAmountToFill;
        suppliers[numberOfRemovalsForOrder] = _currentSupplierAddress;
        remainingAmountToFill = 0;
      } else {
        /**
         * We will use up this removal while completing the order, move on to next one.
         */
        ids[numberOfRemovalsForOrder] = removalId;
        amounts[numberOfRemovalsForOrder] = removalAmount; // this removal is getting used up
        suppliers[numberOfRemovalsForOrder] = _currentSupplierAddress;
        remainingAmountToFill -= removalAmount;
        _activeSupply[_currentSupplierAddress].removeRemoval(removalId);
        if (_activeSupply[_currentSupplierAddress].isRemovalQueueEmpty()) {
          /**
           * If the supplier is out of supply, remove them from the active suppliers.
           */
          _removeActiveSupplier(_currentSupplierAddress);
        } else if (
          /**
           *  If the supplier is the only supplier remaining with supply, don't bother incrementing.
           */
          _suppliersInRoundRobinOrder[_currentSupplierAddress]
            .nextSupplierAddress != _currentSupplierAddress
        ) {
          _incrementCurrentSupplierAddress();
        }
      }
      numberOfRemovalsForOrder++;
      if (remainingAmountToFill == 0) {
        break;
      }
    }
    // todo revert single-supplier supply allocation if the total from suppliers != certificate amount
    return (numberOfRemovalsForOrder, ids, amounts, suppliers);
  }

  /**
   * @dev Determines the removal ids and amounts to fill the given purchase quantity, sourcing only
   * from a single supplier.
   *
   * @param certificateAmount The number of carbon removals to purchase.
   * @param supplier The supplier from which to purchase carbon removals.
   * @return numberOfRemovalForOrder The number of distinct removal token ids used to fulfill this order.
   * @return ids An array of the removal token ids being drawn from to fulfill this order.
   * @return amounts An array of amounts being allocated from each corresponding removal token.
   */
  function _allocateSupplySingleSupplier(
    // todo address code-complexity solhint issue
    uint256 certificateAmount,
    address supplier
  )
    private
    returns (
      uint256,
      uint256[] memory,
      uint256[] memory
    )
  {
    RemovalQueueByVintage storage supplierRemovalQueue = _activeSupply[
      supplier
    ];
    uint256 totalNumberOfRemovalsForSupplier = 0;
    uint256 latestYear = supplierRemovalQueue.latestYear;
    for (
      uint256 vintage = supplierRemovalQueue.earliestYear;
      vintage <= latestYear;
      vintage++
    ) {
      totalNumberOfRemovalsForSupplier += supplierRemovalQueue
        .queueByVintage[vintage]
        .length();
    }
    if (totalNumberOfRemovalsForSupplier == 0) {
      revert InsufficientSupply();
    }
    uint256 remainingAmountToFill = certificateAmount;
    uint256[] memory ids = new uint256[](totalNumberOfRemovalsForSupplier);
    uint256[] memory amounts = new uint256[](totalNumberOfRemovalsForSupplier);
    uint256 numberOfRemovals = 0;
    for (uint256 i = 0; i < totalNumberOfRemovalsForSupplier; i++) {
      uint256 removalId = supplierRemovalQueue.getNextRemovalForSale();
      uint256 removalAmount = _removal.balanceOf(address(this), removalId);
      /**
       * Order complete, not fully using up this removal.
       */
      if (remainingAmountToFill < removalAmount) {
        ids[numberOfRemovals] = removalId;
        amounts[numberOfRemovals] = remainingAmountToFill;
        remainingAmountToFill = 0;
        /**
         * We will use up this removal while completing the order, move on to next one.
         */
      } else {
        if (
          numberOfRemovals == totalNumberOfRemovalsForSupplier - 1 &&
          remainingAmountToFill > removalAmount
        ) {
          revert InsufficientSupply();
        }
        ids[numberOfRemovals] = removalId;
        amounts[numberOfRemovals] = removalAmount; // This removal is getting used up.
        remainingAmountToFill -= removalAmount;
        supplierRemovalQueue.removeRemoval(removalId);
        /**
         * If the supplier is out of supply, remove them from the active suppliers.
         */
        if (supplierRemovalQueue.isRemovalQueueEmpty()) {
          _removeActiveSupplier(supplier);
        }
      }
      numberOfRemovals++;
      if (remainingAmountToFill == 0) {
        break;
      }
    }
    // todo revert multi-supplier supply allocation if the total from suppliers != certificate amount
    return (numberOfRemovals, ids, amounts);
  }

  /**
   * @notice Sets the Nori fee percentage (as an integer) which is the percentage of
   * each purchase that will be paid to Nori as the marketplace operator.
   *
   * @dev
   *
   * ##### Requirements:
   * - Can only be used when the caller has the DEFAULT_ADMIN_ROLE
   * - Can only be used when this contract is not paused
   *
   * @param noriFeePercentage_ The new fee percentage as an integer.
   */
  function setNoriFeePercentage(uint256 noriFeePercentage_)
    external
    onlyRole(DEFAULT_ADMIN_ROLE)
    whenNotPaused
  {
    _noriFeePercentage = noriFeePercentage_;
  }

  /**
   * @notice Sets the Nori fee wallet address (as an integer) which is the address to which the
   * marketplace operator fee will be routed during each purchase.
   *
   * @dev
   *
   * ##### Requirements:
   * - Can only be used when the caller has the DEFAULT_ADMIN_ROLE
   * - Can only be used when this contract is not paused
   *
   * @param noriFeeWalletAddress The wallet address where Nori collects market fees.
   */
  function setNoriFeeWallet(address noriFeeWalletAddress)
    external
    onlyRole(DEFAULT_ADMIN_ROLE)
    whenNotPaused
  {
    _noriFeeWallet = noriFeeWalletAddress;
  }

  /**
   * @notice Completes order fulfillment for specified supply allocation. Pays suppliers, routes tokens to the
   * `RestrictedNORI` contract, pays Nori the order fee, updates accounting, and mints the `Certificate`.
   *
   * @param certificateAmount The total amount for the certificate.
   * @param operator The message sender.
   * @param recipient The recipient of the certificate.
   * @param numberOfRemovals The number of distinct removal token ids that are involved in fulfilling this order.
   * @param ids An array of removal token ids involved in fulfilling this order.
   * @param amounts An array of amounts being allocated from each corresponding removal token.
   * @param suppliers An array of suppliers
   *
   * todo permission `fulfillOrder` now that it is external (or figure out how to use calldata with internal fns)
   * todo use correct check-effects pattern in `fulfillOrder`
   */
  function fulfillOrder(
    uint256 certificateAmount,
    address operator,
    address recipient,
    uint256 numberOfRemovals,
    uint256[] calldata ids,
    uint256[] calldata amounts,
    address[] memory suppliers
  ) external {
    // todo verify changes to `fulfillOrder` (memory->calldata arr args) that enabled [:index] arr slicing syntax is ok
    uint256[] memory batchedIds = ids[:numberOfRemovals];
    uint256[] memory batchedAmounts = amounts[:numberOfRemovals];
    uint8[] memory holdbackPercentages = _removal.batchGetHoldbackPercentages({
      ids: batchedIds
    });
    for (uint256 i = 0; i < numberOfRemovals; i++) {
      uint256 restrictedSupplierFee = 0;
      uint256 unrestrictedSupplierFee = batchedAmounts[i];
      if (holdbackPercentages[i] > 0) {
        restrictedSupplierFee =
          (unrestrictedSupplierFee * holdbackPercentages[i]) /
          100;
        unrestrictedSupplierFee -= restrictedSupplierFee;
        _restrictedNori.mint(restrictedSupplierFee, batchedIds[i]); // todo mint rNori in a single batch call
        _bridgedPolygonNori.transferFrom(
          operator,
          address(_restrictedNori),
          restrictedSupplierFee
        );
      }
      _bridgedPolygonNori.transferFrom(
        operator,
        _noriFeeWallet,
        this.getNoriFee(batchedAmounts[i])
      ); // todo use MultiCall to batch transfer bpNori in `fulfillOrder`
      _bridgedPolygonNori.transferFrom(
        operator,
        suppliers[i],
        unrestrictedSupplierFee
      );
    }
    bytes memory data = abi.encode(recipient, certificateAmount);
    _removal.safeBatchTransferFrom(
      address(this),
      address(_certificate),
      batchedIds,
      batchedAmounts,
      data
    );
  }

  /**
   * @notice Withdraws a removal to the supplier.
   * @dev Withdraws a removal to the supplier address encoded in the removal ID.
   */
  function withdraw(uint256 removalId) external whenNotPaused {
    address supplierAddress = RemovalIdLib.supplierAddress(removalId);
    if (_isAuthorizedWithdrawl({owner: supplierAddress})) {
      _removeActiveRemoval(supplierAddress, removalId);
      _removal.safeTransferFrom({
        from: address(this),
        to: supplierAddress,
        id: removalId,
        amount: _removal.balanceOf(address(this), removalId),
        data: ""
      });
    } else {
      revert UnauthorizedWithdrawal();
    }
  }

  function _isAuthorizedWithdrawal(address owner) internal view returns (bool) {
    return (_msgSender() == owner ||
      hasRole({role: DEFAULT_ADMIN_ROLE, account: _msgSender()}) ||
      _removal.isApprovedForAll({account: owner, operator: _msgSender()}));
  }

<<<<<<< HEAD
  function _listRemovalForSale(uint256 id) internal {
=======
  function _listForSale(uint256 id) internal {
>>>>>>> 9d458f69
    address supplierAddress = RemovalIdLib.supplierAddress(id);
    _activeSupply[supplierAddress].insertRemovalByVintage(id);
    if (
      _suppliersInRoundRobinOrder[supplierAddress].nextSupplierAddress ==
      address(0) // If a new supplier has been added, or if the supplier had previously sold out
    ) {
      _addActiveSupplier(supplierAddress);
    }
  }

  /**
   * @notice Removes the specified removal id from the active supply data structure.
   * @dev If this is the supplier's last active removal, the supplier is also removed from the active supplier queue.
   */
  function _removeActiveRemoval(
    address supplierAddress,
    uint256 removalId // todo flip param order
  ) internal {
    _activeSupply[supplierAddress].removeRemoval(removalId);
    if (_activeSupply[supplierAddress].isRemovalQueueEmpty()) {
      _removeActiveSupplier(supplierAddress); // todo can this be combined inside .removeRemoval?
    }
  }

  /**
   *
   * @dev
   *
   * ##### Requirements:
   *
   * - The contract must not be paused. This is enforced by `Removal._beforeTokenTransfer`.
   *
   * todo Add the rest of the requirements
   * todo Emit event when removal is released if TransferSingle events can be emitted with to: addr(0) in other cases
   * todo is `whenNotPaused` modifier redundant since it's only invoked from `Removal.release` calls?
   */
  function release(uint256 removalId, uint256 amount) external whenNotPaused {
    if (_msgSender() != address(_removal)) {
      revert SenderNotRemovalContract();
    }
    address supplierAddress = RemovalIdLib.supplierAddress(removalId);
    uint256 removalBalance = _removal.balanceOf(address(this), removalId);
    if (amount == removalBalance) {
      _removeActiveRemoval(supplierAddress, removalId);
    }
  }

  /**
   * @dev See [IERC165.supportsInterface](
   * https://docs.openzeppelin.com/contracts/4.x/api/utils#IERC165-supportsInterface-bytes4-) for more.
   */
  function supportsInterface(bytes4 interfaceId)
    public
    view
    virtual
    override
    returns (bool)
  {
    return super.supportsInterface(interfaceId);
  }

  /**
   * @dev Updates `_currentSupplierAddress` to the next of whatever is the current supplier.
   * Used to iterate in a round-robin way through the linked list of active suppliers.
   */
  function _incrementCurrentSupplierAddress() private {
    _currentSupplierAddress = _suppliersInRoundRobinOrder[
      _currentSupplierAddress
    ].nextSupplierAddress;
  }

  /**
   * @notice Adds a supplier to the active supplier queue.
   *
   * @dev Called when a new supplier is added to the marketplace. If the first supplier, initializes a cicularly
   * doubly-linked list, where initially the first supplier points to itself as next and previous. When a new supplier
   * is added, at the position of the current supplier, update the previous pointer of the current supplier to point to
   * the new supplier, and update the next pointer of the previous supplier to the new supplier.
   */
  function _addActiveSupplier(address supplierAddress) private {
    // If this is the first supplier to be added, update the intialized addresses.
    if (_currentSupplierAddress == address(0)) {
      _currentSupplierAddress = supplierAddress;
      _suppliersInRoundRobinOrder[supplierAddress] = RoundRobinOrder({
        previousSupplierAddress: supplierAddress,
        nextSupplierAddress: supplierAddress
      });
    } else {
      /**
       * Add the new supplier to the round robin order, with the current supplier as next and the current supplier's
       * previous supplier as previous.
       */
      _suppliersInRoundRobinOrder[supplierAddress] = RoundRobinOrder({
        previousSupplierAddress: _suppliersInRoundRobinOrder[
          _currentSupplierAddress
        ].previousSupplierAddress,
        nextSupplierAddress: _currentSupplierAddress
      });
      /**
       * Update the previous supplier to point to the new supplier as next.
       */
      _suppliersInRoundRobinOrder[
        _suppliersInRoundRobinOrder[_currentSupplierAddress]
          .previousSupplierAddress
      ].nextSupplierAddress = supplierAddress;
      /**
       * Update the current supplier to point to the new supplier as previous.
       */
      _suppliersInRoundRobinOrder[_currentSupplierAddress]
        .previousSupplierAddress = supplierAddress;
    }
  }

  /**
   * @notice Removes a supplier from the active supplier queue.
   *
   * @dev Called when a supplier's last removal is used for an order. If the last supplier,
   * resets the pointer for the currentSupplierAddress. Otherwise, from the position of the supplier to be
   * removed, update the previous supplier to point to the next of the removed supplier, and the next of
   * the removed supplier to point to the previous of the remove supplier. Then, set the next and previous
   * pointers of the removed supplier to the 0x address.
   */
  function _removeActiveSupplier(address addressToRemove) private {
    /**
     * If this is the last supplier, clear all current tracked addresses.
     */
    if (
      addressToRemove ==
      _suppliersInRoundRobinOrder[addressToRemove].nextSupplierAddress
    ) {
      _currentSupplierAddress = address(0);
    } else {
      /**
       * Set the next of the previous supplier to point to the removed supplier's next.
       */
      _suppliersInRoundRobinOrder[
        _suppliersInRoundRobinOrder[addressToRemove].previousSupplierAddress
      ].nextSupplierAddress = _suppliersInRoundRobinOrder[addressToRemove]
        .nextSupplierAddress;
      /**
       * Set the previous of the next supplier to point to the removed supplier's previous.
       */
      _suppliersInRoundRobinOrder[
        _suppliersInRoundRobinOrder[addressToRemove].nextSupplierAddress
      ].previousSupplierAddress = _suppliersInRoundRobinOrder[addressToRemove]
        .previousSupplierAddress;
      /**
       * If the supplier is the current supplier, update that address to the next supplier.
       */
      if (addressToRemove == _currentSupplierAddress) {
        _incrementCurrentSupplierAddress();
      }
    }
    /**
     * Remove `RoundRobinOrder` data from supplier.
     */
    _suppliersInRoundRobinOrder[addressToRemove] = RoundRobinOrder({
      nextSupplierAddress: address(0),
      previousSupplierAddress: address(0)
    });
  }
}<|MERGE_RESOLUTION|>--- conflicted
+++ resolved
@@ -184,11 +184,7 @@
   ) external returns (bytes4) {
     // todo revert if Market.onERC1155BatchReceived sender is not the removal contract
     for (uint256 i = 0; i < ids.length; i++) {
-<<<<<<< HEAD
-      _listRemovalForSale({id: ids[i]});
-=======
       _listForSale({id: ids[i]});
->>>>>>> 9d458f69
     }
     return this.onERC1155BatchReceived.selector;
   }
@@ -201,11 +197,7 @@
     bytes calldata
   ) external returns (bytes4) {
     // todo revert if Market.onERC1155Received sender is not the removal contract
-<<<<<<< HEAD
-    _listRemovalForSale({id: id});
-=======
     _listForSale({id: id});
->>>>>>> 9d458f69
     return this.onERC1155Received.selector;
   }
 
@@ -305,10 +297,6 @@
     bytes32 s
   ) external whenNotPaused {
     uint256 certificateAmount = this.certificateAmountFromPurchaseTotal(amount);
-<<<<<<< HEAD
-    _checkSupplyOfSupplier({supplierAddress: supplierToBuyFrom});
-    _checkSupply({certificateAmount: certificateAmount});
-=======
     _validateSuppliersSupply({
       certificateAmount: certificateAmount,
       activeSupplyOfSupplier: _activeSupply[supplierToBuyFrom]
@@ -318,7 +306,6 @@
       certificateAmount: certificateAmount,
       activeSupply: _removal.getMarketBalance()
     });
->>>>>>> 9d458f69
     (
       uint256 numberOfRemovals,
       uint256[] memory ids,
@@ -364,18 +351,6 @@
   }
 
   /**
-<<<<<<< HEAD
-   * @dev Reverts if supplier is out of stock or if total available supply in the market is being reserved for priority
-   * buyers and buyer is not priority.
-   *
-   * @param supplierAddress The supplier address to check.
-   */
-  function _checkSupplyOfSupplier(address supplierAddress) private view {
-    uint256 activeSupplyOfSupplier = _activeSupply[supplierAddress]
-      .getTotalBalanceFromRemovalQueue(_removal);
-    if (activeSupplyOfSupplier == 0) {
-      revert OutOfStock();
-=======
    * @dev Reverts if supplier does not have enough supply to fulfill the supplier-specific purchase.
    *
    * @param certificateAmount The number of carbon removals being purchased
@@ -408,7 +383,6 @@
       if (!hasRole(ALLOWLIST_ROLE, _msgSender())) {
         revert LowSupplyAllowlistRequired();
       }
->>>>>>> 9d458f69
     }
   }
 
@@ -682,7 +656,7 @@
    */
   function withdraw(uint256 removalId) external whenNotPaused {
     address supplierAddress = RemovalIdLib.supplierAddress(removalId);
-    if (_isAuthorizedWithdrawl({owner: supplierAddress})) {
+    if (_isAuthorizedWithdrawal({owner: supplierAddress})) {
       _removeActiveRemoval(supplierAddress, removalId);
       _removal.safeTransferFrom({
         from: address(this),
@@ -702,11 +676,7 @@
       _removal.isApprovedForAll({account: owner, operator: _msgSender()}));
   }
 
-<<<<<<< HEAD
-  function _listRemovalForSale(uint256 id) internal {
-=======
   function _listForSale(uint256 id) internal {
->>>>>>> 9d458f69
     address supplierAddress = RemovalIdLib.supplierAddress(id);
     _activeSupply[supplierAddress].insertRemovalByVintage(id);
     if (
