// SPDX-License-Identifier: MIT
pragma solidity =0.8.15;
import "./Certificate.sol";
import "./RestrictedNORI.sol";
import "./PausableAccessPreset.sol";
import "@openzeppelin/contracts-upgradeable/utils/MulticallUpgradeable.sol";
import {RemovalQueue, RemovalQueueByVintage} from "./RemovalQueue.sol";
import {RemovalIdLib} from "./RemovalIdLib.sol";
import {UInt256ArrayLib} from "./ArrayLib.sol";
import "./Errors.sol";
import "@openzeppelin/contracts-upgradeable/utils/math/SafeMathUpgradeable.sol";

/**
 * @title Nori Inc.'s carbon removal marketplace.
 *
 * @author Nori Inc.
 *
 * @notice Facilitates the exchange of NORI tokens for a non-transferrable certificate of carbon removal.
 *
 * @dev Carbon removals are represented by ERC1155 tokens in the Removal.sol contract, where the balance of a
 * given token represents the number of tonnes of carbon that were removed from the atmosphere for that specific
 * removal (different token ids are used to represent different slices of carbon removal projects and years).
 * This contract facilitates the exchange of NORI tokens for ERC721 tokens managed by the Certificate.sol contract.
 * Each of these certificates is a non-transferrable, non-fungible token that owns the specific removal tokens
 * and token balances that comprise the specific certificate for the amount purchased.
 *
 * todo Emit events when state mutates and other existing events aren't capturing that change
 * todo Consider adding MARKET_ADMIN_ROLE (sets thresholds, etc, so they can be done from admin ui without super admin)
 * todo Consider adding getters for number of active suppliers
 * todo consider globally renaming "active"/"reserved" to names that better describe "(un)available" (e.g., "listed"?)
 * todo consistency in variables/fns that use "supply" vs "removal" nomenclature (which means what?)
 */
contract Market is PausableAccessPreset, MulticallUpgradeable {
  using EnumerableSetUpgradeable for EnumerableSetUpgradeable.UintSet;
  using RemovalQueue for RemovalQueueByVintage;
  using UInt256ArrayLib for uint256[];
  /**
   * @notice Keeps track of order of suppliers by address using a circularly doubly linked list.
   */
  struct RoundRobinOrder {
    address previousSupplierAddress;
    address nextSupplierAddress;
  }

  Removal private _removal;
  Certificate private _certificate;
  BridgedPolygonNORI private _bridgedPolygonNori;
  RestrictedNORI private _restrictedNori;
  address private _noriFeeWallet;
  uint256 private _noriFeePercentage;
  uint256 private _priorityRestrictedThreshold;
  address private _currentSupplierAddress;
  mapping(address => RoundRobinOrder) internal _suppliersInRoundRobinOrder;
  mapping(address => RemovalQueueByVintage) internal _activeSupply;

  /**
   * @notice Role conferring the ability to configure the Nori fee wallet, the Nori fee percentage, and the priority
   * restricted threshold.
   */
  bytes32 public constant MARKET_ADMIN_ROLE = keccak256("MARKET_ADMIN_ROLE");

  /**
   * @notice Role conferring the ability to purchase supply when inventory is below the priority restricted threshold.
   */
  bytes32 public constant ALLOWLIST_ROLE = keccak256("ALLOWLIST_ROLE");

  /**
   * @notice Emitted on setting of `_priorityRestrictedThreshold`.
   * @param threshold The updated threshold for priority restricted supply.
   */
  event PriorityRestrictedThresholdSet(uint256 threshold);

  /**
<<<<<<< HEAD
   * @notice Emitted on updating the addresses for contracts.
   *
   * @param removal The address of the new `removal` contract.
   * @param certificate The address of the new `certificate` contract.
   * @param bridgedPolygonNORI The address of the new `bridgedPolygonNORI` contract.
   * @param restrictedNORI The address of the new market contract.
   */
  event ContractAddressesRegistered(
    Removal removal,
    Certificate certificate,
    BridgedPolygonNORI bridgedPolygonNORI,
    RestrictedNORI restrictedNORI
  );

  /**
=======
   * @notice Emitted on setting of `_noriFeeWalletAddress`.
   * @param updatedWalletAddress The updated address of the Nori fee wallet.
   */
  event NoriFeeWalletAddressUpdated(address updatedWalletAddress);

  /**
   * @notice Emitted on setting of `_noriFeePercentage`.
   * @param updatedFeePercentage The updated fee percentage for Nori.
   */
  event NoriFeePercentageUpdated(uint256 updatedFeePercentage);

  /**
   * @notice Emitted when adding a supplier to `_activeSupply`.
   * @param added The supplier that was added.
   * @param next The next of the supplier that was added, updated to point to `addedSupplierAddress` as previous.
   * @param previous The previous of the supplier that was added, updated to point to `addedSupplierAddress` as next.
   */
  event SupplierAdded(
    address indexed added,
    address indexed next,
    address indexed previous
  );

  /**
   * @notice Emitted when removing a supplier from `_activeSupply`.
   * @param removed The supplier that was removed.
   * @param next The next of the supplier that was removed, updated to point to `previousSupplierAddress` as previous.
   * @param previous The previous of the supplier that was removed, updated to point to `nextSupplierAddress` as next.
   */
  event SupplierRemoved(
    address indexed removed,
    address indexed next,
    address indexed previous
  );

  /**
   * @notice Emitted when a removal is added to `_activeSupply`.
   * @param id The removal that was added.
   * @param supplierAddress The address of the supplier for the removal.
   */
  event RemovalAdded(uint256 indexed id, address indexed supplierAddress);

  /**
>>>>>>> bbde27ed
   * @custom:oz-upgrades-unsafe-allow constructor
   */
  constructor() {
    _disableInitializers();
  }

  function initialize(
    Removal removal,
    BridgedPolygonNORI bridgedPolygonNori,
    Certificate certificate,
    RestrictedNORI restrictedNori,
    address noriFeeWalletAddress,
    uint256 noriFeePercentage_
  ) public initializer {
    __Context_init_unchained();
    __ERC165_init_unchained();
    __Pausable_init_unchained();
    __AccessControl_init_unchained();
    __AccessControlEnumerable_init_unchained();
    __Multicall_init_unchained();
    _removal = removal;
    _bridgedPolygonNori = bridgedPolygonNori;
    _certificate = certificate;
    _restrictedNori = restrictedNori;
    _noriFeePercentage = noriFeePercentage_;
    _noriFeeWallet = noriFeeWalletAddress;
    _priorityRestrictedThreshold = 0;
    _currentSupplierAddress = address(0);
    _grantRole(DEFAULT_ADMIN_ROLE, _msgSender());
    _grantRole(ALLOWLIST_ROLE, _msgSender());
    _grantRole(MARKET_ADMIN_ROLE, _msgSender());
  }

  /**
   * @notice Returns the current value of the priority restricted threshold, which is the amount of inventory
   * that will always be reserved to sell only to buyers with the ALLOWLIST_ROLE.
   */
  function priorityRestrictedThreshold() external view returns (uint256) {
    return _priorityRestrictedThreshold;
  }

  /**
   * @notice Returns the current value of the priority restricted threshold, which is the amount of inventory
   * that will always be reserved to sell only to buyers with the ALLOWLIST_ROLE.
   */
  function restrictedNoriAddress() external view returns (address) {
    return address(_restrictedNori);
  }

  /**
   * @notice Returns the current value of the Nori fee percentage, as an integer, which is the percentage of
   * each purchase that will be paid to Nori as the marketplace operator.
   */
  function noriFeePercentage() external view returns (uint256) {
    return _noriFeePercentage;
  }

  /**
   * @notice Calculates the Nori fee required for a purchase of `amount` tonnes of carbon removals.
   * todo consider renaming getNoriFee to something like `calculateNoriFee`
   */
  function getNoriFee(uint256 amount) external view returns (uint256) {
    return (amount * _noriFeePercentage) / 100;
  }

  /**
   * @notice Calculates the total quantity of NORI required to make a purchase of `amount` tonnes of carbon removals.
   */
  function getCheckoutTotal(uint256 amount) external view returns (uint256) {
    return amount + this.getNoriFee(amount);
  }

  /**
   * @notice Returns the address to which the marketplace operator fee will be routed during each purchase.
   */
  function noriFeeWallet() external view returns (address) {
    return _noriFeeWallet;
  }

  /**
   * @notice Calculates the quantity of carbon removals being purchased given the purchase total and the
   * percentage of that purchase total that is due to Nori as a transaction fee.
   */
  function certificateAmountFromPurchaseTotal(uint256 purchaseTotal)
    external
    view
    returns (uint256)
  {
    return (purchaseTotal * 100) / (100 + _noriFeePercentage);
  }

  /**
   * @notice Sets the current value of the priority restricted threshold, which is the amount of inventory
   * that will always be reserved to sell only to buyers with the `ALLOWLIST_ROLE`.
   */
  function setPriorityRestrictedThreshold(uint256 threshold)
    external
    whenNotPaused
    onlyRole(MARKET_ADMIN_ROLE)
  {
    _priorityRestrictedThreshold = threshold;
    emit PriorityRestrictedThresholdSet(threshold);
  }

  /**
   * @notice Handles the receipt of a multiple ERC1155 token types. This function is called at the end of a
   * `safeBatchTransferFrom` after the balances have been updated. To accept the transfer(s), this must return
   * `bytes4(keccak256("onERC1155BatchReceived(address,address,uint256[],uint256[],bytes)"))`
   * (i.e. 0xbc197c81, or its own function selector).
   *
   * @dev
   * See (IERC1155Receiver)[https://docs.openzeppelin.com/contracts/3.x/api/token/erc1155#IERC1155Receiver] for more.
   *
   * ##### Requirements:
   * - Can only receive ERC1155 tokens from the Removal contract
   *
   * @param ids An array containing ids of each token being transferred (order and length must match values array)
   * @return bytes4(keccak256("onERC1155BatchReceived(address,address,uint256[],uint256[],bytes)"))
   * if transfer is allowed
   */
  function onERC1155BatchReceived(
    address,
    address,
    uint256[] memory ids, // todo calldata?
    uint256[] memory,
    bytes memory
  ) external whenNotPaused returns (bytes4) {
    require(_msgSender() == address(_removal), "Sender not Removal contract");
    for (uint256 i = 0; i < ids.length; i++) {
      _addActiveRemoval(ids[i]);
    }
    return this.onERC1155BatchReceived.selector;
  }

  function onERC1155Received(
    address,
    address,
    uint256 id,
    uint256,
    bytes calldata
  ) external whenNotPaused returns (bytes4) {
    require(_msgSender() == address(_removal), "Sender not Removal contract");
    _addActiveRemoval({removalId: id});
    return this.onERC1155Received.selector;
  }

  /**
   * @notice Exchanges NORI for carbon removals and issues a certificate to `recipient`.
   *
   * @dev See [https://docs.openzeppelin.com/contracts/4.x/api/token/erc20#ERC20Permit](ERC20Permit) for more.
   * The message sender must present a valid permit to this contract to temporarily authorize this market
   * to transfer the sender's NORI to complete the purchase. A certificate is issued by Certificate.sol
   * to the specified recipient and NORI is distributed to the supplier of the carbon removal,
   * to the RestrictedNORI.sol contract that controls any restricted NORI owed to the supplier, and finally
   * to Nori Inc. as a market operator fee.
   *
   * @param recipient The address to which the certificate will be issued.
   * @param amount The total purchase amount in NORI. This is the combined total of the number of removals being
   * purchased and the fee paid to Nori.
   * @param deadline The EIP2612 permit deadline in Unix time.
   * @param v The recovery identifier for the permit's secp256k1 signature
   * @param r The r value for the permit's secp256k1 signature
   * @param s The s value for the permit's secp256k1 signature
   */
  function swap(
    address recipient,
    uint256 amount,
    uint256 deadline,
    uint8 v,
    bytes32 r,
    bytes32 s
  ) external whenNotPaused {
    uint256 certificateAmount = this.certificateAmountFromPurchaseTotal(amount);
    uint256 activeSupply = _removal.getMarketBalance();
    _validateSupply({
      certificateAmount: certificateAmount,
      activeSupply: activeSupply
    });
    _validatePrioritySupply({
      certificateAmount: certificateAmount,
      activeSupply: activeSupply
    });
    (
      uint256 numberOfRemovals,
      uint256[] memory ids,
      uint256[] memory amounts,
      address[] memory suppliers
    ) = _allocateSupplyRoundRobin(certificateAmount);
    _bridgedPolygonNori.permit(
      _msgSender(),
      address(this),
      amount,
      deadline,
      v,
      r,
      s
    );
    _fulfillOrder({
      certificateAmount: certificateAmount,
      operator: _msgSender(),
      recipient: recipient,
      numberOfRemovals: numberOfRemovals,
      ids: ids,
      amounts: amounts,
      suppliers: suppliers
    });
  }

  /**
   * @notice An overloaded version of `swap` that additionally accepts a supplier address and will exchange NORI for
   * carbon removals supplied only from the specified supplier and issue a certificate to `recipient`.
   * If the specified supplier does not have enough carbon removals for sale to fulfill the order the transaction
   * will revert.
   *
   * @dev See {https://docs.openzeppelin.com/contracts/4.x/api/token/erc20#ERC20Permit}
   * The message sender must present a valid permit to this contract to temporarily authorize this market
   * to transfer the sender's NORI to complete the purchase. A certificate is issued by Certificate.sol
   * to the specified recipient and NORI is distributed to the supplier of the carbon removal,
   * to the RestrictedNORI.sol contract that controls any restricted NORI owed to the supplier, and finally
   * to Nori Inc. as a market operator fee.
   *
   * @param recipient The address to which the certificate will be issued.
   * @param amount The total purchase amount in NORI. This is the combined total of the number of removals being
   * purchased and the fee paid to Nori.
   * @param supplierToBuyFrom The only supplier address from which to purchase carbon removals in this transaction.
   * @param deadline The EIP2612 permit deadline in Unix time.
   * @param v The recovery identifier for the permit's secp256k1 signature
   * @param r The r value for the permit's secp256k1 signature
   * @param s The s value for the permit's secp256k1 signature
   *
   * todo make `swapFromSpecificSupplier` and `swap` re-use more of the same logic to de-dupe code
   */
  function swapFromSpecificSupplier(
    address recipient,
    uint256 amount,
    address supplierToBuyFrom,
    uint256 deadline,
    uint8 v,
    bytes32 r,
    bytes32 s
  ) external whenNotPaused {
    uint256 certificateAmount = this.certificateAmountFromPurchaseTotal(amount);
    _validateSuppliersSupply({
      certificateAmount: certificateAmount,
      activeSupplyOfSupplier: _activeSupply[supplierToBuyFrom]
        .getTotalBalanceFromRemovalQueue(_removal)
    });
    _validatePrioritySupply({
      certificateAmount: certificateAmount,
      activeSupply: _removal.getMarketBalance()
    });
    (
      uint256 numberOfRemovals,
      uint256[] memory ids,
      uint256[] memory amounts
    ) = _allocateSupplySingleSupplier(certificateAmount, supplierToBuyFrom);
    address[] memory suppliers = new address[](numberOfRemovals);
    for (uint256 i = 0; i < numberOfRemovals; i++) {
      suppliers[i] = supplierToBuyFrom;
    }
    _bridgedPolygonNori.permit(
      _msgSender(),
      address(this),
      amount,
      deadline,
      v,
      r,
      s
    );
    _fulfillOrder({
      certificateAmount: certificateAmount,
      operator: _msgSender(),
      recipient: recipient,
      numberOfRemovals: numberOfRemovals,
      ids: ids,
      amounts: amounts,
      suppliers: suppliers
    });
  }

  /**
   * @dev Reverts if total available supply in the market is not enough to fulfill the purchase.
   *
   * @param certificateAmount The number of carbon removals being purchased
   * @param activeSupply The amount of active supply in the market
   */
  function _validateSupply(uint256 certificateAmount, uint256 activeSupply)
    internal
    pure
  {
    if (certificateAmount > activeSupply) {
      revert InsufficientSupply();
    }
  }

  /**
   * @dev Reverts if supplier does not have enough supply to fulfill the supplier-specific purchase.
   *
   * @param certificateAmount The number of carbon removals being purchased
   * @param activeSupplyOfSupplier The amount of supply held by the supplier
   */
  function _validateSuppliersSupply(
    uint256 certificateAmount,
    uint256 activeSupplyOfSupplier
  ) internal pure {
    if (certificateAmount > activeSupplyOfSupplier) {
      revert InsufficientSupply();
    }
  }

  /**
   * @dev Reverts if available stock is being reserved for priority buyers and buyer is not priority.
   *
   * @param certificateAmount The number of carbon removals being purchased.
   * @param activeSupply The amount of active supply in the market.
   */
  function _validatePrioritySupply(
    uint256 certificateAmount,
    uint256 activeSupply
  ) internal view {
    (, uint256 supplyAfterPurchase) = SafeMathUpgradeable.trySub(
      activeSupply,
      certificateAmount
    );
    if (supplyAfterPurchase < _priorityRestrictedThreshold) {
      if (!hasRole(ALLOWLIST_ROLE, _msgSender())) {
        revert LowSupplyAllowlistRequired();
      }
    }
  }

  /**
   * @dev Determines the removal ids, amounts, and suppliers to fill the given purchase quantity in
   * a round-robin order.
   *
   * @param certificateAmount The number of carbon removals to purchase.
   * @return numberOfRemovalForOrder The number of distinct removal token ids used to fulfill this order.
   * @return ids An array of the removal token ids being drawn from to fulfill this order.
   * @return amounts An array of amounts being allocated from each corresponding removal token.
   * @return suppliers The address of the supplier who owns each corresponding removal token.
   */
  function _allocateSupplyRoundRobin(uint256 certificateAmount)
    private
    returns (
      uint256,
      uint256[] memory,
      uint256[] memory,
      address[] memory
    )
  {
    uint256 remainingAmountToFill = certificateAmount;
    uint256 numberOfActiveRemovalsInMarket = _removal
      .numberOfTokensOwnedByAddress(
        address(this) // todo are we making external calls throughout the contract? if so can we pass values down?
      );
    uint256[] memory ids = new uint256[](numberOfActiveRemovalsInMarket);
    uint256[] memory amounts = new uint256[](numberOfActiveRemovalsInMarket);
    address[] memory suppliers = new address[](numberOfActiveRemovalsInMarket);
    uint256 numberOfRemovalsForOrder = 0;
    for (uint256 i = 0; i < numberOfActiveRemovalsInMarket; i++) {
      uint256 removalId = _activeSupply[_currentSupplierAddress]
        .getNextRemovalForSale();
      uint256 removalAmount = _removal.balanceOf(address(this), removalId);
      if (remainingAmountToFill < removalAmount) {
        /**
         * The order is complete, not fully using up this removal, don't increment currentSupplierAddress,
         * don't check about removing active supplier.
         */
        ids[numberOfRemovalsForOrder] = removalId;
        amounts[numberOfRemovalsForOrder] = remainingAmountToFill;
        suppliers[numberOfRemovalsForOrder] = _currentSupplierAddress;
        remainingAmountToFill = 0;
      } else {
        /**
         * We will use up this removal while completing the order, move on to next one.
         */
        ids[numberOfRemovalsForOrder] = removalId;
        amounts[numberOfRemovalsForOrder] = removalAmount; // this removal is getting used up
        suppliers[numberOfRemovalsForOrder] = _currentSupplierAddress;
        remainingAmountToFill -= removalAmount;
        _removeActiveRemoval(removalId, _currentSupplierAddress);
        if (
          /**
           *  If the supplier is the only supplier remaining with supply, don't bother incrementing.
           */
          _suppliersInRoundRobinOrder[_currentSupplierAddress]
            .nextSupplierAddress != _currentSupplierAddress
        ) {
          _incrementCurrentSupplierAddress();
        }
      }
      numberOfRemovalsForOrder++;
      if (remainingAmountToFill == 0) {
        break;
      }
    }
    if (amounts.sum() != certificateAmount) {
      revert IncorrectSupplyAllocation();
    }
    return (numberOfRemovalsForOrder, ids, amounts, suppliers);
  }

  /**
   * @dev Determines the removal ids and amounts to fill the given purchase quantity, sourcing only
   * from a single supplier.
   *
   * @param certificateAmount The number of carbon removals to purchase.
   * @param supplier The supplier from which to purchase carbon removals.
   * @return numberOfRemovalForOrder The number of distinct removal token ids used to fulfill this order.
   * @return ids An array of the removal token ids being drawn from to fulfill this order.
   * @return amounts An array of amounts being allocated from each corresponding removal token.
   */
  function _allocateSupplySingleSupplier(
    // todo address code-complexity solhint issue
    uint256 certificateAmount,
    address supplier
  )
    private
    returns (
      uint256,
      uint256[] memory,
      uint256[] memory
    )
  {
    RemovalQueueByVintage storage supplierRemovalQueue = _activeSupply[
      supplier
    ];
    uint256 totalNumberOfRemovalsForSupplier = 0;
    uint256 latestYear = supplierRemovalQueue.latestYear;
    for (
      uint256 vintage = supplierRemovalQueue.earliestYear;
      vintage <= latestYear;
      vintage++
    ) {
      totalNumberOfRemovalsForSupplier += supplierRemovalQueue
        .queueByVintage[vintage]
        .length();
    }
    if (totalNumberOfRemovalsForSupplier == 0) {
      revert InsufficientSupply();
    }
    uint256 remainingAmountToFill = certificateAmount;
    uint256[] memory ids = new uint256[](totalNumberOfRemovalsForSupplier);
    uint256[] memory amounts = new uint256[](totalNumberOfRemovalsForSupplier);
    uint256 numberOfRemovals = 0;
    for (uint256 i = 0; i < totalNumberOfRemovalsForSupplier; i++) {
      uint256 removalId = supplierRemovalQueue.getNextRemovalForSale();
      uint256 removalAmount = _removal.balanceOf(address(this), removalId);
      /**
       * Order complete, not fully using up this removal.
       */
      if (remainingAmountToFill < removalAmount) {
        ids[numberOfRemovals] = removalId;
        amounts[numberOfRemovals] = remainingAmountToFill;
        remainingAmountToFill = 0;
        /**
         * We will use up this removal while completing the order, move on to next one.
         */
      } else {
        if (
          numberOfRemovals == totalNumberOfRemovalsForSupplier - 1 &&
          remainingAmountToFill > removalAmount
        ) {
          revert InsufficientSupply();
        }
        ids[numberOfRemovals] = removalId;
        amounts[numberOfRemovals] = removalAmount; // This removal is getting used up.
        remainingAmountToFill -= removalAmount;
        supplierRemovalQueue.removeRemoval(removalId);
        /**
         * If the supplier is out of supply, remove them from the active suppliers.
         */
        if (supplierRemovalQueue.isRemovalQueueEmpty()) {
          _removeActiveSupplier(supplier);
        }
      }
      numberOfRemovals++;
      if (remainingAmountToFill == 0) {
        break;
      }
    }
    if (amounts.sum() != certificateAmount) {
      revert IncorrectSupplyAllocation();
    }
    return (numberOfRemovals, ids, amounts);
  }

  /**
   * @notice Sets the Nori fee percentage (as an integer) which is the percentage of
   * each purchase that will be paid to Nori as the marketplace operator.
   *
   * @dev
   *
   * ##### Requirements:
   * - Can only be used when the caller has the MARKET_ADMIN_ROLE
   * - Can only be used when this contract is not paused
   *
   * @param noriFeePercentage_ The new fee percentage as an integer.
   */
  function setNoriFeePercentage(uint256 noriFeePercentage_)
    external
    onlyRole(MARKET_ADMIN_ROLE)
    whenNotPaused
  {
    _noriFeePercentage = noriFeePercentage_;
    emit NoriFeePercentageUpdated(noriFeePercentage_);
  }

  /**
   * @dev Registers the `removal`, `certificate`, `bridgedPolygonNORI`, and `restrictedNORI` contracts so that they
   * can be referenced in this contract. Called as part of the market contract system deployment process.
   *
   * @param removal The address of the `removal` contract.
   * @param certificate The address of the `certificate` contract.
   * @param bridgedPolygonNORI The address of the `bridgedPolygonNORI` contract.
   * @param restrictedNORI The address of the market contract.
   *
   * ##### Requirements:
   *
   * - Can only be used when the caller has the `DEFAULT_ADMIN_ROLE`
   * - Can only be used when this contract is not paused
   */
  function registerContractAddresses(
    Removal removal,
    Certificate certificate,
    BridgedPolygonNORI bridgedPolygonNORI,
    RestrictedNORI restrictedNORI
  ) external onlyRole(DEFAULT_ADMIN_ROLE) whenNotPaused {
    _removal = removal;
    _certificate = certificate;
    _bridgedPolygonNori = bridgedPolygonNORI;
    _restrictedNori = restrictedNORI;
    emit ContractAddressesRegistered(
      _removal,
      _certificate,
      _bridgedPolygonNori,
      _restrictedNori
    );
  }

  /**
   * @notice Sets the Nori fee wallet address (as an integer) which is the address to which the
   * marketplace operator fee will be routed during each purchase.
   *
   * @dev
   *
   * ##### Requirements:
   * - Can only be used when the caller has the MARKET_ADMIN_ROLE
   * - Can only be used when this contract is not paused
   *
   * @param noriFeeWalletAddress The wallet address where Nori collects market fees.
   */
  function setNoriFeeWallet(address noriFeeWalletAddress)
    external
    onlyRole(MARKET_ADMIN_ROLE)
    whenNotPaused
  {
    _noriFeeWallet = noriFeeWalletAddress;
    emit NoriFeeWalletAddressUpdated(noriFeeWalletAddress);
  }

  /**
   * @notice Completes order fulfillment for specified supply allocation. Pays suppliers, routes tokens to the
   * `RestrictedNORI` contract, pays Nori the order fee, updates accounting, and mints the `Certificate`.
   *
   * @param certificateAmount The total amount for the certificate.
   * @param operator The message sender.
   * @param recipient The recipient of the certificate.
   * @param numberOfRemovals The number of distinct removal token ids that are involved in fulfilling this order.
   * @param ids An array of removal token ids involved in fulfilling this order.
   * @param amounts An array of amounts being allocated from each corresponding removal token.
   * @param suppliers An array of suppliers
   *
   * todo use correct check-effects pattern in `fulfillOrder`
   */
  function _fulfillOrder(
    uint256 certificateAmount,
    address operator,
    address recipient,
    uint256 numberOfRemovals,
    uint256[] memory ids,
    uint256[] memory amounts,
    address[] memory suppliers
  ) internal {
    uint256[] memory batchedIds = ids.slice(0, numberOfRemovals);
    uint256[] memory batchedAmounts = amounts.slice(0, numberOfRemovals);
    uint8[] memory holdbackPercentages = _getHoldbackPercentages(batchedIds);
    for (uint256 i = 0; i < numberOfRemovals; i++) {
      uint256 restrictedSupplierFee;
      uint256 unrestrictedSupplierFee = batchedAmounts[i];
      if (holdbackPercentages[i] > 0) {
        restrictedSupplierFee =
          (unrestrictedSupplierFee * holdbackPercentages[i]) /
          100;
        unrestrictedSupplierFee -= restrictedSupplierFee;
        _restrictedNori.mint(restrictedSupplierFee, batchedIds[i]); // todo mint rNori in a single batch call
        _bridgedPolygonNori.transferFrom(
          operator,
          address(_restrictedNori),
          restrictedSupplierFee
        );
      }
      _bridgedPolygonNori.transferFrom(
        operator,
        _noriFeeWallet,
        this.getNoriFee(batchedAmounts[i])
      ); // todo use MultiCall to batch transfer bpNori in `_fulfillOrder`
      _bridgedPolygonNori.transferFrom(
        operator,
        suppliers[i],
        unrestrictedSupplierFee
      );
    }
    bytes memory data = abi.encode(recipient, certificateAmount);
    _removal.safeBatchTransferFrom(
      address(this),
      address(_certificate),
      batchedIds,
      batchedAmounts,
      data
    );
  }

  /**
   * @notice Withdraws a removal to the supplier.
   * @dev Withdraws a removal to the supplier address encoded in the removal ID.
   */
  function withdraw(uint256 removalId) external whenNotPaused {
    address supplierAddress = RemovalIdLib.supplierAddress(removalId);
    if (_isAuthorizedWithdrawal({owner: supplierAddress})) {
      _removeActiveRemoval(removalId, supplierAddress);
      _removal.safeTransferFrom({
        from: address(this),
        to: supplierAddress,
        id: removalId,
        amount: _removal.balanceOf(address(this), removalId),
        data: ""
      });
    } else {
      revert UnauthorizedWithdrawal();
    }
  }

  function _isAuthorizedWithdrawal(address owner) internal view returns (bool) {
    return (_msgSender() == owner ||
      hasRole({role: MARKET_ADMIN_ROLE, account: _msgSender()}) ||
      _removal.isApprovedForAll({account: owner, operator: _msgSender()}));
  }

  /**
   * @notice Adds the specified removal id to the active supply data structure.
   * @dev If this is the supplier's first active removal, the supplier is also added to the active supplier queue.
   */
  function _addActiveRemoval(uint256 removalId) internal {
    address supplierAddress = RemovalIdLib.supplierAddress(removalId);
    _activeSupply[supplierAddress].insertRemovalByVintage(removalId);
    if (
      _suppliersInRoundRobinOrder[supplierAddress].nextSupplierAddress ==
      address(0) // If a new supplier has been added, or if the supplier had previously sold out
    ) {
      _addActiveSupplier(supplierAddress);
    }
    emit RemovalAdded(removalId, supplierAddress);
  }

  /**
   * @notice Removes the specified removal id from the active supply data structure.
   * @dev If this is the supplier's last active removal, the supplier is also removed from the active supplier queue.
   */
  function _removeActiveRemoval(uint256 removalId, address supplierAddress)
    internal
  {
    _activeSupply[supplierAddress].removeRemoval(removalId);
    if (_activeSupply[supplierAddress].isRemovalQueueEmpty()) {
      _removeActiveSupplier(supplierAddress); // todo can this be combined inside .removeRemoval?
    }
  }

  /**
   *
   * @dev
   *
   * ##### Requirements:
   *
   * - The contract must not be paused. This is enforced by `Removal._beforeTokenTransfer`.
   *
   * todo Add the rest of the requirements
   * todo is `whenNotPaused` modifier redundant since it's only invoked from `Removal.release` calls?
   */
  function release(uint256 removalId, uint256 amount) external whenNotPaused {
    if (_msgSender() != address(_removal)) {
      revert SenderNotRemovalContract();
    }
    address supplierAddress = RemovalIdLib.supplierAddress(removalId);
    uint256 removalBalance = _removal.balanceOf(address(this), removalId);
    if (amount == removalBalance) {
      _removeActiveRemoval(removalId, supplierAddress);
    }
  }

  /**
   * @dev See [IERC165.supportsInterface](
   * https://docs.openzeppelin.com/contracts/4.x/api/utils#IERC165-supportsInterface-bytes4-) for more.
   */
  function supportsInterface(bytes4 interfaceId)
    public
    view
    virtual
    override
    returns (bool)
  {
    return super.supportsInterface(interfaceId);
  }

  /**
   * @notice The address of the `Removal` contract.
   */
  function removalAddress() external view returns (address) {
    return address(_removal);
  }

  /**
   * @notice The address of the `Certificate` contract.
   */
  function certificateAddress() external view returns (address) {
    return address(_certificate);
  }

  /**
   * @notice The address of the `BridgedPolygonNori` contract.
   */
  function bridgedPolygonNoriAddress() external view returns (address) {
    return address(_bridgedPolygonNori);
  }

  /**
   * @dev Gets the holdback percentages for a batch of removal ids using multicall.
   * @param ids The removal token IDs for which to retrieve the holdback percentages
   */
  function _getHoldbackPercentages(uint256[] memory ids)
    internal
    returns (uint8[] memory)
  {
    uint256 numberOfRemovals = ids.length;
    bytes[] memory getHoldbackPercentageCalls = new bytes[](numberOfRemovals);
    unchecked {
      for (uint256 i = 0; i < numberOfRemovals; ++i) {
        getHoldbackPercentageCalls[i] = abi.encodeWithSelector(
          _removal.getHoldbackPercentage.selector,
          ids[i]
        );
      }
    }

    bytes[] memory holdbackPercentageResults = _removal.multicall(
      getHoldbackPercentageCalls
    );
    uint8[] memory holdbackPercentages = new uint8[](numberOfRemovals);
    unchecked {
      for (uint256 i = 0; i < numberOfRemovals; ++i) {
        holdbackPercentages[i] = uint8(
          uint256(bytes32(holdbackPercentageResults[i]))
        );
      }
    }

    return holdbackPercentages;
  }

  /**
   * @dev Updates `_currentSupplierAddress` to the next of whatever is the current supplier.
   * Used to iterate in a round-robin way through the linked list of active suppliers.
   */
  function _incrementCurrentSupplierAddress() private {
    _currentSupplierAddress = _suppliersInRoundRobinOrder[
      _currentSupplierAddress
    ].nextSupplierAddress;
  }

  /**
   * @notice Adds a supplier to the active supplier queue.
   *
   * @dev Called when a new supplier is added to the marketplace. If the first supplier, initializes a cicularly
   * doubly-linked list, where initially the first supplier points to itself as next and previous. When a new supplier
   * is added, at the position of the current supplier, update the previous pointer of the current supplier to point to
   * the new supplier, and update the next pointer of the previous supplier to the new supplier.
   */
  function _addActiveSupplier(address newSupplierAddress) private {
    // If this is the first supplier to be added, update the intialized addresses.
    if (_currentSupplierAddress == address(0)) {
      _currentSupplierAddress = newSupplierAddress;
      _suppliersInRoundRobinOrder[newSupplierAddress] = RoundRobinOrder({
        previousSupplierAddress: newSupplierAddress,
        nextSupplierAddress: newSupplierAddress
      });
      emit SupplierAdded(
        newSupplierAddress,
        newSupplierAddress,
        newSupplierAddress
      );
    } else {
      address previousOfCurrentSupplierAddress = _suppliersInRoundRobinOrder[
        _currentSupplierAddress
      ].previousSupplierAddress;
      /**
       * Add the new supplier to the round robin order, with the current supplier as next and the current supplier's
       * previous supplier as previous.
       */
      _suppliersInRoundRobinOrder[newSupplierAddress] = RoundRobinOrder({
        nextSupplierAddress: _currentSupplierAddress,
        previousSupplierAddress: previousOfCurrentSupplierAddress
      });
      /**
       * Update the previous supplier from the current supplier to point to the new supplier as next.
       */
      _suppliersInRoundRobinOrder[previousOfCurrentSupplierAddress]
        .nextSupplierAddress = newSupplierAddress;
      /**
       * Update the current supplier to point to the new supplier as previous.
       */
      _suppliersInRoundRobinOrder[_currentSupplierAddress]
        .previousSupplierAddress = newSupplierAddress;
      emit SupplierAdded(
        newSupplierAddress,
        _currentSupplierAddress,
        previousOfCurrentSupplierAddress
      );
    }
  }

  /**
   * @notice Removes a supplier from the active supplier queue.
   *
   * @dev Called when a supplier's last removal is used for an order. If the last supplier,
   * resets the pointer for the currentSupplierAddress. Otherwise, from the position of the supplier to be
   * removed, update the previous supplier to point to the next of the removed supplier, and the next of
   * the removed supplier to point to the previous of the remove supplier. Then, set the next and previous
   * pointers of the removed supplier to the 0x address.
   */
  function _removeActiveSupplier(address addressToRemove) private {
    address previousOfRemovedSupplierAddress = _suppliersInRoundRobinOrder[
      addressToRemove
    ].previousSupplierAddress;
    address nextOfRemovedSupplierAddress = _suppliersInRoundRobinOrder[
      addressToRemove
    ].nextSupplierAddress;

    /**
     * If this is the last supplier, clear all current tracked addresses.
     */
    if (addressToRemove == nextOfRemovedSupplierAddress) {
      _currentSupplierAddress = address(0);
    } else {
      /**
       * Set the next of the previous supplier to point to the removed supplier's next.
       */
      _suppliersInRoundRobinOrder[previousOfRemovedSupplierAddress]
        .nextSupplierAddress = nextOfRemovedSupplierAddress;

      /**
       * Set the previous of the next supplier to point to the removed supplier's previous.
       */
      _suppliersInRoundRobinOrder[nextOfRemovedSupplierAddress]
        .previousSupplierAddress = previousOfRemovedSupplierAddress;

      /**
       * If the supplier is the current supplier, update that address to the next supplier.
       */
      if (addressToRemove == _currentSupplierAddress) {
        _incrementCurrentSupplierAddress();
      }
    }
    /**
     * Remove `RoundRobinOrder` data from supplier.
     */
    _suppliersInRoundRobinOrder[addressToRemove] = RoundRobinOrder({
      nextSupplierAddress: address(0),
      previousSupplierAddress: address(0)
    });

    emit SupplierRemoved(
      addressToRemove,
      nextOfRemovedSupplierAddress,
      previousOfRemovedSupplierAddress
    );
  }
}<|MERGE_RESOLUTION|>--- conflicted
+++ resolved
@@ -71,7 +71,6 @@
   event PriorityRestrictedThresholdSet(uint256 threshold);
 
   /**
-<<<<<<< HEAD
    * @notice Emitted on updating the addresses for contracts.
    *
    * @param removal The address of the new `removal` contract.
@@ -87,7 +86,6 @@
   );
 
   /**
-=======
    * @notice Emitted on setting of `_noriFeeWalletAddress`.
    * @param updatedWalletAddress The updated address of the Nori fee wallet.
    */
@@ -131,7 +129,6 @@
   event RemovalAdded(uint256 indexed id, address indexed supplierAddress);
 
   /**
->>>>>>> bbde27ed
    * @custom:oz-upgrades-unsafe-allow constructor
    */
   constructor() {
