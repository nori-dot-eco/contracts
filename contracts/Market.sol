// SPDX-License-Identifier: MIT
pragma solidity =0.8.17;

import "@openzeppelin/contracts-upgradeable/token/ERC1155/IERC1155ReceiverUpgradeable.sol";
import "@openzeppelin/contracts-upgradeable/utils/math/SafeMathUpgradeable.sol";
import "@openzeppelin/contracts-upgradeable/utils/MulticallUpgradeable.sol";
import "@openzeppelin/contracts/utils/math/Math.sol";
import "./AccessPresetPausable.sol";
import "./Certificate.sol";
import "./Errors.sol";
import "./IERC20WithPermit.sol";
import "./IMarket.sol";
import "./Removal.sol";
import "./RestrictedNORI.sol";

import {RemovalsByYearLib, RemovalsByYear} from "./RemovalsByYearLib.sol";
import {RemovalIdLib} from "./RemovalIdLib.sol";
import {UInt256ArrayLib, AddressArrayLib} from "./ArrayLib.sol";

/**
 * @title Nori Inc.'s carbon removal marketplace.
 * @author Nori Inc.
 * @notice Facilitates the exchange of ERC20 with permit tokens for a non-transferrable certificate of carbon removal.
 * @dev Carbon removals are represented by ERC1155 tokens in the Removal contract, where the balance of a
 * given token represents the number of tonnes of carbon that were removed from the atmosphere for that specific
 * removal (different token IDs are used to represent different slices of carbon removal projects and years).
 * This contract facilitates the exchange of ERC20 tokens for ERC721 tokens managed by the Certificate contract.
 * Each of these certificates is a non-transferrable, non-fungible token that owns the specific removal tokens
 * and token balances that comprise the specific certificate for the amount purchased.
 *
 * The market maintains a "priority restricted threshold", which is a configurable threshold of supply that is
 * always reserved to sell only to buyers who have the `ALLOWLIST_ROLE`.  Purchases that would drop supply below
 * this threshold will revert without the correct role.
 *
 * ###### Additional behaviors and features
 *
 * - [Upgradeable](https://docs.openzeppelin.com/contracts/4.x/upgradeable)
 * - [Pausable](https://docs.openzeppelin.com/contracts/4.x/api/security#Pausable): all external functions that mutate
 * state are pausable.
 * - [Role-based access control](https://docs.openzeppelin.com/contracts/4.x/access-control)
 * - `MARKET_ADMIN_ROLE`: Can set the fee percentage, fee wallet address, and priority restricted threshold.
 * - `ALLOWLIST_ROLE`: Can purchase from priority restricted supply.
 * - [Can receive ERC1155 tokens](https://docs.openzeppelin.com/contracts/4.x/api/token/erc1155#IERC1155Receiver)
 *
 * ##### Inherits:
 *
 * - [IERC1155ReceiverUpgradeable](https://docs.openzeppelin.com/contracts/4.x/api/token/erc1155#IERC1155Receiver)
 * - [MulticallUpgradeable](https://docs.openzeppelin.com/contracts/4.x/api/utils#Multicall)
 * - [PausableUpgradeable](https://docs.openzeppelin.com/contracts/4.x/api/security#Pausable)
 * - [AccessControlEnumerableUpgradeable](https://docs.openzeppelin.com/contracts/4.x/api/access)
 * - [ContextUpgradeable](https://docs.openzeppelin.com/upgrades-plugins/1.x/writing-upgradeable)
 * - [Initializable](https://docs.openzeppelin.com/contracts/4.x/api/proxy#Initializable)
 * - [ERC165Upgradeable](https://docs.openzeppelin.com/contracts/4.x/api/utils#ERC165)
 *
 * ##### Implements:
 *
 * - [IERC1155](https://docs.openzeppelin.com/contracts/4.x/api/token/erc1155#IERC1155)
 * - [IAccessControlEnumerable](https://docs.openzeppelin.com/contracts/4.x/api/access#AccessControlEnumerable)
 * - [IERC165Upgradeable](https://docs.openzeppelin.com/contracts/4.x/api/utils#IERC165)
 *
 * ##### Uses:
 *
 * - [EnumerableSetUpgradeable](https://docs.openzeppelin.com/contracts/4.x/api/utils#EnumerableSet)
 * for `EnumerableSetUpgradeable.UintSet`
 * - [SafeMathUpgradeable](https://docs.openzeppelin.com/contracts/4.x/api/utils#SafeMath)
 * - `UInt256ArrayLib` for `uint256[]`
 * - `AddressArrayLib` for `address[]`
 */
contract Market is
  IMarket,
  AccessPresetPausable,
  IERC1155ReceiverUpgradeable,
  MulticallUpgradeable
{
  using EnumerableSetUpgradeable for EnumerableSetUpgradeable.UintSet;
  using RemovalsByYearLib for RemovalsByYear;
  using UInt256ArrayLib for uint256[];
  using AddressArrayLib for address[];
  using Math for uint256;

  /**
   * @notice Keeps track of order of suppliers by address using a circularly doubly linked list.
   * @param previous The address of the previous supplier in the linked list.
   * @param next The address of the next supplier in the linked list.
   */
  struct LinkedListNode {
    address previous;
    address next;
  }

  /**
   * @notice The Removal contract.
   */
  Removal private _removal;

  /**
   * @notice The Certificate contract.
   */
  Certificate private _certificate;

  /**
   * @notice The IERC20WithPermit token used to purchase from this market.
   */
  IERC20WithPermit private _purchasingToken;

  /**
   * @notice The RestrictedNORI contract.
   */
  RestrictedNORI private _restrictedNORI;

  /**
   * @notice The number of base tokens required to purchase one NRT.
   * @dev This value is scaled by 100 to allow for decimal precision. For example, a value of 100 means
   * that 1 base token is required to purchase 1 NRT, while a value of 1995 means that 19.95 base tokens
   * purchase 1 NRT.
   */
  uint256 private _priceMultiple;

  /**
   * @notice Wallet address used for Nori's transaction fees.
   */
  address private _noriFeeWallet;

  /**
   * @notice Percentage of the fee sent to Nori from every transaction.
   */
  uint256 private _noriFeePercentage;

  /**
   * @notice Amount of supply withheld for customers with a priority role.
   */
  uint256 private _priorityRestrictedThreshold;

  /**
   * @notice Address of the supplier currently selling in the queue.
   */
  address private _currentSupplierAddress;

  /**
   * @notice Linked list of active suppliers.
   */
  mapping(address => LinkedListNode) internal _suppliers;

  /**
   * @notice All listed removal tokens in the market.
   * @dev Top-level keys are supplier addresses, `RemovalsByYear` further organizes removals by vintage.
   */
  mapping(address => RemovalsByYear) internal _listedSupply;

  /**
   * @notice Role conferring the ability to configure Nori's fee wallet, the fee percentage, and the priority
   * restricted threshold.
   */
  bytes32 public constant MARKET_ADMIN_ROLE = keccak256("MARKET_ADMIN_ROLE");

  /**
   * @notice Role conferring the ability to purchase supply when inventory is below the priority restricted threshold.
   */
  bytes32 public constant ALLOWLIST_ROLE = keccak256("ALLOWLIST_ROLE");

  /**
   * @notice Emitted on setting of `_priorityRestrictedThreshold`.
   * @param threshold The updated threshold for priority restricted supply.
   */
  event PriorityRestrictedThresholdSet(uint256 threshold);

  /**
   * @notice Emitted on setting of `_purchasingToken`.
   * @param purchasingToken The updated address of the IERC20WithPermit token used to purchase from this market.
   */
  event SetPurchasingToken(IERC20WithPermit purchasingToken);

  /**
   * @notice Emitted on setting of `_priceMultiple`.
   * @param priceMultiple The updated price multiple.
   */
  event SetPriceMultiple(uint256 priceMultiple);

  /**
   * @notice Emitted on updating the addresses for contracts.
   * @param removal The address of the new Removal contract.
   * @param certificate The address of the new Certificate contract.
   * @param purchasingToken The address of the new IERC20WithPermit contract.
   * @param restrictedNORI The address of the new RestrictedNORI contract.
   */
  event ContractAddressesRegistered(
    Removal removal,
    Certificate certificate,
    IERC20WithPermit purchasingToken,
    RestrictedNORI restrictedNORI
  );

  /**
   * @notice Emitted on setting of `_noriFeeWalletAddress`.
   * @param updatedWalletAddress The updated address of Nori's fee wallet.
   */
  event NoriFeeWalletAddressUpdated(address updatedWalletAddress);

  /**
   * @notice Emitted on setting of `_noriFeePercentage`.
   * @param updatedFeePercentage The updated fee percentage for Nori.
   */
  event NoriFeePercentageUpdated(uint256 updatedFeePercentage);

  /**
   * @notice Emitted when adding a supplier to `_listedSupply`.
   * @param added The supplier that was added.
   * @param next The next of the supplier that was added, updated to point to `addedSupplierAddress` as previous.
   * @param previous the previous address of the supplier that was added, updated to point to `addedSupplierAddress`
   * as next.
   */
  event SupplierAdded(
    address indexed added,
    address indexed next,
    address indexed previous
  );

  /**
   * @notice Emitted when removing a supplier from `_listedSupply`.
   * @param removed The supplier that was removed.
   * @param next The next of the supplier that was removed, updated to point to `previous` as previous.
   * @param previous the previous address of the supplier that was removed, updated to point to `next` as next.
   */
  event SupplierRemoved(
    address indexed removed,
    address indexed next,
    address indexed previous
  );

  /**
   * @notice Emitted when a removal is added to `_listedSupply`.
   * @param id The removal that was added.
   * @param supplierAddress The address of the supplier for the removal.
   */
  event RemovalAdded(uint256 indexed id, address indexed supplierAddress);

  /**
   * @notice Emitted when the call to RestrictedNORI.mint fails during a purchase.
   * For example, due to sending to a contract address that is not an ERC1155Receiver.
   * @param amount The amount of RestrictedNORI in the mint attempt.
   * @param removalId The removal id in the mint attempt.
   */
  event RestrictedNORIMintFailed(
    uint256 indexed amount,
    uint256 indexed removalId
  );

  /**
   * @notice Emitted when the ERC20 token that would be transferred to the RestrictedNORI contract is not the token
   * address that RestrictedNORI was configured to wrap.
   * @param amount The amount of RestrictedNORI in the transfer attempt.
   * @param currentHoldbackPercentage The holdback percentage for this removal id's project at the time of this event emission.
   * @param removalId The removal id being processed during the transfer attempt.
   * @param rNoriUnderlyingToken The address of the token contract that RestrictedNORI was configured to wrap.
   * @param purchasingTokenAddress The address of the ERC20 token that would have been transferred to RestrictedNORI.
   */
  event RestrictedNORIERC20TransferSkipped(
    uint256 indexed amount,
    uint256 indexed removalId,
    uint256 currentHoldbackPercentage,
    address rNoriUnderlyingToken,
    address purchasingTokenAddress
  );

  /**
   * @notice Locks the contract, preventing any future re-initialization.
   * @dev See more [here](https://docs.openzeppelin.com/contracts/4.x/api/proxy#Initializable-_disableInitializers--).
   * @custom:oz-upgrades-unsafe-allow constructor
   */
  constructor() {
    _disableInitializers();
  }

  /**
   * @notice Initializes the Market contract.
   * @dev Reverts if `_noriFeeWallet` is not set.
   * @param removal The address of the Removal contract.
   * @param purchasingToken The address of the IERC20WithPermit token used to purchase from this market.
   * @param certificate The address of the Certificate contract.
   * @param restrictedNori The address of the RestrictedNORI contract.
   * @param noriFeeWalletAddress The address for Nori's fee wallet.
   * @param noriFeePercentage_ The percentage to take from every transaction. This fee is sent to the address
   * specified by `noriFeeWalletAddress`.
   * @param priceMultiple_ The number of base tokens required to purchase one NRT.
   */
  function initialize(
    Removal removal,
    IERC20WithPermit purchasingToken,
    Certificate certificate,
    RestrictedNORI restrictedNori,
    address noriFeeWalletAddress,
    uint256 noriFeePercentage_,
    uint256 priceMultiple_
  ) external initializer {
    if (noriFeeWalletAddress == address(0)) {
      revert NoriFeeWalletZeroAddress();
    }
    __Context_init_unchained();
    __ERC165_init_unchained();
    __Pausable_init_unchained();
    __AccessControl_init_unchained();
    __AccessControlEnumerable_init_unchained();
    __Multicall_init_unchained();
    _removal = removal;
    _certificate = certificate;
    _restrictedNORI = restrictedNori;
    _noriFeePercentage = noriFeePercentage_;
    _noriFeeWallet = noriFeeWalletAddress;
    _priorityRestrictedThreshold = 0;
    _currentSupplierAddress = address(0);
    _setPurchasingToken({purchasingToken: purchasingToken});
    _setPriceMultiple({priceMultiple: priceMultiple_});
    _grantRole({role: DEFAULT_ADMIN_ROLE, account: _msgSender()});
    _grantRole({role: ALLOWLIST_ROLE, account: _msgSender()});
    _grantRole({role: MARKET_ADMIN_ROLE, account: _msgSender()});
  }

  /**
   * @notice Releases a removal from the market.
   * @dev This function is called by the Removal contract when releasing removals.
   *
   * ##### Requirements:
   *
   * - Can only be used when this contract is not paused.
   * - The caller must be the Removal contract.
   * @param removalId The ID of the removal to release.
   * @param amount The amount of that removal to release.
   */
  function release(uint256 removalId, uint256 amount)
    external
    override
    whenNotPaused
  {
    if (_msgSender() != address(_removal)) {
      revert SenderNotRemovalContract();
    }
    address supplierAddress = RemovalIdLib.supplierAddress({
      removalId: removalId
    });
    uint256 removalBalance = _removal.balanceOf({
      account: address(this),
      id: removalId
    });
    if (removalBalance == 0) {
      _removeActiveRemoval({
        removalId: removalId,
        supplierAddress: supplierAddress
      });
    }
  }

  /**
   * @notice Register the market contract's asset addresses.
   * @dev Register the Removal, Certificate, IERC20WithPermit, and RestrictedNORI contracts so that they
   * can be referenced in this contract. Called as part of the market contract system deployment process.
   *
   * Emits a `ContractAddressesRegistered` event.
   *
   * ##### Requirements:
   *
   * - Can only be used when the caller has the `DEFAULT_ADMIN_ROLE` role.
   * - Can only be used when this contract is not paused.
   * @param removal The address of the Removal contract.
   * @param certificate The address of the Certificate contract.
   * @param purchasingToken The address of the IERC20WithPermit token used to purchase from this market.
   * @param restrictedNORI The address of the market contract.
   *
   */
  function registerContractAddresses(
    Removal removal,
    Certificate certificate,
    IERC20WithPermit purchasingToken,
    RestrictedNORI restrictedNORI
  ) external onlyRole(DEFAULT_ADMIN_ROLE) whenNotPaused {
    _removal = removal;
    _certificate = certificate;
    _purchasingToken = purchasingToken;
    _restrictedNORI = restrictedNORI;
    emit ContractAddressesRegistered({
      removal: _removal,
      certificate: _certificate,
      purchasingToken: _purchasingToken,
      restrictedNORI: _restrictedNORI
    });
  }

  /**
   * @notice Set the purchasing token contract address, an IERC20WithPermit token used to purchase from this market,
   * and the price multiple, which is the number of tokens required to purchase one NRT.
   * @dev Emits a `SetPurchasingToken` event and a `SetPriceMultiple` event.
   *
   * ##### Requirements:
   *
   * - Can only be used when the caller has the `MARKET_ADMIN_ROLE` role.
   * - Can only be used when this contract is not paused.
   *
   * @param purchasingToken The new purchasing token contract address.
   * @param priceMultiple The new price multiple.
   */
  function setPurchasingTokenAndPriceMultiple(
    IERC20WithPermit purchasingToken,
    uint256 priceMultiple
  ) external whenNotPaused onlyRole(MARKET_ADMIN_ROLE) {
    _setPurchasingToken({purchasingToken: purchasingToken});
    _setPriceMultiple({priceMultiple: priceMultiple});
  }

  /**
   * @notice Sets the current value of the priority restricted threshold, which is the amount of inventory
   * that will always be reserved to sell only to buyers with the `ALLOWLIST_ROLE` role.
   * @dev Emits a `PriorityRestrictedThresholdSet` event.
   *
   * ##### Requirements:
   *
   * - Can only be used when the caller has the `MARKET_ADMIN_ROLE` role.
   * - Can only be used when this contract is not paused.
   * @param threshold The updated priority restricted threshold
   */
  function setPriorityRestrictedThreshold(uint256 threshold)
    external
    whenNotPaused
    onlyRole(MARKET_ADMIN_ROLE)
  {
    _priorityRestrictedThreshold = threshold;
    emit PriorityRestrictedThresholdSet({threshold: threshold});
  }

  /**
   * @notice Sets the fee percentage (as an integer) which is the percentage of each purchase that will be paid to Nori
   * as the marketplace operator.
   * @dev Emits a `NoriFeePercentageUpdated` event.
   *
   * ##### Requirements:
   *
   * - Can only be used when the caller has the `MARKET_ADMIN_ROLE` role.
   * - Can only be used when this contract is not paused.
   * @param noriFeePercentage_ The new fee percentage as an integer.
   */
  function setNoriFeePercentage(uint256 noriFeePercentage_)
    external
    onlyRole(MARKET_ADMIN_ROLE)
    whenNotPaused
  {
    if (noriFeePercentage_ > 100) {
      revert InvalidNoriFeePercentage();
    }
    _noriFeePercentage = noriFeePercentage_;
    emit NoriFeePercentageUpdated({updatedFeePercentage: noriFeePercentage_});
  }

  /**
   * @notice Sets Nori's fee wallet address (as an integer) which is the address to which the
   * marketplace operator fee will be routed during each purchase.
   * @dev Emits a `NoriFeeWalletAddressUpdated` event.
   *
   * ##### Requirements:
   *
   * - Can only be used when the caller has the `MARKET_ADMIN_ROLE` role.
   * - Can only be used when this contract is not paused.
   * @param noriFeeWalletAddress The wallet address where Nori collects market fees.
   */
  function setNoriFeeWallet(address noriFeeWalletAddress)
    external
    onlyRole(MARKET_ADMIN_ROLE)
    whenNotPaused
  {
    if (noriFeeWalletAddress == address(0)) {
      revert NoriFeeWalletZeroAddress();
    }
    _noriFeeWallet = noriFeeWalletAddress;
    emit NoriFeeWalletAddressUpdated({
      updatedWalletAddress: noriFeeWalletAddress
    });
  }

  /**
   * @notice Handles the receipt of multiple ERC1155 token types. This function is called at the end of a
   * `safeBatchTransferFrom` after the balances have been updated. To accept the transfer(s), this must return
   * `bytes4(keccak256("onERC1155BatchReceived(address,address,uint256[],uint256[],bytes)"))`
   * (i.e., 0xbc197c81, or its own function selector).
   * @dev See [IERC1155Receiver](
   * https://docs.openzeppelin.com/contracts/4.x/api/token/erc1155#ERC1155Receiver) for more.
   *
   * ##### Requirements:
   *
   * - Can only receive ERC1155 tokens from the Removal contract.
   * - Can only be used when this contract is not paused.
   * @param ids An array containing the IDs of each removal being transferred (order and length must match values
   * array).
   * @return Returns `bytes4(keccak256("onERC1155BatchReceived(address,address,uint256[],uint256[],bytes)"))` if the
   * transfer is allowed.
   */
  function onERC1155BatchReceived(
    address,
    address,
    uint256[] calldata ids,
    uint256[] calldata,
    bytes calldata
  ) external whenNotPaused returns (bytes4) {
    require(_msgSender() == address(_removal), "Market: Sender not Removal");
    for (uint256 i = 0; i < ids.length; ++i) {
      _addActiveRemoval({removalId: ids[i]});
    }
    return this.onERC1155BatchReceived.selector;
  }

  /**
   * @notice Handles the receipt of an ERC1155 token. This function is called at the end of a
   * `safeTransferFrom` after the balances have been updated. To accept the transfer(s), this must return
   * `bytes4(keccak256("onERC1155Received(address,address,uint256,uint256,bytes)"))`
   * (i.e., 0xf23a6e61, or its own function selector).
   * @dev See [IERC1155Receiver](
   * https://docs.openzeppelin.com/contracts/4.x/api/token/erc1155#ERC1155Receiver) for more.
   *
   * ##### Requirements:
   *
   * - Can only receive an ERC1155 token from the Removal contract.
   * - Can only be used when this contract is not paused.
   * @param id The ID of the received removal.
   * @return `bytes4(keccak256("onERC1155Received(address,address,uint256,uint256,bytes)"))` if the transfer is allowed.
   */
  function onERC1155Received(
    address,
    address,
    uint256 id,
    uint256,
    bytes calldata
  ) external whenNotPaused returns (bytes4) {
    require(_msgSender() == address(_removal), "Market: Sender not Removal");
    _addActiveRemoval({removalId: id});
    return this.onERC1155Received.selector;
  }

  /**
   * @notice Exchange ERC20 tokens for an ERC721 certificate by transferring ownership of the removals to the
   * certificate.
   * @dev See [ERC20Permit](https://docs.openzeppelin.com/contracts/4.x/api/token/erc20#ERC20Permit) for more.
   * The message sender must present a valid permit to this contract to temporarily authorize this market
   * to transfer the sender's ERC20 to complete the purchase. A certificate is minted in the Certificate contract
   * to the specified recipient and the ERC20 is distributed to the supplier of the carbon removal,
   * to the RestrictedNORI contract that controls any restricted tokens owed to the supplier, and finally
   * to Nori Inc. as a market operator fee.
   *
   * ##### Requirements:
   *
   * - Can only be used when this contract is not paused.
   * @param recipient The address to which the certificate will be issued.
   * @param amount The total purchase amount in ERC20 tokens. This is the combined total price of the removals being
   * purchased and the fee paid to Nori.
   * @param deadline The EIP2612 permit deadline in Unix time.
   * @param v The recovery identifier for the permit's secp256k1 signature.
   * @param r The r value for the permit's secp256k1 signature.
   * @param s The s value for the permit's secp256k1 signature.
   */
  function swap(
    address recipient,
    uint256 amount,
    uint256 deadline,
    uint8 v,
    bytes32 r,
    bytes32 s
  ) external whenNotPaused {
    uint256 certificateAmount = this
      .calculateCertificateAmountFromPurchaseTotal({purchaseTotal: amount});
    (
      uint256 countOfRemovalsAllocated,
      uint256[] memory ids,
      uint256[] memory amounts,
      address[] memory suppliers
    ) = _allocateRemovals({certificateAmount: certificateAmount});
    _permit({amount: amount, deadline: deadline, v: v, r: r, s: s});
    _fulfillOrder({
      certificateAmount: certificateAmount,
      from: _msgSender(),
      recipient: recipient,
      countOfRemovalsAllocated: countOfRemovalsAllocated,
      ids: ids,
      amounts: amounts,
      suppliers: suppliers
    });
  }

  /**
   * @notice An overloaded version of `swap` that additionally accepts a supplier address and will exchange
   * IERC20WithPermit tokens for an ERC721 certificate token and transfers ownership of removal tokens supplied only
   * from the specified supplier to that certificate. If the specified supplier does not have enough carbon removals
   * for sale to fulfill the order the transaction will revert.
   * @dev See [here](https://docs.openzeppelin.com/contracts/4.x/api/token/erc20#ERC20Permit) for more.
   * The message sender must present a valid permit to this contract to temporarily authorize this market
   * to transfer the sender's IERC20WithPermit to complete the purchase. A certificate is issued by the Certificate
   * contract to the specified recipient and the ERC20 is distributed to the supplier of the carbon removal,
   * to the RestrictedNORI contract that controls any restricted ERC20 owed to the supplier, and finally
   * to Nori Inc. as a market operator fee.
   *
   *
   * ##### Requirements:
   *
   * - Can only be used when this contract is not paused.
   * @param recipient The address to which the certificate will be issued.
   * @param amount The total purchase amount in ERC20 tokens. This is the combined total price of the removals being
   * purchased and the fee paid to Nori.
   * @param supplier The only supplier address from which to purchase carbon removals in this transaction.
   * @param deadline The EIP2612 permit deadline in Unix time.
   * @param v The recovery identifier for the permit's secp256k1 signature
   * @param r The r value for the permit's secp256k1 signature
   * @param s The s value for the permit's secp256k1 signature
   */
  function swapFromSupplier(
    address recipient,
    uint256 amount,
    address supplier,
    uint256 deadline,
    uint8 v,
    bytes32 r,
    bytes32 s
  ) external whenNotPaused {
    uint256 certificateAmount = this
      .calculateCertificateAmountFromPurchaseTotal({purchaseTotal: amount});
    (
      uint256 countOfRemovalsAllocated,
      uint256[] memory ids,
      uint256[] memory amounts,
      address[] memory suppliers
    ) = _allocateRemovalsFromSupplier({
        certificateAmount: certificateAmount,
        supplier: supplier
      });
    _permit({amount: amount, deadline: deadline, v: v, r: r, s: s});
    _fulfillOrder({
      certificateAmount: certificateAmount,
      from: _msgSender(),
      recipient: recipient,
      countOfRemovalsAllocated: countOfRemovalsAllocated,
      ids: ids,
      amounts: amounts,
      suppliers: suppliers
    });
  }

  /**
   * @notice Exchange bpNORI tokens for an ERC721 certificate by transferring ownership of the removals to the
   * certificate, without charging a transaction fee.
   * @dev See [ERC20Permit](https://docs.openzeppelin.com/contracts/4.x/api/token/erc20#ERC20Permit) for more.
   * The message sender must present a valid permit to this contract to temporarily authorize this market
   * to transfer the sender's bpNORI to complete the purchase. A certificate is minted in the Certificate contract
   * to the specified recipient and bpNORI is distributed to the supplier of the carbon removal,
   * to the RestrictedNORI contract that controls any restricted bpNORI owed to the supplier, and finally
   * to Nori Inc. as a market operator fee.
   *
   * ##### Requirements:
   *
   * - Can only be used when this contract is not paused.
   * - Can only be used when the caller has the `MARKET_ADMIN_ROLE` role.
   * @param recipient The address to which the certificate will be issued.
   * @param amount The total purchase amount in bpNORI. This is the total number of removals being purchased.
   * @param deadline The EIP2612 permit deadline in Unix time.
   * @param v The recovery identifier for the permit's secp256k1 signature.
   * @param r The r value for the permit's secp256k1 signature.
   * @param s The s value for the permit's secp256k1 signature.
   */
  function swapWithoutFee(
    address recipient,
    uint256 amount,
    uint256 deadline,
    uint8 v,
    bytes32 r,
    bytes32 s
  ) external whenNotPaused onlyRole(MARKET_ADMIN_ROLE) {
    uint256 certificateAmount = this
      .calculateCertificateAmountFromPurchaseTotalWithoutFee({
        purchaseTotal: amount
      });
    (
      uint256 countOfRemovalsAllocated,
      uint256[] memory ids,
      uint256[] memory amounts,
      address[] memory suppliers
    ) = _allocateRemovals({certificateAmount: certificateAmount});
    _permit({amount: amount, deadline: deadline, v: v, r: r, s: s});
    _fulfillOrderWithoutFee({
      certificateAmount: certificateAmount,
      from: _msgSender(),
      recipient: recipient,
      countOfRemovalsAllocated: countOfRemovalsAllocated,
      ids: ids,
      amounts: amounts,
      suppliers: suppliers
    });
  }

  /**
   * @notice An overloaded version of `swap` that additionally accepts a supplier address and will exchange bpNORI
   * tokens for an ERC721 certificate token and transfers ownership of removal tokens supplied only from the specified
   * supplier to that certificate, without charging a transaction fee. If the specified supplier does not have enough
   * carbon removals for sale to fulfill the order the transaction will revert.
   * @dev See [here](https://docs.openzeppelin.com/contracts/4.x/api/token/erc20#ERC20Permit) for more.
   * The message sender must present a valid permit to this contract to temporarily authorize this market
   * to transfer the sender's bpNORI to complete the purchase. A certificate is issued by the Certificate contract
   * to the specified recipient and bpNORI is distributed to the supplier of the carbon removal,
   * to the RestrictedNORI contract that controls any restricted bpNORI owed to the supplier, and finally
   * to Nori Inc. as a market operator fee.
   *
   *
   * ##### Requirements:
   *
   * - Can only be used when this contract is not paused.
   * - Can only be used when the caller has the `MARKET_ADMIN_ROLE` role.
   * @param recipient The address to which the certificate will be issued.
   * @param amount The total purchase amount in bpNORI. This is the total number of removals being purchased.
   * @param supplier The only supplier address from which to purchase carbon removals in this transaction.
   * @param deadline The EIP2612 permit deadline in Unix time.
   * @param v The recovery identifier for the permit's secp256k1 signature.
   * @param r The r value for the permit's secp256k1 signature.
   * @param s The s value for the permit's secp256k1 signature.
   */
  function swapFromSupplierWithoutFee(
    address recipient,
    uint256 amount,
    address supplier,
    uint256 deadline,
    uint8 v,
    bytes32 r,
    bytes32 s
  ) external whenNotPaused onlyRole(MARKET_ADMIN_ROLE) {
    uint256 certificateAmount = this
      .calculateCertificateAmountFromPurchaseTotalWithoutFee({
        purchaseTotal: amount
      });
    (
      uint256 countOfRemovalsAllocated,
      uint256[] memory ids,
      uint256[] memory amounts,
      address[] memory suppliers
    ) = _allocateRemovalsFromSupplier({
        certificateAmount: certificateAmount,
        supplier: supplier
      });
    _permit({amount: amount, deadline: deadline, v: v, r: r, s: s});
    _fulfillOrderWithoutFee({
      certificateAmount: certificateAmount,
      from: _msgSender(),
      recipient: recipient,
      countOfRemovalsAllocated: countOfRemovalsAllocated,
      ids: ids,
      amounts: amounts,
      suppliers: suppliers
    });
  }

  /**
   * @notice Withdraws a removal to the supplier.
   * @dev Withdraws a removal to the supplier address encoded in the removal ID.
   *
   * ##### Requirements:
   *
   * - Can only be used when this contract is not paused.
   * @param removalId The ID of the removal to withdraw from the market.
   */
  function withdraw(uint256 removalId) external whenNotPaused {
    address supplierAddress = RemovalIdLib.supplierAddress({
      removalId: removalId
    });
    if (_isAuthorizedWithdrawal({owner: supplierAddress})) {
      _removeActiveRemoval({
        removalId: removalId,
        supplierAddress: supplierAddress
      });
      _removal.safeTransferFrom({
        from: address(this),
        to: supplierAddress,
        id: removalId,
        amount: _removal.balanceOf({account: address(this), id: removalId}),
        data: ""
      });
    } else {
      revert UnauthorizedWithdrawal();
    }
  }

  /**
   * @notice Get the current value of the price multiple, which is the number of base tokens required to
   * purchase one NRT.
   */
  function getPriceMultiple() external view returns (uint256) {
    return _priceMultiple;
  }

  /**
   * @notice Returns the current value of the priority restricted threshold, which is the amount of inventory
   * that will always be reserved to sell only to buyers with the `ALLOWLIST_ROLE` role.
   * @return The threshold of supply allowed for priority customers only.
   */
  function priorityRestrictedThreshold() external view returns (uint256) {
    return _priorityRestrictedThreshold;
  }

  /**
   * @notice Returns the current value of the fee percentage, as an integer, which is the percentage of
   * each purchase that will be paid to Nori as the marketplace operator.
   * @return The percentage of each purchase that will be paid to Nori as the marketplace operator.
   */
  function noriFeePercentage() external view returns (uint256) {
    return _noriFeePercentage;
  }

  /**
   * @notice Returns the address to which the marketplace operator fee will be routed during each purchase.
   * @return The wallet address used for Nori's fees.
   */
  function noriFeeWallet() external view returns (address) {
    return _noriFeeWallet;
  }

  /**
   * @notice Calculates the Nori fee required for a purchase of `amount` tonnes of carbon removals.
   * @param amount The amount of carbon removals for the purchase.
   * @return The amount of the fee for Nori.
   */
  function calculateNoriFee(uint256 amount) external view returns (uint256) {
    return amount.mulDiv(_priceMultiple * _noriFeePercentage, 10000);
  }

  /**
   * @notice Calculates the total quantity of ERC20 tokens required to make a purchase of the specified `amount` (in
   * tonnes of carbon removals).
   * @param amount The amount of carbon removals for the purchase.
   * @return The total quantity of ERC20 tokens required to make the purchase, including the fee.
   */
  function calculateCheckoutTotal(uint256 amount)
    external
    view
    returns (uint256)
  {
    return
      amount.mulDiv(_priceMultiple, 100) +
      this.calculateNoriFee({amount: amount});
  }

  /**
   * @notice Calculates the total quantity of ERC20 tokens required to make a purchase of the specified `amount` (in
   * tonnes of carbon removals) without a transaction fee.
   * @param amount The amount of carbon removals for the purchase.
   * @return The total quantity of ERC20 tokens required to make the purchase, excluding the fee.
   */
  function calculateCheckoutTotalWithoutFee(uint256 amount)
    external
    view
    returns (uint256)
  {
    return amount.mulDiv(_priceMultiple, 100);
  }

  /**
   * @notice Calculates the quantity of carbon removals being purchased given the purchase total, the price multiple,
   * and the percentage of that purchase total that is due to Nori as a transaction fee.
   * @param purchaseTotal The total number of `_purchasingToken`s used for a purchase.
   * @return certificateAmount Amount for the certificate, excluding the transaction fee.
   */
  function calculateCertificateAmountFromPurchaseTotal(uint256 purchaseTotal)
    external
    view
    returns (uint256)
  {
    return
      purchaseTotal.mulDiv(10000, (100 + _noriFeePercentage) * _priceMultiple);
  }

  /**
   * @notice Calculates the quantity of carbon removals being purchased given the purchase total and the price multiple.
   * @param purchaseTotal The total number of `_purchasingToken`s used for a purchase.
   * @return certificateAmount Amount for the certificate.
   */
  function calculateCertificateAmountFromPurchaseTotalWithoutFee(
    uint256 purchaseTotal
  ) external view returns (uint256) {
    return purchaseTotal.mulDiv(10000, 100 * _priceMultiple);
  }

  /**
   * @notice Get the Removal contract address.
   * @return Returns the address of the Removal contract.
   */
  function removalAddress() external view returns (address) {
    return address(_removal);
  }

  /**
   * @notice Get the RestrictedNORI contract address.
   * @return Returns the address of the RestrictedNORI contract.
   */
  function restrictedNoriAddress() external view override returns (address) {
    return address(_restrictedNORI);
  }

  /**
   * @notice Get the Certificate contract address.
   * @return Returns the address of the Certificate contract.
   */
  function certificateAddress() external view returns (address) {
    return address(_certificate);
  }

  /**
   * @notice Get the contract address of the IERC20WithPermit token used to purchase from this market.
   * @return Returns the address of the IERC20WithPermit contract.
   */
  function purchasingTokenAddress() external view returns (address) {
    return address(_purchasingToken);
  }

  /**
   * @notice Get a list of all suppliers which have listed removals in the marketplace.
   * @return suppliers Returns an array of all suppliers that currently have removals listed in the market.
   */
  function getActiveSuppliers()
    external
    view
    returns (address[] memory suppliers)
  {
    uint256 supplierCount;
    if (_suppliers[_currentSupplierAddress].next != address(0)) {
      supplierCount = 1;
      address nextSupplier = _suppliers[_currentSupplierAddress].next;
      while (nextSupplier != _currentSupplierAddress) {
        nextSupplier = _suppliers[nextSupplier].next;
        ++supplierCount;
      }
    }
    address[] memory supplierArray = new address[](supplierCount);
    address currentSupplier = _currentSupplierAddress;
    LinkedListNode memory currentSupplierNode = _suppliers[currentSupplier];
    for (uint256 i = 0; i < supplierCount; ++i) {
      supplierArray[i] = currentSupplier;
      currentSupplier = currentSupplierNode.next;
      currentSupplierNode = _suppliers[currentSupplier];
    }
    return supplierArray;
  }

  /**
   * @notice Get all listed removal IDs for a given supplier.
   * @param supplier The supplier for which to return listed removal IDs.
   * @return removalIds The listed removal IDs for this supplier.
   */
  function getRemovalIdsForSupplier(address supplier)
    external
    view
    returns (uint256[] memory removalIds)
  {
    RemovalsByYear storage removalsByYear = _listedSupply[supplier];
    return removalsByYear.getAllRemovalIds();
  }

  /**
   * @notice Check whether this contract supports an interface.
   * @dev See [IERC165.supportsInterface](
   * https://docs.openzeppelin.com/contracts/4.x/api/utils#IERC165-supportsInterface-bytes4-) for more.
   * @param interfaceId The interface ID to check for support.
   * @return Returns true if the interface is supported, false otherwise.
   */
  function supportsInterface(bytes4 interfaceId)
    public
    view
    virtual
    override(AccessControlEnumerableUpgradeable, IERC165Upgradeable)
    returns (bool)
  {
    return super.supportsInterface({interfaceId: interfaceId});
  }

  /**
   * @notice Set the purchasing token contract address, an IERC20WithPermit token used to purchase from this market.
   * @param purchasingToken The new purchasing token contract address.
   */
  function _setPurchasingToken(IERC20WithPermit purchasingToken) internal {
    _purchasingToken = IERC20WithPermit(purchasingToken);
    emit SetPurchasingToken({purchasingToken: purchasingToken});
  }

  /**
   * @notice Set the price multiple, which is the number of base tokens required to purchase one NRT.
   * @dev This value is scaled by 100 to allow for decimal precision. For example, a value of 100 means
   * that 1 base token is required to purchase 1 NRT, while a value of 1995 means that 19.95 base tokens
   * purchase 1 NRT.
   * @param priceMultiple The new price multiple.
   */
  function _setPriceMultiple(uint256 priceMultiple) internal {
    _priceMultiple = priceMultiple;
    emit SetPriceMultiple({priceMultiple: priceMultiple});
  }

  /**
   * @notice Fulfill an order.
   * @dev This function is responsible for paying suppliers, routing tokens to the RestrictedNORI contract, paying Nori
   * the order fee, updating accounting, and minting the Certificate.
   * @param certificateAmount The total amount for the certificate.
   * @param from The message sender.
   * @param recipient The recipient of the certificate.
   * @param countOfRemovalsAllocated The number of distinct removal IDs that are involved in fulfilling this order.
   * @param ids An array of removal IDs involved in fulfilling this order.
   * @param amounts An array of amounts being allocated from each corresponding removal token.
   * @param suppliers An array of suppliers.
   */
  function _fulfillOrder(
    uint256 certificateAmount,
    address from,
    address recipient,
    uint256 countOfRemovalsAllocated,
    uint256[] memory ids,
    uint256[] memory amounts,
    address[] memory suppliers
  ) internal {
    uint256[] memory removalIds = ids.slice({
      from: 0,
      to: countOfRemovalsAllocated
    });
    uint256[] memory removalAmounts = amounts.slice({
      from: 0,
      to: countOfRemovalsAllocated
    });
    uint8 holdbackPercentage;
    uint256 restrictedSupplierFee;
    uint256 unrestrictedSupplierFee;
    for (uint256 i = 0; i < countOfRemovalsAllocated; ++i) {
      holdbackPercentage = _removal.getHoldbackPercentage({id: removalIds[i]});

      unrestrictedSupplierFee = removalAmounts[i].mulDiv(_priceMultiple, 100);
      if (holdbackPercentage > 0) {
        restrictedSupplierFee = removalAmounts[i].mulDiv(
          _priceMultiple * holdbackPercentage,
          10000
        );
        unrestrictedSupplierFee -= restrictedSupplierFee;
        if (
          _restrictedNORI.getUnderlyingTokenAddress() !=
          address(_purchasingToken)
        ) {
          emit RestrictedNORIERC20TransferSkipped({
            amount: restrictedSupplierFee,
            removalId: removalIds[i],
            currentHoldbackPercentage: holdbackPercentage,
            rNoriUnderlyingToken: _restrictedNORI.getUnderlyingTokenAddress(),
            purchasingTokenAddress: address(_purchasingToken)
          });
          unrestrictedSupplierFee =
            unrestrictedSupplierFee +
            restrictedSupplierFee; // transfer all purchasing token to supplier
        } else {
          try
            _restrictedNORI.mint({
              amount: restrictedSupplierFee,
              removalId: removalIds[i]
            })
          {} catch {
            emit RestrictedNORIMintFailed({
              amount: restrictedSupplierFee,
              removalId: removalIds[i]
            });
          }
          _purchasingToken.transferFrom({
            from: operator,
            to: address(_restrictedNORI),
            amount: restrictedSupplierFee
          });
        }
<<<<<<< HEAD
=======

        _purchasingToken.transferFrom({
          from: from,
          to: address(_restrictedNORI),
          amount: restrictedSupplierFee
        });
>>>>>>> e27ecb58
      }
      _purchasingToken.transferFrom({
        from: from,
        to: _noriFeeWallet,
        amount: this.calculateNoriFee(removalAmounts[i])
      });
      _purchasingToken.transferFrom({
        from: from,
        to: suppliers[i],
        amount: unrestrictedSupplierFee
      });
    }
    bytes memory data = abi.encode(
      recipient,
      certificateAmount,
      address(_purchasingToken),
      _priceMultiple
    );
    _removal.safeBatchTransferFrom({
      from: address(this),
      to: address(_certificate),
      ids: removalIds,
      amounts: removalAmounts,
      data: data
    });
  }

  /**
   * @notice Allocates removals from a specific supplier to be fulfilled.
   * @dev This function is responsible for validating and allocating the supply from a specific supplier.
   * @param certificateAmount The total amount for the certificate.
   * @return countOfRemovalsAllocated The number of distinct removal IDs used to fulfill this. order.
   * @return ids An array of the removal IDs being drawn from to fulfill this order.
   * @return amounts An array of amounts being allocated from each corresponding removal token.
   * @return suppliers The address of the supplier who owns each corresponding removal token.
   */
  function _allocateRemovals(uint256 certificateAmount)
    internal
    returns (
      uint256 countOfRemovalsAllocated,
      uint256[] memory ids,
      uint256[] memory amounts,
      address[] memory suppliers
    )
  {
    uint256 availableSupply = _removal.getMarketBalance();
    _validateSupply({
      certificateAmount: certificateAmount,
      availableSupply: availableSupply
    });
    _validatePrioritySupply({
      certificateAmount: certificateAmount,
      availableSupply: availableSupply
    });
    (countOfRemovalsAllocated, ids, amounts, suppliers) = _allocateSupply(
      certificateAmount
    );
    return (countOfRemovalsAllocated, ids, amounts, suppliers);
  }

  /**
   * @notice Allocates removals from a specific supplier to be fulfilled.
   * @dev This function is responsible for validating and allocating the supply from a specific supplier.
   * @param certificateAmount The total amount of NRTs for the certificate.
   * @param supplier The only supplier address from which to purchase carbon removals in this transaction.
   * @return countOfRemovalsAllocated The number of distinct removal IDs used to fulfill this order.
   * @return ids An array of the removal IDs being drawn from to fulfill this order.
   * @return amounts An array of amounts being allocated from each corresponding removal token.
   * @return suppliers The address of the supplier who owns each corresponding removal token.
   */
  function _allocateRemovalsFromSupplier(
    uint256 certificateAmount,
    address supplier
  )
    internal
    returns (
      uint256 countOfRemovalsAllocated,
      uint256[] memory ids,
      uint256[] memory amounts,
      address[] memory suppliers
    )
  {
    _validatePrioritySupply({
      certificateAmount: certificateAmount,
      availableSupply: _removal.getMarketBalance()
    });
    (countOfRemovalsAllocated, ids, amounts) = _allocateSupplySingleSupplier({
      certificateAmount: certificateAmount,
      supplier: supplier
    });
    suppliers = new address[](countOfRemovalsAllocated).fill({val: supplier});
    return (countOfRemovalsAllocated, ids, amounts, suppliers);
  }

  /**
   * @notice Permits the transfer of an amount of tokens.
   * @dev This function is responsible permitting the transfer of ERC20 tokens.
   * @param amount The total purchase amount in ERC20 tokens. This is the combined total price of the removals being
   * purchased and the fee paid to Nori.
   * @param deadline The EIP2612 permit deadline in Unix time.
   * @param v The recovery identifier for the permit's secp256k1 signature.
   * @param r The r value for the permit's secp256k1 signature.
   * @param s The s value for the permit's secp256k1 signature.
   */
  function _permit(
    uint256 amount,
    uint256 deadline,
    uint8 v,
    bytes32 r,
    bytes32 s
  ) internal {
    _purchasingToken.permit({
      owner: _msgSender(),
      spender: address(this),
      value: amount,
      deadline: deadline,
      v: v,
      r: r,
      s: s
    });
  }

  /**
   * @notice Fulfill an order without charging the Nori fee.
   * @dev This function is responsible for paying suppliers, routeing tokens to the RestrictedNORI contract, updating
   * accounting, and minting the Certificate.
   * @param certificateAmount The total amount for the certificate.
   * @param from The message sender.
   * @param recipient The recipient of the certificate.
   * @param countOfRemovalsAllocated The number of distinct removal IDs that are involved in fulfilling this order.
   * @param ids An array of removal IDs involved in fulfilling this order.
   * @param amounts An array of amounts being allocated from each corresponding removal token.
   * @param suppliers An array of suppliers.
   */
  function _fulfillOrderWithoutFee(
    uint256 certificateAmount,
    address from,
    address recipient,
    uint256 countOfRemovalsAllocated,
    uint256[] memory ids,
    uint256[] memory amounts,
    address[] memory suppliers
  ) internal {
    uint256[] memory removalIds = ids.slice({
      from: 0,
      to: countOfRemovalsAllocated
    });
    uint256[] memory removalAmounts = amounts.slice({
      from: 0,
      to: countOfRemovalsAllocated
    });
    uint8 holdbackPercentage;
    uint256 restrictedSupplierFee;
    uint256 unrestrictedSupplierFee;
    for (uint256 i = 0; i < countOfRemovalsAllocated; ++i) {
      holdbackPercentage = _removal.getHoldbackPercentage({id: removalIds[i]});

      unrestrictedSupplierFee = removalAmounts[i].mulDiv(_priceMultiple, 100);
      if (holdbackPercentage > 0) {
        restrictedSupplierFee = removalAmounts[i].mulDiv(
          _priceMultiple * holdbackPercentage,
          10000
        );
        unrestrictedSupplierFee -= restrictedSupplierFee;
        try
          _restrictedNORI.mint({
            amount: restrictedSupplierFee,
            removalId: removalIds[i]
          })
        {} catch {
          emit RestrictedNORIMintFailed({
            amount: restrictedSupplierFee,
            removalId: removalIds[i]
          });
        }

        _purchasingToken.transferFrom({
          from: from,
          to: address(_restrictedNORI),
          amount: restrictedSupplierFee
        });
      }
      _purchasingToken.transferFrom({
        from: from,
        to: suppliers[i],
        amount: unrestrictedSupplierFee
      });
    }
    bytes memory data = abi.encode(
      recipient,
      certificateAmount,
      address(_purchasingToken),
      _priceMultiple
    );
    _removal.safeBatchTransferFrom({
      from: address(this),
      to: address(_certificate),
      ids: removalIds,
      amounts: removalAmounts,
      data: data
    });
  }

  /**
   * @notice Add a removal to the list of active supply.
   * @dev Adds the specified removal ID to the `_listedSupply` data structure. If this is the supplier's
   * first listed removal, the supplier is also added to the active supplier queue.
   *
   * Emits a `RemovalAdded` event.
   * @param removalId The ID of the removal to add.
   */
  function _addActiveRemoval(uint256 removalId) internal {
    address supplierAddress = RemovalIdLib.supplierAddress({
      removalId: removalId
    });
    _listedSupply[supplierAddress].insert({removalId: removalId});
    if (
      _suppliers[supplierAddress].next == address(0) // If the supplier has sold out our a new supplier has been added
    ) {
      _addActiveSupplier({newSupplierAddress: supplierAddress});
    }
    emit RemovalAdded({id: removalId, supplierAddress: supplierAddress});
  }

  /**
   * @notice Remove a removal from the list of active supply.
   * @dev Removes the specified removal ID from the listed supply data structure. If this is the supplier's last
   * listed removal, the supplier is also removed from the active supplier queue.
   * @param removalId The ID of the removal to remove.
   * @param supplierAddress The address of the supplier of the removal.
   */
  function _removeActiveRemoval(uint256 removalId, address supplierAddress)
    internal
  {
    _listedSupply[supplierAddress].remove({removalId: removalId});
    if (_listedSupply[supplierAddress].isEmpty()) {
      _removeActiveSupplier({supplierToRemove: supplierAddress});
    }
  }

  /**
   * @notice Validates that the listed supply is enough to fulfill the purchase given the priority restricted threshold.
   * @dev Reverts if available stock is being reserved for priority buyers and buyer is not priority.
   * @param certificateAmount The number of carbon removals being purchased.
   * @param availableSupply The amount of listed supply in the market.
   */
  function _validatePrioritySupply(
    uint256 certificateAmount,
    uint256 availableSupply
  ) internal view {
    (, uint256 supplyAfterPurchase) = SafeMathUpgradeable.trySub({
      a: availableSupply,
      b: certificateAmount
    });
    if (supplyAfterPurchase < _priorityRestrictedThreshold) {
      if (!hasRole({role: ALLOWLIST_ROLE, account: _msgSender()})) {
        revert LowSupplyAllowlistRequired();
      }
    }
  }

  /**
   * @dev Authorizes withdrawal for the removal. Reverts if the caller is not the owner of the removal and
   * does not have the role `MARKET_ADMIN_ROLE`.
   * @param owner The owner of the removal.
   * @return Returns true if the caller is the owner, an approved spender, or has the role `MARKET_ADMIN_ROLE`,
   * false otherwise.
   */
  function _isAuthorizedWithdrawal(address owner) internal view returns (bool) {
    return (_msgSender() == owner ||
      hasRole({role: MARKET_ADMIN_ROLE, account: _msgSender()}) ||
      _removal.isApprovedForAll({account: owner, operator: _msgSender()}));
  }

  /**
   * @notice Validates if there is enough supply to fulfill the order.
   * @dev Reverts if total available supply in the market is not enough to fulfill the purchase.
   * @param certificateAmount The number of carbon removals being purchased.
   * @param availableSupply The amount of listed supply in the market.
   */
  function _validateSupply(uint256 certificateAmount, uint256 availableSupply)
    internal
    pure
  {
    if (certificateAmount > availableSupply) {
      revert InsufficientSupply();
    }
  }

  /**
   * @notice Allocates the removals, amounts, and suppliers needed to fulfill the purchase.
   * @param certificateAmount The number of carbon removals to purchase.
   * @return countOfRemovalsAllocated The number of distinct removal IDs used to fulfill this order.
   * @return ids An array of the removal IDs being drawn from to fulfill this order.
   * @return amounts An array of amounts being allocated from each corresponding removal token.
   * @return suppliers The address of the supplier who owns each corresponding removal token.
   */
  function _allocateSupply(uint256 certificateAmount)
    private
    returns (
      uint256 countOfRemovalsAllocated,
      uint256[] memory ids,
      uint256[] memory amounts,
      address[] memory suppliers
    )
  {
    uint256 remainingAmountToFill = certificateAmount;
    uint256 countOfListedRemovals = _removal.numberOfTokensOwnedByAddress({
      account: address(this)
    });
    ids = new uint256[](countOfListedRemovals);
    amounts = new uint256[](countOfListedRemovals);
    suppliers = new address[](countOfListedRemovals);
    countOfRemovalsAllocated = 0;
    for (uint256 i = 0; i < countOfListedRemovals; ++i) {
      uint256 removalId = _listedSupply[_currentSupplierAddress]
        .getNextRemovalForSale();
      uint256 removalAmount = _removal.balanceOf({
        account: address(this),
        id: removalId
      });
      if (remainingAmountToFill < removalAmount) {
        /**
         * The order is complete, not fully using up this removal, don't increment currentSupplierAddress,
         * don't check about removing active supplier.
         */
        ids[countOfRemovalsAllocated] = removalId;
        amounts[countOfRemovalsAllocated] = remainingAmountToFill;
        suppliers[countOfRemovalsAllocated] = _currentSupplierAddress;
        remainingAmountToFill = 0;
      } else {
        /**
         * We will use up this removal while completing the order, move on to next one.
         */
        ids[countOfRemovalsAllocated] = removalId;
        amounts[countOfRemovalsAllocated] = removalAmount; // this removal is getting used up
        suppliers[countOfRemovalsAllocated] = _currentSupplierAddress;
        remainingAmountToFill -= removalAmount;
        _removeActiveRemoval({
          removalId: removalId,
          supplierAddress: _currentSupplierAddress
        });
        if (
          /**
           *  If the supplier is the only supplier remaining with supply, don't bother incrementing.
           */
          _suppliers[_currentSupplierAddress].next != _currentSupplierAddress
        ) {
          _incrementCurrentSupplierAddress();
        }
      }
      ++countOfRemovalsAllocated;
      if (remainingAmountToFill == 0) {
        break;
      }
    }
    return (countOfRemovalsAllocated, ids, amounts, suppliers);
  }

  /**
   * @notice Allocates supply for an amount using only a single supplier's removals.
   * @param certificateAmount The number of carbon removals to purchase.
   * @param supplier The supplier from which to purchase carbon removals.
   * @return countOfRemovalsAllocated The number of distinct removal IDs used to fulfill this order.
   * @return ids An array of the removal IDs being drawn from to fulfill this order.
   * @return amounts An array of amounts being allocated from each corresponding removal token.
   */
  function _allocateSupplySingleSupplier(
    uint256 certificateAmount,
    address supplier
  )
    private
    returns (
      uint256 countOfRemovalsAllocated,
      uint256[] memory ids,
      uint256[] memory amounts
    )
  {
    RemovalsByYear storage supplierRemovalQueue = _listedSupply[supplier];
    uint256 countOfListedRemovals;
    uint256 latestYear = supplierRemovalQueue.latestYear;
    for (
      uint256 vintage = supplierRemovalQueue.earliestYear;
      vintage <= latestYear;
      ++vintage
    ) {
      countOfListedRemovals += supplierRemovalQueue
        .yearToRemovals[vintage]
        .length();
    }
    if (countOfListedRemovals == 0) {
      revert InsufficientSupply();
    }
    uint256 remainingAmountToFill = certificateAmount;
    ids = new uint256[](countOfListedRemovals);
    amounts = new uint256[](countOfListedRemovals);
    countOfRemovalsAllocated = 0;
    for (uint256 i = 0; i < countOfListedRemovals; ++i) {
      uint256 removalId = supplierRemovalQueue.getNextRemovalForSale();
      uint256 removalAmount = _removal.balanceOf({
        account: address(this),
        id: removalId
      });
      /**
       * Order complete, not fully using up this removal.
       */
      if (remainingAmountToFill < removalAmount) {
        ids[countOfRemovalsAllocated] = removalId;
        amounts[countOfRemovalsAllocated] = remainingAmountToFill;
        remainingAmountToFill = 0;
        /**
         * We will use up this removal while completing the order, move on to next one.
         */
      } else {
        if (
          countOfRemovalsAllocated == countOfListedRemovals - 1 &&
          remainingAmountToFill > removalAmount
        ) {
          revert InsufficientSupply();
        }
        ids[countOfRemovalsAllocated] = removalId;
        amounts[countOfRemovalsAllocated] = removalAmount; // This removal is getting used up.
        remainingAmountToFill -= removalAmount;
        supplierRemovalQueue.remove({removalId: removalId});
        /**
         * If the supplier is out of supply, remove them from the active suppliers.
         */
        if (supplierRemovalQueue.isEmpty()) {
          _removeActiveSupplier({supplierToRemove: supplier});
        }
      }
      ++countOfRemovalsAllocated;
      if (remainingAmountToFill == 0) {
        break;
      }
    }
    return (countOfRemovalsAllocated, ids, amounts);
  }

  /**
   * @dev Updates `_currentSupplierAddress` to the next of whatever is the current supplier.
   * Used to iterate in a round-robin way through the linked list of active suppliers.
   */
  function _incrementCurrentSupplierAddress() private {
    _currentSupplierAddress = _suppliers[_currentSupplierAddress].next;
  }

  /**
   * @dev Adds a supplier to the active supplier queue. Called when a new supplier is added to the marketplace.
   * If the first supplier, initializes a circularly doubly-linked list, where initially the first supplier points
   * to itself as next and previous. When a new supplier is added, at the position of the current supplier, update
   * the previous pointer of the current supplier to point to the new supplier, and update the next pointer of the
   * previous supplier to the new supplier.
   *
   * Emits a `SupplierAdded` event.
   * @param newSupplierAddress the address of the new supplier to add
   */
  function _addActiveSupplier(address newSupplierAddress) private {
    // If this is the first supplier to be added, update the initialized addresses.
    if (_currentSupplierAddress == address(0)) {
      _currentSupplierAddress = newSupplierAddress;
      _suppliers[newSupplierAddress] = LinkedListNode({
        previous: newSupplierAddress,
        next: newSupplierAddress
      });
      emit SupplierAdded({
        added: newSupplierAddress,
        next: newSupplierAddress,
        previous: newSupplierAddress
      });
    } else {
      address previousOfCurrentSupplierAddress = _suppliers[
        _currentSupplierAddress
      ].previous;
      /**
       * Add the new supplier to the round robin order, with the current supplier as next and the current supplier's
       * previous supplier as previous.
       */
      _suppliers[newSupplierAddress] = LinkedListNode({
        next: _currentSupplierAddress,
        previous: previousOfCurrentSupplierAddress
      });
      /**
       * Update the previous supplier from the current supplier to point to the new supplier as next.
       */
      _suppliers[previousOfCurrentSupplierAddress].next = newSupplierAddress;
      /**
       * Update the current supplier to point to the new supplier as previous.
       */
      _suppliers[_currentSupplierAddress].previous = newSupplierAddress;
      emit SupplierAdded({
        added: newSupplierAddress,
        next: _currentSupplierAddress,
        previous: previousOfCurrentSupplierAddress
      });
    }
  }

  /**
   * @dev Removes a supplier from the active supplier queue. Called when a supplier's last removal is used for an order.
   * If the last supplier, resets the pointer for the `_currentSupplierAddress`. Otherwise, from the position of the
   * supplier to be removed, update the previous supplier to point to the next of the removed supplier, and the next of
   * the removed supplier to point to the previous address of the remove supplier. Then, set the next and previous
   * pointers of the removed supplier to the 0x address.
   *
   * Emits a `SupplierRemoved` event.
   * @param supplierToRemove the address of the supplier to remove
   */
  function _removeActiveSupplier(address supplierToRemove) private {
    address previousOfRemovedSupplierAddress = _suppliers[supplierToRemove]
      .previous;
    address nextOfRemovedSupplierAddress = _suppliers[supplierToRemove].next;
    /**
     * If this is the last supplier, clear all current tracked addresses.
     */
    if (supplierToRemove == nextOfRemovedSupplierAddress) {
      _currentSupplierAddress = address(0);
    } else {
      /**
       * Set the next of the previous supplier to point to the removed supplier's next.
       */
      _suppliers[previousOfRemovedSupplierAddress]
        .next = nextOfRemovedSupplierAddress;
      /**
       * Set the previous address of the next supplier to point to the removed supplier's previous.
       */
      _suppliers[nextOfRemovedSupplierAddress]
        .previous = previousOfRemovedSupplierAddress;
      /**
       * If the supplier is the current supplier, update that address to the next supplier.
       */
      if (supplierToRemove == _currentSupplierAddress) {
        _incrementCurrentSupplierAddress();
      }
    }
    /**
     * Remove `LinkedListNode` data from supplier.
     */
    _suppliers[supplierToRemove] = LinkedListNode({
      next: address(0),
      previous: address(0)
    });
    emit SupplierRemoved({
      removed: supplierToRemove,
      next: nextOfRemovedSupplierAddress,
      previous: previousOfRemovedSupplierAddress
    });
  }
}<|MERGE_RESOLUTION|>--- conflicted
+++ resolved
@@ -1058,20 +1058,11 @@
             });
           }
           _purchasingToken.transferFrom({
-            from: operator,
+            from: from,
             to: address(_restrictedNORI),
             amount: restrictedSupplierFee
           });
         }
-<<<<<<< HEAD
-=======
-
-        _purchasingToken.transferFrom({
-          from: from,
-          to: address(_restrictedNORI),
-          amount: restrictedSupplierFee
-        });
->>>>>>> e27ecb58
       }
       _purchasingToken.transferFrom({
         from: from,
