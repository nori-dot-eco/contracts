--- conflicted
+++ resolved
@@ -645,11 +645,7 @@
    *
    * - Can only be used when this contract is not paused.
    * - Can only be used when the caller has the `MARKET_ADMIN_ROLE` role.
-<<<<<<< HEAD
-=======
    * - Can only be used if this contract has been granted approval to spend the sender's ERC20 tokens.
-   *
->>>>>>> adc2c192
    * @param recipient The address to which the certificate will be issued.
    * @param amount The total purchase amount in ERC20 tokens. This is the total number of removals being
    * purchased, scaled by the price multiple.
@@ -681,39 +677,21 @@
   }
 
   /**
-<<<<<<< HEAD
    * @notice An overloaded version of `swap` that additionally accepts a supplier address and will exchange supported
    * ERC20 tokens for an ERC721 certificate token and transfers ownership of removal tokens supplied only from the
    * specified supplier to that certificate, without charging a transaction fee. If the specified supplier does not have
    * enough carbon removals for sale to fulfill the order the transaction will revert.
    * @dev See [here](https://docs.openzeppelin.com/contracts/4.x/api/token/erc20#ERC20Permit) for more. The sender must
-   * present a valid permit to this contract to temporarily authorize this market to transfer
-   * the sender's supported ERC20 to complete the purchase. A certificate is issued by the Certificate
-   * contract to the specified recipient and the ERC20 is distributed to the supplier of the carbon removal and
-   * potentially to the RestrictedNORI contract that controls any restricted portion of the ERC20 owed to the supplier.
-=======
-   * @notice An overloaded version of `swap` that additionally accepts a supplier address and will exchange supported ERC20
-   * tokens for an ERC721 certificate token and transfers ownership of removal tokens supplied only from the specified
-   * supplier to that certificate, without charging a transaction fee. If the specified supplier does not have enough
-   * carbon removals for sale to fulfill the order the transaction will revert.
-   * @dev See [here](https://docs.openzeppelin.com/contracts/4.x/api/token/erc20#IERC20-approve-address-uint256-) for more.
-   * The message sender must have granted approval to this contract to authorize this market to transfer the sender's
-   * supported ERC20 to complete the purchase. A certificate is issued by the Certificate contract
-   * contract to the specified recipient and the ERC20 is distributed to the supplier of the carbon removal and potentially
-   * to the RestrictedNORI contract that controls any restricted portion of the ERC20 owed to the supplier.
-   *
->>>>>>> adc2c192
+   * present a valid permit to this contract to temporarily authorize this market to transfer the sender's supported
+   * ERC20 to complete the purchase. A certificate is issued by the Certificate contract contract to the specified
+   * recipient and the ERC20 is distributed to the supplier of the carbon removal and potentially to the RestrictedNORI
+   * contract that controls any restricted portion of the ERC20 owed to the supplier.
+   *
    *
    * ##### Requirements:
    *
    * - Can only be used when this contract is not paused.
    * - Can only be used when the caller has the `MARKET_ADMIN_ROLE` role.
-<<<<<<< HEAD
-=======
-   * - Can only be used when the specified supplier has enough carbon removals for sale to fulfill the order.
-   * - Can only be used if this contract has been granted approval to spend the sender's ERC20 tokens.
-   *
->>>>>>> adc2c192
    * @param recipient The address to which the certificate will be issued.
    * @param amount The total purchase amount in ERC20 tokens. This is the total number of removals being
    * purchased, scaled by the price multiple.
