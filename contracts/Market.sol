--- conflicted
+++ resolved
@@ -1013,47 +1013,6 @@
   }
 
   /**
-<<<<<<< HEAD
-   * @notice Gets the holdback percentages from a batch of removals
-   *
-   * @param removalIds The removal token IDs for which to retrieve the holdback percentages
-   * @return The holdback percentages for the removals.
-   */
-  function _getHoldbackPercentages(uint256[] memory removalIds)
-    internal
-    returns (uint8[] memory)
-  {
-    uint256 numberOfRemovals = removalIds.length;
-    bytes[] memory getHoldbackPercentageCalls = new bytes[](numberOfRemovals);
-    unchecked {
-      for (uint256 i = 0; i < numberOfRemovals; ++i) {
-        getHoldbackPercentageCalls[i] = abi.encodeWithSelector(
-          _removal.getHoldbackPercentage.selector,
-          removalIds[i]
-        );
-      }
-    }
-
-    bytes[] memory holdbackPercentageResults = _removal.multicall(
-      getHoldbackPercentageCalls
-    );
-    uint8[] memory holdbackPercentages = new uint8[](numberOfRemovals);
-    unchecked {
-      for (uint256 i = 0; i < numberOfRemovals; ++i) {
-        holdbackPercentages[i] = uint8(
-          uint256(bytes32(holdbackPercentageResults[i]))
-        );
-      }
-    }
-
-    return holdbackPercentages;
-  }
-
-  /**
-   * @notice Increments the current supplier to the next supplier in the queue.
-   *
-=======
->>>>>>> 71455216
    * @dev Updates `_currentSupplierAddress` to the next of whatever is the current supplier.
    * Used to iterate in a round-robin way through the linked list of active suppliers.
    */
@@ -1125,7 +1084,7 @@
    * the removed supplier to point to the previous of the remove supplier. Then, set the next and previous
    * pointers of the removed supplier to the 0x address.
    *
-   * @param newSupplierAddress the address of the supplier to remove
+   * @param addressToRemove the address of the supplier to remove
    */
   function _removeActiveSupplier(address addressToRemove) private {
     address previousOfRemovedSupplierAddress = _suppliersInRoundRobinOrder[
