--- conflicted
+++ resolved
@@ -73,11 +73,8 @@
   using EnumerableSetUpgradeable for EnumerableSetUpgradeable.UintSet;
   using RemovalQueue for RemovalQueueByVintage;
   using UInt256ArrayLib for uint256[];
-<<<<<<< HEAD
-
-=======
   using AddressArrayLib for address[];
->>>>>>> 58c96853
+
   /**
    * @notice Keeps track of order of suppliers by address using a circularly doubly linked list.
    */
