--- conflicted
+++ resolved
@@ -107,13 +107,9 @@
     uint256 grantAmount;
     uint256 claimedAmount;
     uint256 originalAmount;
-<<<<<<< HEAD
     uint256 lastRevocationTime;
     uint256 lastQuantityRevoked;
-=======
->>>>>>> bcf1dcfe
     bool exists;
-    uint256 lastRevocationTime;
   }
 
   struct TokenGrantDetail {
@@ -326,13 +322,15 @@
    * No change is made to balances that have vested but not yet been claimed
    * whether locked or not.
    *
+   * For revocation by amount regardless of time (must by <= unvested amount):
+   *    *atTime* should be pase.  Amount must be present.
+   *
    * ##### Requirements:
    * - Can only be used when the caller has the `TOKEN_GRANTER_ROLE` role
    * - fromAccounts.length == toAccounts.length == atTimes.length
    * - The requirements of _beforeTokenTransfer apply to this function
    * - atTimes.length == amounts.length
    */
-<<<<<<< HEAD
   function batchRevokeUnvestedTokenAmounts(
     address[] calldata fromAccounts,
     address[] calldata toAccounts,
@@ -359,14 +357,6 @@
         amounts[i]
       );
     }
-=======
-  function revokeUnvestedTokenAmount(
-    address from,
-    address to,
-    uint256 amount
-  ) external whenNotPaused onlyRole(TOKEN_GRANTER_ROLE) {
-    _revokeUnvestedTokens(from, to, block.timestamp, amount);
->>>>>>> bcf1dcfe
   }
 
   /**
@@ -386,32 +376,6 @@
    */
   function vestedBalanceOf(address account) external view returns (uint256) {
     return _vestedBalanceOf(account, block.timestamp);
-  }
-
-  // todo document expected initialzation state
-  function initialize(IERC777Upgradeable bridgedPolygonNoriAddress)
-    public
-    initializer
-  {
-    address[] memory operators = new address[](1);
-    operators[0] = _msgSender();
-    __Context_init_unchained();
-    __ERC165_init_unchained();
-    __AccessControl_init_unchained();
-    __AccessControlEnumerable_init_unchained();
-    __Pausable_init_unchained();
-    __ERC777_init_unchained("Locked BridgedPolygonNORI", "lNORI", operators);
-    _bridgedPolygonNori = BridgedPolygonNORI(
-      address(bridgedPolygonNoriAddress)
-    );
-    _ERC1820_REGISTRY.setInterfaceImplementer(
-      address(this),
-      ERC777_TOKENS_RECIPIENT_HASH,
-      address(this)
-    );
-    _setupRole(DEFAULT_ADMIN_ROLE, _msgSender()); // todo why doesnt grantRole work
-    _setupRole(TOKEN_GRANTER_ROLE, _msgSender()); // todo why doesnt grantRole work
-    _setupRole(PAUSER_ROLE, _msgSender()); // todo why doesnt grantRole work
   }
 
   /**
@@ -462,13 +426,13 @@
       );
   }
 
-<<<<<<< HEAD
   /**
    * @notice Unlocked balance less any claimed amount at current block timestamp.
    */
   function unlockedBalanceOf(address account) public view returns (uint256) {
     return _unlockedBalanceOf(account, block.timestamp);
-=======
+  }
+
   // todo document expected initialzation state
   function initialize(BridgedPolygonNORI bridgedPolygonNoriAddress)
     public
@@ -490,7 +454,6 @@
       address(this)
     );
     _grantRole(TOKEN_GRANTER_ROLE, _msgSender());
->>>>>>> bcf1dcfe
   }
 
   /**
@@ -637,14 +600,18 @@
       _hasVestingSchedule(from),
       "lNORI: no vesting schedule for this grant"
     );
-    require(
-      atTime >= block.timestamp,
+    // atTime of zero indicates a revocation by amount.
+    uint256 resolvedTime = atTime == 0 && amount > 0 ? block.timestamp : atTime;
+    require(
+      resolvedTime >= block.timestamp,
       "lNORI: Revocation cannot be in the past"
     );
-    uint256 vestedBalance = grant.vestingSchedule.availableAmount(atTime);
+    uint256 vestedBalance = grant.vestingSchedule.availableAmount(resolvedTime);
     require(vestedBalance < grant.grantAmount, "lNORI: tokens already vested");
     uint256 revocableQuantity = grant.grantAmount - vestedBalance;
     uint256 quantityRevoked;
+    // amount of zero indicates revocation by time.  Amount becomes all remaining tokens
+    // at *atTime*
     if (amount > 0) {
       require(amount <= revocableQuantity, "lNORI: too few unvested tokens");
       quantityRevoked = amount;
@@ -652,7 +619,7 @@
       quantityRevoked = revocableQuantity;
     }
     grant.grantAmount = grant.grantAmount - quantityRevoked;
-    grant.lastRevocationTime = atTime;
+    grant.lastRevocationTime = resolvedTime;
     grant.lastQuantityRevoked = quantityRevoked;
     _bridgedPolygonNori.send(
       // solhint-disable-previous-line check-send-result, because this isn't a solidity send
@@ -661,7 +628,7 @@
       ""
     );
     super._burn(from, quantityRevoked, "", "");
-    emit UnvestedTokensRevoked(atTime, from, quantityRevoked);
+    emit UnvestedTokensRevoked(resolvedTime, from, quantityRevoked);
   }
 
   /**
@@ -701,19 +668,7 @@
   }
 
   /**
-<<<<<<< HEAD
-   * @notice Vested balance less any claimed amount at `atTime` (implementation)
-=======
-   * @dev Returns true if the there is a grant for *account* with a vesting schedule.
-   */
-  function _hasVestingSchedule(address account) private view returns (bool) {
-    TokenGrant storage grant = _grants[account];
-    return grant.exists && grant.vestingSchedule.startTime > 0;
-  }
-
-  /**
    * @dev Vested balance less any claimed amount at `atTime` (implementation)
->>>>>>> bcf1dcfe
    *
    * @dev If any tokens have been revoked then the schedule (which doesn't get updated) may return more than the total
    * grant amount. This is done to preserve the behavior of the vesting schedule despite a reduction in the total
