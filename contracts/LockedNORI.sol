// SPDX-License-Identifier: MIT
pragma solidity ^0.8.0;

import "@openzeppelin/contracts-upgradeable/utils/math/MathUpgradeable.sol";
import "@openzeppelin/contracts-upgradeable/token/ERC777/ERC777Upgradeable.sol";
import "@openzeppelin/contracts-upgradeable/token/ERC777/IERC777RecipientUpgradeable.sol";
import "./NORI.sol";
import {ScheduleUtils, Schedule, Cliff} from "./ScheduleUtils.sol";

/**
 * @title A wrapped NORI token contract for vesting and lockup
 * @author Nori Inc.
 * @notice Based on the mechanics of a wrapped ERC-777 token, this contract layers in schedules to withdrawal
 * functionality to implement *vesting* (a revocable grant) *lockup* (an irrevocable timelock on to implement *vesting*
 * (a revocable *vesting* (a revocable grant) *lockup* (an irrevocable timelock on utility).
 *
<<<<<<< HEAD
 * @notice Based on the mechanics of a wrapped ERC20/ERC777 token this contact layers in scheduled withdrawl
 * to implement *vesting* (a revocable grant) *lockup* (an irrevocable timelock on utility).
 * <p/>
 * _Vesting_ is applied in scenarios where the tokens may need to be recaptured by Nori.
 * This could either be due to an employee leaving the company before being fully vested or
 * because one of our suppliers incurs a carbon loss so their restricted (unvested in the terminology of this contract)
 * tokens need to be recaptured to mitigate the loss and make the original buyer whole by using them
 * to purchases new NRTs on their behalf.
 * <p/>
 * _Lockup_ refers to tokens that are guaranteed to be available to the grantee but are subject to a time delay
 * before they are usable / transferrable out of this smart contract.
 * This is a standard mechanism used to avoid sudden floods of liquidity in the NORI token that
 * could severely depress the price.
 * <p/>
 * A _cliff_ refers to a period prior to which no tokens are vested or unlocked.
 * Cliffs are defined by a date and an amount which must is <= the overall grant amount.
 * <p/>
 * This contract supports a maximum of two distinct cliffs per grant.
 * The effect of fewer cliffs can be achieve by setting one of both cliff times
 * to the start time or end time, and/or by setting the cliff amount to zero.
 * <p/>
 * Tokens are released linearly from the latest cliff date to the end date of
 * the grant based on the block.timestamp of each block.
 * <p/>
 * Assumptions / Constraints:
 *  <li>A single grant per address is supported </li>
 *  <li>Unlock is always at the same time or lagging vesting.</li>
 *  <li>Transfer of LockedNORI under lockup is forbidden.</li>
 *  <li>In absence of a grant LockedNORI functions identically to a standard wrapped token.</li>
=======
 * ##### Behaviors and features
 *
 * ###### Grants
 *
 * - _Grants_ define lockup periods and vesting schedules for tokens
 * - A single grant per address is supported
 *
 * ###### Vesting
 *
 * - _Vesting_ is applied in scenarios where the tokens may need to be recaptured by Nori. This could either be due to
 * an employee leaving the company before being fully vested or because one of our suppliers incurs a carbon loss so
 * their restricted (unvested in the terminology of this contract). tokens need to be recaptured to mitigate the loss
 * and make the original buyer whole by using them to purchases new NRTs on their behalf.
 * - Tokens are released linearly from the latest cliff date to the end date of the grant based on the block.timestamp
 * of each block
 *
 * ###### Lockup
 *
 * - _Lockup_ refers to tokens that are guaranteed to be available to the grantee but are subject to a time delay before
 * they are usable / transferrable out of this smart contract. This is a standard mechanism used to avoid sudden floods
 * of liquidity in the NORI token that could severely depress the price.
 * - Unlock is always at the same time or lagging vesting
 * - Transfer of LockedNORI under lockup is forbidden
 *
 * ###### Cliffs
 *
 * - A _cliff_ refers to a period prior to which no tokens are vested or unlocked. Cliffs are defined by a date and an
 * amount which must be <= the overall grant amount.
 * - This contract supports a maximum of two distinct cliffs per grant. The effect of fewer cliffs can be achieve by
 * setting one of both cliff times to the start time or end time, and/or by setting the cliff amount to zero.
 *
 * ###### Additional behaviors and features
 *
 * - [Upgradeable](https://docs.openzeppelin.com/contracts/4.x/upgradeable)
 * - [Initializable](https://docs.openzeppelin.com/contracts/4.x/upgradeable#multiple-inheritance)
 * - [Pausable](https://docs.openzeppelin.com/contracts/4.x/api/security#Pausable)
 *   - all functions that mutate state are pausable
 * - [Role-based access control](https://docs.openzeppelin.com/contracts/4.x/access-control)
 *    - TOKEN_GRANTER_ROLE
 *      - Can create token grants without sending NORI to the contract `createGrant`
 *    - PAUSER_ROLE
 *      - Can pause and unpause the contract
 *    - DEFAULT_ADMIN_ROLE
 *      - This is the only role that can add/revoke other accounts to any of the roles
 * - [Can receive NORI ERC-777 tokens](https://eips.ethereum.org/EIPS/eip-777#hooks)
 *   - NORI is wrapped and grants are created upon receipt
 * - [Limited ERC-777 functionality](https://eips.ethereum.org/EIPS/eip-777)
 *   - burn and operatorBurn will revert as only the internal variants are expected to be used
 *   - mint is not callable as only the internal variants are expected to be used when wrapping NORI
 * - [Limited ERC-20 functionality](https://docs.openzeppelin.com/contracts/4.x/erc20)
 *   - mint is not callable as only the internal variants are expected to be used when wrapping NORI
 *   - burn functions are not externally callable
 * - [Extended Wrapped ERC-20 functionality](https://docs.openzeppelin.com/contracts/4.x/api/token/erc20#ERC20Wrapper)
 *   - In absence of a grant LockedNORI functions identically to a standard wrapped token
 *   - when a grant is defined, LockedNORI follows the restrictions noted above
 *
 * ##### Inherits
 *
 * - [ERC777Upgradeable](https://docs.openzeppelin.com/contracts/4.x/api/token/erc777#ERC777)
 * - [PausableUpgradeable](https://docs.openzeppelin.com/contracts/4.x/api/security#Pausable)
 * - [AccessControlEnumerableUpgradeable](https://docs.openzeppelin.com/contracts/4.x/api/access)
 * - [ContextUpgradeable](https://docs.openzeppelin.com/upgrades-plugins/1.x/writing-upgradeable)
 * - [Initializable](https://docs.openzeppelin.com/contracts/4.x/api/proxy#Initializable)
 * - [ERC165Upgradeable](https://docs.openzeppelin.com/contracts/4.x/api/utils#ERC165)
 *
 * ##### Implements
 *
 * - [IERC777RecipientUpgradeable](https://docs.openzeppelin.com/contracts/4.x/api/token/erc777#IERC777Recipient)
 * - [IERC777Upgradeable](https://docs.openzeppelin.com/contracts/4.x/api/token/erc777#IERC777)
 * - [IERC20Upgradeable](https://docs.openzeppelin.com/contracts/4.x/api/token/erc20#IERC20)
 * - [IAccessControlEnumerable](https://docs.openzeppelin.com/contracts/4.x/api/access#AccessControlEnumerable)
 * - [IERC165Upgradeable](https://docs.openzeppelin.com/contracts/4.x/api/utils#IERC165)
 *
 * ##### Uses
 *
 * - [ScheduleUtils](./ScheduleUtils.md) for Schedule
 * - [MathUpgradeable](https://docs.openzeppelin.com/contracts/4.x/api/utils#Math)
 *
>>>>>>> 47766333
 */
contract LockedNORI is
  ERC777Upgradeable,
  IERC777RecipientUpgradeable,
  PausableUpgradeable,
  AccessControlEnumerableUpgradeable
{
  using ScheduleUtils for Schedule;

  struct TokenGrant {
    Schedule vestingSchedule;
    Schedule lockupSchedule;
    uint256 grantAmount;
    uint256 claimedAmount;
    uint256 originalAmount;
    bool exists;
  }

  struct TokenGrantDetail {
    uint256 grantAmount;
    address recipient;
    uint256 startTime;
    uint256 vestEndTime;
    uint256 unlockEndTime;
    uint256 cliff1Time;
    uint256 cliff2Time;
    uint256 vestCliff1Amount;
    uint256 vestCliff2Amount;
    uint256 unlockCliff1Amount;
    uint256 unlockCliff2Amount;
    uint256 claimedAmount;
    uint256 originalAmount;
  }

  struct CreateTokenGrantParams {
    address recipient;
    uint256 startTime;
    uint256 vestEndTime;
    uint256 unlockEndTime;
    uint256 cliff1Time;
    uint256 cliff2Time;
    uint256 vestCliff1Amount;
    uint256 vestCliff2Amount;
    uint256 unlockCliff1Amount;
    uint256 unlockCliff2Amount;
  }

  struct DepositForParams {
    address recipient;
    uint256 startTime;
  }

  /**
   * @notice Role conferring creation and revocation of token grants.
   */
  bytes32 public constant TOKEN_GRANTER_ROLE = keccak256("TOKEN_GRANTER_ROLE");
  /**
   * @notice Role conferring the ability to pause and unpause mutable functions
   * of the contract
   */
  bytes32 public constant PAUSER_ROLE = keccak256("PAUSER_ROLE");
  /**
   * @notice Used to register the ERC777TokensRecipient recipient interface in the
   * ERC-1820 registry
   * @dev Registering that LockedNORI implements the ERC777TokensRecipient interface with the registry is a
   * requiremnt to be able to receive ERC-777 NORI tokens. Once registered, sending NORI tokens to this contract
   * will trigger tokensReceived as part of the lifecycle of the NORI transaction
   */
  bytes32 public constant ERC777_TOKENS_RECIPIENT_HASH =
    keccak256("ERC777TokensRecipient");
  /**
   * @notice A mapping from grantee to grant
   */
  mapping(address => TokenGrant) private _grants;
  /**
   * @notice The NORI contract that this contract wraps tokens for
   */
  NORI private _nori;
  /**
   * @notice The [ERC-1820](https://eips.ethereum.org/EIPS/eip-1820) pseudo-introspection registry
   * contract
   * @dev Registering that LockedNORI implements the ERC777TokensRecipient interface with the registry is a
   * requiremnt to be able to receive ERC-777 NORI tokens. Once registered, sending NORI tokens to this contract
   * will trigger tokensReceived as part of the lifecycle of the NORI transaction
   */
  IERC1820RegistryUpgradeable private _erc1820;

  /**
   * @notice Emitted on successful creation of a new grant.
   */
  event TokenGrantCreated(
    address indexed recipient,
    uint256 amount,
    uint256 startTime,
    uint256 vestEndTime,
    uint256 unlockEndTime
  );

  /**
   * @dev Emitted on when the vesting portion of an active grant is terminated.
   */
  event UnvestedTokensRevoked(uint256 atTime, address from, uint256 quantity);

  /**
   * @dev Emitted on withdwal of fully unlocked tokens.
   */
  event TokensClaimed(address account, uint256 quantity);

  /**
   * @notice This function is triggered when NORI is sent to this contract
   * @dev Sending NORI to this contract triggers the tokensReceived hook defined by the ERC-777 standard because this
   * contract is a registered ERC777 tokens recipient.
   *
   * [See here for more](
   * https://github.com/ethereum/EIPs/blob/master/EIPS/eip-777.md#erc777tokensrecipient-and-the-tokensreceived-hook)
   */
  function tokensReceived(
    address,
    address,
    address,
    uint256 amount,
    bytes calldata userData,
    bytes calldata operatorData
  ) external override {
    require(
      msg.sender == address(_nori),
      "lNORI: This contract can only receive NORI"
    ); // todo verify this can only be invoked by the nori contract
    // todo restrict such that only admin can invoke this function
    _depositFor(amount, userData, operatorData);
  }

  /**
   * @notice Unwrap NORI tokens and makes them available for use in the NORI contract
   * @dev This function burns `amount` of wrapped tokens and withdraws them to the corresponding {NORI} tokens.
   *
   * ##### Requirements:
   * - Can only be used when the contract is not paused.
   */
  function withdrawTo(address account, uint256 amount) external returns (bool) {
    TokenGrant storage grant = _grants[account];
    super._burn(_msgSender(), amount, "", "");
    _nori.send(account, amount, ""); // solhint-disable-line check-send-result, because this isn't a solidity send
    grant.claimedAmount += amount;
    emit TokensClaimed(account, amount);
    return true;
  }

  /**
   * @notice Sets up a vesting + lockup schedule for recipient.
   * @dev This function can be used as an alternative way to set up a grant that doesn't require
   * wrapping NORI first.
   *
   * ##### Requirements:
   * - Can only be used when the contract is not paused.
   * - Can only be used when the caller has the `TOKEN_GRANTER_ROLE` role
   *
   */
  function createGrant(
    uint256 amount,
    address recipient,
    uint256 startTime,
    uint256 vestEndTime,
    uint256 unlockEndTime,
    uint256 cliff1Time,
    uint256 cliff2Time,
    uint256 vestCliff1Amount,
    uint256 vestCliff2Amount,
    uint256 unlockCliff1Amount,
    uint256 unlockCliff2Amount
  ) external whenNotPaused onlyRole(TOKEN_GRANTER_ROLE) {
    bytes memory userData = abi.encode(
      recipient,
      startTime,
      vestEndTime,
      unlockEndTime,
      cliff1Time,
      cliff2Time,
      vestCliff1Amount,
      vestCliff2Amount,
      unlockCliff1Amount,
      unlockCliff2Amount
    );
    _createGrant(amount, userData);
  }

  /**
   * @dev revokeUnvestedTokens: Truncates a vesting grant.
   *
   * Transfers any unvested tokens in `from`'s grant to `to`
   * and reduces the total grant size.
   *
   * No change is made to balances that have vested but not yet been claimed
   * whether locked or not.
   */
  function revokeUnvestedTokens(
    uint256 atTime,
    address from,
    address to
  ) external onlyRole(TOKEN_GRANTER_ROLE) whenNotPaused {
    _revokeUnvestedTokens(atTime, from, to);
  }

  /**
   * @dev Number of unvested tokens that were revoked if any.
   */
  function quantityRevokedFrom(address account)
    external
    view
    returns (uint256)
  {
    TokenGrant storage grant = _grants[account];
    return grant.originalAmount - grant.grantAmount;
  }

  /**
   * @dev Vested balance less any claimed amount at current block timestamp.
   */
  function vestedBalanceOf(address account) external view returns (uint256) {
    return _vestedBalanceOf(block.timestamp, account);
  }

  // todo document expected initialzation state
  function initialize(IERC777Upgradeable noriAddress) public initializer {
    address[] memory operators = new address[](1);
    operators[0] = _msgSender();
    __Context_init_unchained();
    __ERC165_init_unchained();
    __AccessControl_init_unchained();
    __AccessControlEnumerable_init_unchained();
    __Pausable_init_unchained();
    __ERC777_init_unchained("Locked NORI", "lNORI", operators);
    _nori = NORI(address(noriAddress));
    _ERC1820_REGISTRY.setInterfaceImplementer(
      address(this),
      ERC777_TOKENS_RECIPIENT_HASH,
      address(this)
    );
    _setupRole(DEFAULT_ADMIN_ROLE, _msgSender()); // todo why doesnt grantRole work
    _setupRole(TOKEN_GRANTER_ROLE, _msgSender()); // todo why doesnt grantRole work
    _setupRole(PAUSER_ROLE, _msgSender()); // todo why doesnt grantRole work
  }

  /**
   * @dev Wraps minting of wrapper token and grant setup.
   * @param amount uint256 Quantity of `_nori` to deposit
   * @param userData CreateTokenGrantParams or DepositForParams
   * @param operatorData bytes extra information provided by the operator (if any)
   *
   * If `startTime` is zero no grant is set up.
   * Satisfies situations where funding of the grant happens over time.
   */
  function _depositFor(
    uint256 amount,
    bytes calldata userData,
    bytes calldata operatorData
  ) internal returns (bool) {
    // require(
    //   hasRole(TOKEN_GRANTER_ROLE, tx.origin), // todo figure out how to make this safe
    //   "lNORI: requires TOKEN_GRANTER_ROLE"
    // );
    DepositForParams memory params = abi.decode(userData, (DepositForParams)); // todo error handling
    // If a startTime parameter is non-zero then set up a schedule
    if (params.startTime > 0) {
      _createGrant(amount, userData);
    }
    super._mint(params.recipient, amount, userData, operatorData);
    return true;
  }

  /**
   * @dev Sets up a vesting + lockup schedule for recipient (implementation).
   *
   * This will be invoked via the `tokensReceived` callback for cases
   * where we have the tokens in hand at the time we set up the grant.
   *
   * It is also callable externally (see `grantTo`) to handle cases
   * where tokens are incrementally deposited after the grant is established.
   */
  function _createGrant(uint256 amount, bytes memory userData) internal {
    CreateTokenGrantParams memory params = abi.decode(
      userData,
      (CreateTokenGrantParams)
    );
    require(
      address(params.recipient) != address(0),
      "Recipient cannot be zero address"
    );
    TokenGrant storage grant = _grants[params.recipient];
    grant.grantAmount = amount;
    grant.originalAmount = amount;
    grant.exists = true;
    if (params.vestEndTime > params.startTime) {
      require(
        params.vestCliff1Amount >= params.unlockCliff1Amount ||
          params.vestCliff2Amount >= params.unlockCliff2Amount,
        "lNORI: Unlock cliff amounts cannot exceed vest cliff amounts"
      );
      grant.vestingSchedule.totalAmount = amount;
      grant.vestingSchedule.startTime = params.startTime;
      grant.vestingSchedule.endTime = params.vestEndTime;
      grant.vestingSchedule.addCliff(
        params.cliff1Time,
        params.vestCliff1Amount
      );
      grant.vestingSchedule.addCliff(
        params.cliff2Time,
        params.vestCliff2Amount
      );
    }
    grant.lockupSchedule.totalAmount = amount;
    grant.lockupSchedule.startTime = params.startTime;
    grant.lockupSchedule.endTime = params.unlockEndTime;
    grant.lockupSchedule.addCliff(params.cliff1Time, params.unlockCliff1Amount);
    grant.lockupSchedule.addCliff(params.cliff2Time, params.unlockCliff2Amount);
    emit TokenGrantCreated(
      params.recipient,
      amount,
      params.startTime,
      params.vestEndTime,
      params.unlockEndTime
    );
  }

  /**
   * @dev Truncates a vesting grant
   */
  function _revokeUnvestedTokens(
    uint256 atTime,
    address from,
    address to
  ) internal {
    TokenGrant storage grant = _grants[from];
    require(grant.exists, "lNORI: no grant exists");
    uint256 vestedBalance = _vestedBalanceOf(atTime, from);
    require(vestedBalance < grant.grantAmount, "lNORI: tokens already vested");
    uint256 quantityRevoked = grant.grantAmount - vestedBalance;
    grant.grantAmount = vestedBalance;
    grant.vestingSchedule.totalAmount = vestedBalance;
    grant.vestingSchedule.endTime = atTime;
    _nori.send(to, quantityRevoked, "");
    ERC777Upgradeable._burn(from, quantityRevoked, "", "");
    emit UnvestedTokensRevoked(atTime, from, quantityRevoked);
  }

  /**
   * @dev Vested balance less any claimed amount at `atTime` (implementation)
   */
  function _vestedBalanceOf(uint256 atTime, address account)
    internal
    view
    returns (uint256)
  {
    TokenGrant storage grant = _grants[account];
    uint256 balance = this.balanceOf(account);
    if (grant.exists) {
      if (grant.vestingSchedule.startTime > 0) {
        balance =
          grant.vestingSchedule.availableAmount(atTime) -
          grant.claimedAmount;
      } else {
        balance = grant.grantAmount - grant.claimedAmount;
      }
    }
    return balance;
  }

  /**
   * @dev Unlocked balance less any claimed amount at current block timestamp.
   */
  function unlockedBalanceOf(address account) public view returns (uint256) {
    return _unlockedBalanceOf(block.timestamp, account);
  }

  /**
   * @notice Unlocked balance less any claimed amount
   * @dev If any tokens have been revoked then the schedule (which doesn't get updated) may return more than the total
   * grant amount. This is done to preserve the behavior of the unlock schedule despite a reduction in the total
   * quantity of tokens vesting.  i.o.w The rate of unlocking does not change after calling `revokeUnvestedTokens`
   */
  function _unlockedBalanceOf(uint256 atTime, address account)
    internal
    view
    returns (uint256)
  {
    TokenGrant storage grant = _grants[account];
    uint256 balance = this.balanceOf(account);
    if (grant.exists) {
      balance =
        MathUpgradeable.min(
          MathUpgradeable.min(
            grant.vestingSchedule.availableAmount(atTime),
            grant.lockupSchedule.availableAmount(atTime)
          ),
          grant.grantAmount
        ) -
        grant.claimedAmount;
    }
    return balance;
  }

  /**
   * @notice Returns all governing settings for a grant.
   */
  function getGrant(address account)
    external
    view
    returns (TokenGrantDetail memory)
  {
    TokenGrant storage grant = _grants[account];
    return
      TokenGrantDetail(
        grant.grantAmount,
        account,
        grant.lockupSchedule.startTime,
        grant.vestingSchedule.endTime,
        grant.lockupSchedule.endTime,
        grant.lockupSchedule.cliffs[0].time,
        grant.lockupSchedule.cliffs[1].time,
        grant.vestingSchedule.cliffs[0].amount,
        grant.vestingSchedule.cliffs[1].amount,
        grant.lockupSchedule.cliffs[0].amount,
        grant.lockupSchedule.cliffs[1].amount,
        grant.claimedAmount,
        grant.originalAmount
      );
  }

  /**
   * @notice Hook that is called before send, transfer, mint, and burn. Used used to disable transferring locked nori.
   * @dev Follows the rules of hooks defined [here](
   *  https://docs.openzeppelin.com/contracts/4.x/extending-contracts#rules_of_hooks)
   *
   * ##### Requirements:
   *
   * - the contract must not be paused
   * - One of the following must be true:
   *    - the sender is minting (which should ONLY occur when NORI is being wrapped via `_depositFor`)
   *    - the sender is not minting and one of the following must be true:
   *      - the sender is the admin and the grant exists
   *      - the transfer amount is <= the sender's unlocked balance
   */
  function _beforeTokenTransfer(
    address operator,
    address from,
    address to,
    uint256 amount
  ) internal override whenNotPaused {
    bool isMinting = from == address(0);
    bool grantExists = _grants[from].exists;
    bool senderIsAdmin = hasRole(DEFAULT_ADMIN_ROLE, _msgSender());
    bool ownerHasSufficientUnlockedBalance = amount <= unlockedBalanceOf(from); // todo test transferfrom/operatorsend
    if (!isMinting) {
      if (senderIsAdmin) {
        require(grantExists, "lNORI: grant does not exists");
      } else {
        require(
          ownerHasSufficientUnlockedBalance,
          "lNORI: insufficient balance"
        );
      }
    }
    return super._beforeTokenTransfer(operator, from, to, amount);
  }

  /**
   * @dev Hook that is called before granting/revoking roles via `grantRole`, `revokeRole`, `renounceRole`
   *
   * This overrides the behavior of `_grantRole`, `_setupRole`, `_revokeRole`, and `_renounceRole` with pausable
   * behavior. When the contract is paused, these functions will not be callable. Follows the rules of hooks
   * defined [here](https://docs.openzeppelin.com/contracts/4.x/extending-contracts#rules_of_hooks)
   *
   * ##### Requirements:
   *
   * - the contract must not be paused
   */
  function _beforeRoleChange(bytes32, address) internal whenNotPaused {} // solhint-disable-line no-empty-blocks

  /**
   * @dev See {ERC777-approve}.
   *
   * NOTE: If `value` is the maximum `uint256`, the allowance is not updated on
   * `transferFrom`. This is semantically equivalent to an infinite approval.
   *
   * Note that accounts cannot have allowance issued by their operators.
   *
   * ##### Requirements:
   *
   * - the contract must not be paused
   */
  function approve(address spender, uint256 value)
    public
    override
    whenNotPaused
    returns (bool)
  {
    return super.approve(spender, value);
  }

  /**
   * @dev Grants `role` to `account` if the `_beforeRoleGranted`
   * hook is satisfied
   *
   * ##### Requirements:
   *
   * - the contract must not be paused
   */
  function _grantRole(bytes32 role, address account) internal override {
    _beforeRoleChange(role, account);
    super._grantRole(role, account);
  }

  /**
   * @dev Revokes `role` from `account` if the `_beforeRoleGranted`
   * hook is satisfied
   *
   * ##### Requirements:
   *
   * - the contract must not be paused
   */
  function _revokeRole(bytes32 role, address account) internal override {
    _beforeRoleChange(role, account);
    super.revokeRole(role, account);
  }

  /**
   * @notice Used to pause the contract so that state mutating functions may **not** be called.
   * @dev Pauses all mutable functionality.
   *
   * See {ERC20Pausable} and {Pausable-_pause}.
   *
   * ##### Requirements:
   *
   * - the caller must have the `PAUSER_ROLE`.
   * - the contract must not be paused
   */
  function pause() public onlyRole(PAUSER_ROLE) {
    _pause();
  }

  /**
   * @notice Used to unpause the contract so that state mutating functions may be called.
   * @dev Unpauses all mutable functionality
   *
   * See {ERC20Pausable} and {Pausable-_unpause}.
   *
   * ##### Requirements
   *
   * - the caller must have the `PAUSER_ROLE`.
   * - the contract must be paused
   */
  function unpause() public onlyRole(PAUSER_ROLE) {
    _unpause();
  }

  /**
   * @notice Overridden standard ERC777.burn that will always revert
   * @dev This function is not currently supported from external callers so we override it so that we can revert.
   */
  function burn(uint256, bytes memory) public pure override {
    revert("lNORI: burning not supported");
  }

  /**
   * @notice Overridden standard ERC777.operatorBurn that will always revert
   * @dev This function is not currently supported from external callers so we override it so that we can revert.
   */
  function operatorBurn(
    address,
    uint256,
    bytes memory,
    bytes memory
  ) public pure override {
    revert("lNORI: burning not supported");
  }

  /**
   * @notice Authorize an operator to spend on behalf of the sender
   * @dev See {IERC777-authorizeOperator}.
   *
   * ##### Requirements:
   *
   * - the contract must not be paused
   */
  function authorizeOperator(address operator) public override whenNotPaused {
    return super.authorizeOperator(operator);
  }
}<|MERGE_RESOLUTION|>--- conflicted
+++ resolved
@@ -14,37 +14,6 @@
  * functionality to implement *vesting* (a revocable grant) *lockup* (an irrevocable timelock on to implement *vesting*
  * (a revocable *vesting* (a revocable grant) *lockup* (an irrevocable timelock on utility).
  *
-<<<<<<< HEAD
- * @notice Based on the mechanics of a wrapped ERC20/ERC777 token this contact layers in scheduled withdrawl
- * to implement *vesting* (a revocable grant) *lockup* (an irrevocable timelock on utility).
- * <p/>
- * _Vesting_ is applied in scenarios where the tokens may need to be recaptured by Nori.
- * This could either be due to an employee leaving the company before being fully vested or
- * because one of our suppliers incurs a carbon loss so their restricted (unvested in the terminology of this contract)
- * tokens need to be recaptured to mitigate the loss and make the original buyer whole by using them
- * to purchases new NRTs on their behalf.
- * <p/>
- * _Lockup_ refers to tokens that are guaranteed to be available to the grantee but are subject to a time delay
- * before they are usable / transferrable out of this smart contract.
- * This is a standard mechanism used to avoid sudden floods of liquidity in the NORI token that
- * could severely depress the price.
- * <p/>
- * A _cliff_ refers to a period prior to which no tokens are vested or unlocked.
- * Cliffs are defined by a date and an amount which must is <= the overall grant amount.
- * <p/>
- * This contract supports a maximum of two distinct cliffs per grant.
- * The effect of fewer cliffs can be achieve by setting one of both cliff times
- * to the start time or end time, and/or by setting the cliff amount to zero.
- * <p/>
- * Tokens are released linearly from the latest cliff date to the end date of
- * the grant based on the block.timestamp of each block.
- * <p/>
- * Assumptions / Constraints:
- *  <li>A single grant per address is supported </li>
- *  <li>Unlock is always at the same time or lagging vesting.</li>
- *  <li>Transfer of LockedNORI under lockup is forbidden.</li>
- *  <li>In absence of a grant LockedNORI functions identically to a standard wrapped token.</li>
-=======
  * ##### Behaviors and features
  *
  * ###### Grants
@@ -123,7 +92,6 @@
  * - [ScheduleUtils](./ScheduleUtils.md) for Schedule
  * - [MathUpgradeable](https://docs.openzeppelin.com/contracts/4.x/api/utils#Math)
  *
->>>>>>> 47766333
  */
 contract LockedNORI is
   ERC777Upgradeable,
