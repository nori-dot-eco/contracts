// SPDX-License-Identifier: MIT
pragma solidity =0.8.17;

/**
 * @notice Thrown when two arrays are not of equal length.
 * @param array1Name The name of the first array variable.
 * @param array2Name The name of the second array variable.
 */
error ArrayLengthMismatch(string array1Name, string array2Name);
/**
 * @notice Thrown when an unsupported function is called.
 */
error FunctionDisabled();
/**
 * @notice Thrown when a function that can only be called by the Removal contract is called by any address other than
 * the Removal contract.
 */
error SenderNotRemovalContract();
/**
 * @notice Thrown when a non-existent rNORI schedule is requested.
 * @param scheduleId The schedule ID that does not exist.
 */
error NonexistentSchedule(uint256 scheduleId);
/**
 * @notice Thrown when an rNORI schedule already exists for the given `scheduleId`.
 * @param scheduleId The schedule ID that already exists.
 */
error ScheduleExists(uint256 scheduleId);
/**
 * @notice Thrown when rNORI does not have enough unreleased tokens to fulfill a request.
 * @param scheduleId The schedule ID that does not have enough unreleased tokens.
 */
error InsufficientUnreleasedTokens(uint256 scheduleId);
/**
 * @notice Thrown when rNORI does not have enough claimable tokens to fulfill a withdrawal.
 * @param account The account that does not have enough claimable tokens.
 * @param scheduleId The schedule ID that does not have enough claimable tokens.
 */
error InsufficientClaimableBalance(address account, uint256 scheduleId);
/**
 * @notice Thrown when the caller does not have the role required to mint the tokens.
 * @param account the account that does not have the role.
 */
error InvalidMinter(address account);
/**
 * @notice Thrown when the rNORI duration provides is zero.
 */
error InvalidZeroDuration();
/**
 * @notice Thrown when a `removalId` does not have removals for the specified `year`.
 * @param removalId The removal ID that does not have removals for the specified `year`.
 * @param year The year that does not have removals for the specified `removalId`.
 */
error RemovalNotFoundInYear(uint256 removalId, uint256 year);
/**
 * @notice Thrown when the bytes contain unexpected uncapitalized characters.
 * @param country the country that contains unexpected uncapitalized characters.
 * @param subdivision the subdivision that contains unexpected uncapitalized characters.
 */
error UncapitalizedString(bytes2 country, bytes2 subdivision);
/**
 * @notice Thrown when a methodology is greater than the maximum allowed value.
 * @param methodology the methodology that is greater than the maximum allowed value.
 */
error MethodologyTooLarge(uint8 methodology);
/**
 * @notice Thrown when a methodology version is greater than the maximum allowed value.
 * @param methodologyVersion the methodology version that is greater than the maximum allowed value.
 */
error MethodologyVersionTooLarge(uint8 methodologyVersion);
/**
 * @notice Thrown when a removal ID uses an unsupported version.
 * @param idVersion the removal ID version that is not supported.
 */
error UnsupportedIdVersion(uint8 idVersion);
/**
 * @notice Thrown when a caller attempts to transfer a certificate.
 */
error ForbiddenTransferAfterMinting();
/**
 * @notice Thrown when there is insufficient supply in the market.
 */
error InsufficientSupply();
/**
 * @notice Thrown when the caller is not authorized to withdraw.
 */
error UnauthorizedWithdrawal();
/**
 * @notice Thrown when the supply of the market is too low to fulfill a request and the caller is not authorized to
 * access the reserve supply.
 */
error LowSupplyAllowlistRequired();
/**
 * @notice Thrown when the caller is not authorized to perform the action.
 */
error Unauthorized();
/**
 * @notice Thrown when transaction data contains invalid data.
 */
error InvalidData();
/**
 * @notice Thrown when the token specified by `tokenId` is transferred, but the type of transfer is unsupported.
 * @param tokenId The token ID that is used in the invalid transfer.
 */
error InvalidTokenTransfer(uint256 tokenId);
/**
 * @notice Thrown when the specified fee percentage is not a valid value.
 */
error InvalidNoriFeePercentage();
/**
 * @notice Thrown when a token is transferred, but the type of transfer is unsupported.
 */
error ForbiddenTransfer();
/**
 * @notice Thrown when the removal specified by `tokenId` has not been minted yet.
 * @param tokenId The removal token ID that is not minted yet.
 */
error RemovalNotYetMinted(uint256 tokenId);
/**
 * @notice Thrown when the caller specifies the zero address for the Nori fee wallet.
 */
error NoriFeeWalletZeroAddress();
/**
 * @notice Thrown when a holdback percentage greater than 100 is submitted to `mintBatch`.
 */
error InvalidHoldbackPercentage(uint8 holdbackPercentage);
/**
 * @notice Thrown when attempting to list for sale a removal that already belongs to the Certificate or Market
 * contracts.
 */
error RemovalAlreadySoldOrConsigned(uint256 tokenId);
/**
<<<<<<< HEAD
 * @notice Thrown when replacement removal amounts do not sum to the specified total amount being replaced.
 */
error ReplacementAmountMismatch();
/**
 * @notice Thrown when attempting to replace more removals than the size of the deficit.
 */
error ReplacementAmountExceedsNrtDeficit();
/**
 * @notice Thrown when attempting to replace removals on behalf of a certificate that has not been minted yet.
 */
error CertificateNotYetMinted(uint256 tokenId);
=======
 * @notice Thrown when an ERC20 token transfer fails.
 */
error ERC20TransferFailed();
>>>>>>> 6a741767
<|MERGE_RESOLUTION|>--- conflicted
+++ resolved
@@ -130,7 +130,6 @@
  */
 error RemovalAlreadySoldOrConsigned(uint256 tokenId);
 /**
-<<<<<<< HEAD
  * @notice Thrown when replacement removal amounts do not sum to the specified total amount being replaced.
  */
 error ReplacementAmountMismatch();
@@ -142,8 +141,7 @@
  * @notice Thrown when attempting to replace removals on behalf of a certificate that has not been minted yet.
  */
 error CertificateNotYetMinted(uint256 tokenId);
-=======
+/**
  * @notice Thrown when an ERC20 token transfer fails.
  */
-error ERC20TransferFailed();
->>>>>>> 6a741767
+error ERC20TransferFailed();