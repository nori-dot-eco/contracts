pragma solidity ^0.4.24;

import "./ICommodityRecipient.sol";
import "./ICommodityOperator.sol";
import "./ICommoditySender.sol";
import "../EIP820/EIP820Implementer.sol";
import "../../node_modules/zeppelin-solidity/contracts//math/SafeMath.sol";
import "../ownership/UnstructuredOwnable.sol";
import "./ICommodity.sol";
import "../participant/IParticipantRegistry.sol";
import "../commodity/CommodityLib.sol";


contract BasicCommodity is UnstructuredOwnable, EIP820Implementer, ICommodity {
  using SafeMath for uint256; //todo jaycen PRELAUNCH - make sure we use this EVERYWHERE its needed

  /*** EVENTS ***/
  event Approval(address indexed owner, address indexed approved, uint256 indexed tokenId);
  event AuthorizedOperator(address indexed operator, address indexed tokenHolder);
  event RevokedOperator(address indexed operator, address indexed tokenHolder);
  /// @dev Transfer event as defined in current draft of ERC721. Emitted every time a commodity
  ///  ownership is assigned, including creations.
  event Transfer(address indexed from, address indexed to, uint256 indexed tokenId);
  event Send(
    address indexed from,
    address indexed to,
    uint256 tokenId,
    bytes userData,
    address indexed operator,
    bytes operatorData
  );
  event Burn(address indexed from, uint256 tokenId);

  uint256 internal mTotalSupply;
  IParticipantRegistry public participantRegistry;
  bool public onlyParticipantCallers = true;

  /// @dev A mapping from commodity IDs to the address that owns them. All commoditys have
  ///  some valid owner address
  mapping (uint256 => address) public commodityIndexToOwner;

  // @dev A mapping from owner address to count of commoditys that address owns.
  //  Used internally inside balanceOf() to resolve ownership count.
  mapping (address => uint256) ownershipTokenCount;

  /// @dev A mapping from commodity IDs to an address that has been approved to call
  ///  transferFrom(). Each commodity can only have one approved address for transfer
  ///  at any time. A zero value means no approval is outstanding.
  mapping (uint256 => address) public commodityIndexToApproved;

  /// @dev A mapping from commodity IDs to an address that has been approved to split
  ///  this commodity. Each commodity can only have one approved
  ///  address for siring at any time. A zero value means no approval is outstanding.
  mapping (uint256 => address) public commodityAllowedToAddress;

  mapping(address => uint) private mBalances;

  mapping(address => mapping(address => bool)) private mAuthorized;
  mapping(address => mapping(address => uint256)) private mAllowed;

  bool private _initialized;
  string private mName;
  string private mSymbol;


  constructor () public { }

  function initialize(
    string _name,
    string _symbol,
    address _eip820RegistryAddr,
    address _participantRegistry,
    address _owner
  ) public {
    require(!_initialized);
    mName = _name;
    mSymbol = _symbol;
    setParticipantRegistry(_participantRegistry);
    setOwner(_owner);
    setIntrospectionRegistry(_eip820RegistryAddr);
    setInterfaceImplementation("ICommodity", this);
    setInterfaceImplementation("IMintableCommodity", this);
    setInterfaceImplementation("IVerifiableCommodity", this);
  }

  /** @notice Return the name of the token */
  function name() public view returns (string) { return mName; }
  /** @notice Return the symbol of the token */
  function symbol() public view returns(string) { return mSymbol; }

    //todo jaycen not sure this file is even needed, maybe just combine it into storage.
  /// @notice Returns the total number of crcs currently in existence. todo jaycen can this be uint64 and also should this instead return .value of all comms?
  function getTotalSupplyByCategory(uint64 _category) public view returns (uint256) {
    return getTotalSupply(_category);
  }

  function totalSupply() public view returns (uint256) {
    return getTotalSupplyByCategory(1); //todo jaycen fix this static var when we understand crc tiers more
  }

  /// @dev An array containing the Commodity struct for all commodities in existence. The ID
  ///  of each commodity is actually an index into this array.
  CommodityLib.Commodity[] public commodities;

  function getTotalSupply(uint64 _category) public view returns (uint256) {
    uint256 count;
    for (uint256 i = 0; i < commodities.length; i++) {
      if (commodities[i].category == _category) {
        count++;
      }
    }
    return count;
  }

  function getCommodityValueByIndex(uint256 _index) public view returns (uint256) {
    return commodities[_index].value;
  }

  function getCommodityCategoryByIndex(uint256 _index) public view returns (uint256) {
    return commodities[_index].category;
  }

  function getTotalSupply() public view returns (uint256) {
    return commodities.length - 1;
  }

  function _totalSupply() internal view returns (uint256) {
    return commodities.length - 1;
  }



  //todo jaycen onlyowner modifer
  function setParticipantRegistry (address _participantRegistry) public {
    participantRegistry = IParticipantRegistry(_participantRegistry);
  }

  function getParticipantRegistry() public view returns(address) {
    return participantRegistry;
  }
  //todo jaycen adding this for now to allow how minting currently works, should look into removing later, at the very least, add onlyOwner modifer and DO NOT LAUNCH
  function toggleParticipantCalling(bool _toggle) public {
    onlyParticipantCallers = _toggle;
  }

  /// @dev Checks if a given address currently has transferApproval for a particular commodity.
  /// @param _claimant the address we are confirming commodity is approved for.
  /// @param _tokenId commodity id, only valid when > 0
  function _approvedFor(address _claimant, uint256 _tokenId) internal view returns (bool) {
    return commodityIndexToApproved[_tokenId] == _claimant;
  }

  /// @dev Checks if a given address is the current owner of a particular commodity.
  /// @param _claimant the address we are validating against.
  /// @param _tokenId commodity id, only valid when > 0
  function _owns(address _claimant, uint256 _tokenId) internal view returns (bool) {
    return commodityIndexToOwner[_tokenId] == _claimant;
  }

  //todo jaycen make a lockable commodity interface?
  /// @dev check if commodity is locked
  /// @param _tokenId commodity id
  function _unlocked(uint256 _tokenId) internal view returns (bool) {
    return commodities[_tokenId].locked == false;
  }

  /// @dev Assigns ownership of a specific commodity to an address.
  function _transfer(address _from, address _to, uint256 _tokenId) internal {
    //require commodity not locked/retired
    require(_unlocked(_tokenId));
    // since the number of commodities  is capped to 2^32
    // there is no way to overflow this
    ownershipTokenCount[_to]++;
    // transfer ownership
    commodityIndexToOwner[_tokenId] = _to;
    // When creating new commodites _from is 0x0, but we can't account that address.
    if (_from != address(0)) {
      ownershipTokenCount[_from]--;
      // clear any previously approved ownership exchange
      delete commodityIndexToApproved[_tokenId];

      //retire commodity
      commodities[_tokenId].locked = true;
    }
    emit Transfer(_from, _to, _tokenId);
  }

  /// @notice Returns the number of crcs owned by a specific address.
  /// @param _owner The owner address to check.
  function balanceOf(address _owner) public view returns (uint256 count) {
    return ownershipTokenCount[_owner];
  }

  /** @notice Sample burn function to showcase the use of the 'Burn' event. */
  function burn(address _tokenHolder, uint256 _tokenId) public onlyOwner returns(bool) {
    require(_owns(msg.sender, _tokenId));

    ownershipTokenCount[_tokenHolder] = ownershipTokenCount[_tokenHolder].sub(1);

    emit Burn(_tokenHolder, _tokenId);

    return true;
  }

  /** @dev Notify a recipient of received tokens. */
  function callRecipent(
    address _operator,
    address _from,
    address _to,
    uint256 _tokenId,
    bytes _userData,
    bytes _operatorData,
    bool _preventLocking
  ) internal {
    require(_owns(_to, _tokenId));
    address recipientImplementation = interfaceAddr(_to, "ICommodityRecipient");
    if (recipientImplementation != 0) {
      ICommodityRecipient(recipientImplementation).commodityReceived(
        _operator,
        _from,
        _to,
        _tokenId,
        _userData,
        _operatorData
      );
    } else if (_preventLocking) {
      require(isRegularAddress(_to));
    }
  }

  function callOperator(
    address _operator,
    address _from,
    address _to,
    uint256 _tokenId,
    uint256 _value,
    bytes _userData,
    bytes _operatorData,
    bool _preventLocking
  ) internal {
    require(_approvedFor(_operator, _tokenId));
    address recipientImplementation = interfaceAddr(_to, "ICommodityOperator");
    if (recipientImplementation != 0) {
      ICommodityOperator(recipientImplementation).madeOperatorForCommodity(
        _operator,
        _from,
        _to,
        _tokenId,
        _value,
        _userData,
        _operatorData
      );
    } else if (_preventLocking) {
      require(isRegularAddress(_to));
    }
  }

  function callSender(
    address _operator,
    address _from,
    address _to,
    uint256 _tokenId,
    bytes _userData,
    bytes _operatorData,
    bool _preventLocking
  ) internal {
    require(_approvedFor(_operator, _tokenId));
    address recipientImplementation = interfaceAddr(_to, "ICommoditySender");
    if (recipientImplementation != 0) {
      ICommoditySender(recipientImplementation).commodityToSend(
        _operator,
        _from,
        _to,
        _tokenId,
        _userData,
        _operatorData
      );
    } else if (_preventLocking) {
      require(isRegularAddress(_to));
    }
  }

  /** @dev Perform an actual send of tokens. */
  function doSend(
    address _from,
    address _to,
    uint256 _tokenId,
    bytes _userData,
    address _operator,
    bytes _operatorData,
    bool _preventLocking
  ) internal {
    // TODO (jaycen) PRELAUNCH do we need an operator AND sender caller? Refer to latest erc721 --
    callSender(
      _operator,
      _from,
      _to,
      _tokenId,
      _userData,
      _operatorData,
      false
    );

    require(_to != address(0));              // forbid sending to 0x0 (=burning)
    require(_tokenId >= 0);                  // only send positive amounts
    require(_approvedFor(msg.sender, _tokenId) || _owns(_from, _tokenId)); // ensure sender owns that token

    _transfer(_from, _to, _tokenId);
    callRecipent(
      _operator,
      _from,
      _to,
      _tokenId,
      _userData,
      _operatorData,
      _preventLocking
    );

    emit Send(
      _from,
      _to,
      _tokenId,
      _userData,
      _operator,
      _operatorData
    );
  }

  /** @notice Check whether an address is a regular address or not. */
  function isRegularAddress(address _addr) internal view returns(bool) {
    if (_addr == 0) {
      return false;
    }
    uint size;
    assembly { size := extcodesize(_addr) } //solium-disable-line security/no-inline-assembly
    return size == 0;
  }

  /// @notice Returns the address currently assigned ownership of a given Commodity.
  function ownerOf(uint256 _tokenId) public view returns (address owner) {
    owner = commodityIndexToOwner[_tokenId];

    require(owner != address(0));
  }

  /** @notice Send '_value' amount of tokens to address '_to'. */
  function send(address _to, uint256 _tokenId) public {
    doSend(
      msg.sender,
      _to,
      _tokenId,
      "",
      msg.sender,
      "",
      true
    );
  }

  /** @notice Send '_value' amount of tokens to address '_to'. */
  function send(address _to, uint256 _tokenId, bytes _userData) public {
    doSend(
      msg.sender,
      _to,
      _tokenId,
      _userData,
      msg.sender,
      "",
      true
    );
  }

  // Todo jaycen : is sendFrom or operatorSend the accepted standard (check pre-launch) to protect from backward/thirdparty compatibility issues
  function operatorSend(
    address _from,
    address _to,
    uint256 _tokenId,
    bytes _userData,
    address _operator,
    bytes _operatorData,
    bool _preventLocking
  ) public {
    // Safety check to prevent against an unexpected 0x0 default.
    require(_to != address(0));
    require(!_owns(msg.sender, _tokenId) && _approvedFor(msg.sender, _tokenId));
    callRecipent(
      _operator,
      _from,
      _to,
      _tokenId,
      _userData,
      _operatorData,
      _preventLocking
    );

    // Reassign ownership, clear pending approvals, emit Transfer event.
    _transfer(_from, _to, _tokenId);
  }

  /// @notice Transfers a commodity to another address. If transferring to a smart
  /// contract be VERY CAREFUL to ensure that it is aware of ERC-721 .
  /// @param _to The address of the recipient, can be a user or contract.
  /// @param _tokenId The ID of the commodity to transfer.
  function transfer(address _to, uint256 _tokenId) public {
    // Safety check to prevent against an unexpected 0x0 default.
    require(_to != address(0));
    require(_tokenId >= 0);
    // You can only send your own commodity
    require(_owns(msg.sender, _tokenId));

    // Reassign ownership, clear pending approvals, emit Transfer event.
    _transfer(msg.sender, _to, _tokenId);
  }





  /// @dev Marks an address as being approved for transferFrom(), overwriting any previous
  ///  approval. Setting _approved to address(0) clears all transfer approval.
  ///  NOTE: _approve() does NOT send the Approval event. This is intentional because
  ///  _approve() and transferFrom() are used together for putting commodities on auction, and
  ///  there is no value in spamming the log with Approval events in that case.
  function _approve(uint256 _tokenId, address _approved) private {
    commodityIndexToApproved[_tokenId] = _approved;
  }

  /// @notice Grant another address the right to transfer a specific crc via
  ///  transferFrom(). This is the preferred flow for transfering NFTs to contracts.
  /// @param _to The address to be granted transfer approval. Pass address(0) to
  ///  clear all approvals.
  /// @param _tokenId The ID of the crc that can be transferred if this call succeeds.
  /// @dev Required for ERC-721 compliance.
  function approve(address _to, uint256 _tokenId) public {
    // Only an owner can grant transfer approval.
    require(_owns(msg.sender, _tokenId));
    // Register the approval (replacing any previous approval).
    _approve(_tokenId, _to);
    emit Approval(msg.sender, _to, _tokenId);
  }

  //TODO (jaycen) PRELAUNCH fix/remove this (if we need it for compatibility reasons  -- disabling for now)
  /** @notice Authorize a third party '_operator' to manage (send) 'msg.sender''s tokens. */
  function authorizeOperator(address) public pure {
    revert();
  }

  function authorizeOperator(address _operator, uint256 _tokenId) public {
    require(_unlocked(_tokenId));
    require(_operator != msg.sender);
    approve(_operator, _tokenId);
    //todo figure out the best approach for all of these preventLockings
    //todo jaycen probably dont need to pass tokenid anymore, would also be good to find a way to pass the commodity struct itself (currently trying such throws a static memory solidity error :( ))
    callOperator(
<<<<<<< HEAD
      _operator, 
      msg.sender, 
      _operator, 
      _tokenId, 
      commodities[_tokenId].value, 
      "", 
      "", 
      false
=======
      _operator,
      msg.sender,
      _operator,
      _tokenId,
      commodities[_tokenId].value,
      "",
      "",
      true
>>>>>>> eb97106c
    );
    emit AuthorizedOperator(_operator, msg.sender);
  }

  /** @notice Revoke a third party '_operator''s rights to manage (send) 'msg.sender''s tokens. */
  function revokeOperator(address _operator) public {
    //todo jaycen call operator to cancel sale on markets
    require(_operator != msg.sender);
    mAuthorized[_operator][msg.sender] = false;
    emit RevokedOperator(_operator, msg.sender);
  }

  // TODO jaycen PRELAUNCH do we need this for backward compatibility/third party compatibility (erc20) reasons?
  /** @notice Check whether '_operator' is allowed to manage the tokens held by '_tokenHolder'. */
  function isOperatorFor(address _operator, address _tokenHolder) public view returns (bool) {
    return _operator == _tokenHolder || mAuthorized[_operator][_tokenHolder];
  }

  /** @notice Check whether '_operator' is allowed to manage the tokens held by '_tokenHolder'. */
  function isOperatorForOne(address _operator, uint256 _tokenId) public view returns (bool) {
    return _approvedFor(_operator, _tokenId);
  }

  //TODO (jaycen) PRELAUNCH fix/remove this (if we need it for compatibility reasons  -- disabling for now)
  /** @notice Send '_value' amount of tokens from the address '_from' to the address '_to'. */
<<<<<<< HEAD
  function operatorSend( 
    address, 
    address, 
    uint256, 
    bytes, 
    bytes
=======
  function operatorSend(
    address _from,
    address _to,
    uint256 _tokenId,
    bytes _userData,
    bytes _operatorData
>>>>>>> eb97106c
  ) public {
    revert();
  }

  /** @notice Send '_value' amount of tokens from the address '_from' to the address '_to'. */
  function operatorSendOne(
    address _from,
    address _to,
    uint256 _tokenId,
    bytes _userData,
    bytes _operatorData
  ) public {
    require(isOperatorForOne(msg.sender, _tokenId));
    doSend(
      _from,
      _to,
      _tokenId,
      _userData,
      msg.sender,
      _operatorData,
      false
    );
  }
}<|MERGE_RESOLUTION|>--- conflicted
+++ resolved
@@ -451,16 +451,6 @@
     //todo figure out the best approach for all of these preventLockings
     //todo jaycen probably dont need to pass tokenid anymore, would also be good to find a way to pass the commodity struct itself (currently trying such throws a static memory solidity error :( ))
     callOperator(
-<<<<<<< HEAD
-      _operator, 
-      msg.sender, 
-      _operator, 
-      _tokenId, 
-      commodities[_tokenId].value, 
-      "", 
-      "", 
-      false
-=======
       _operator,
       msg.sender,
       _operator,
@@ -468,8 +458,7 @@
       commodities[_tokenId].value,
       "",
       "",
-      true
->>>>>>> eb97106c
+      false
     );
     emit AuthorizedOperator(_operator, msg.sender);
   }
@@ -495,21 +484,12 @@
 
   //TODO (jaycen) PRELAUNCH fix/remove this (if we need it for compatibility reasons  -- disabling for now)
   /** @notice Send '_value' amount of tokens from the address '_from' to the address '_to'. */
-<<<<<<< HEAD
-  function operatorSend( 
-    address, 
-    address, 
-    uint256, 
-    bytes, 
+  function operatorSend(
+    address,
+    address,
+    uint256,
+    bytes,
     bytes
-=======
-  function operatorSend(
-    address _from,
-    address _to,
-    uint256 _tokenId,
-    bytes _userData,
-    bytes _operatorData
->>>>>>> eb97106c
   ) public {
     revert();
   }
