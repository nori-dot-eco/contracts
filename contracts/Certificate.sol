--- conflicted
+++ resolved
@@ -20,10 +20,7 @@
  * todo how hard would it be to use ERC721AStorage layout for child removals?
  * todo consider removing all batch functions from all contracts (seems gratuitous to include it when you can
  * usually achieve the same effect by inheriting multicall, OR using an external multicall contract)
-<<<<<<< HEAD
-=======
  * todo what is _msgSenderERC721A
->>>>>>> a4d12d91
  * todo multicall (globally?)
  * todo we are using a git commit for the erc721a dep. bc v4.1 doesn't have a virtual approve function, but master does
  * todo remove all "see {}" syntax from natspec (this only works in the context of OZ contracts repos)
@@ -90,7 +87,6 @@
     _grantRole(DEFAULT_ADMIN_ROLE, _msgSender()); // todo global: doesnt this happen automatically?
     _grantRole(PAUSER_ROLE, _msgSender());
     _grantRole(CERTIFICATE_OPERATOR_ROLE, _msgSender());
-<<<<<<< HEAD
   }
 
   /**
@@ -139,56 +135,6 @@
    * - `_msgSender` must be the removal contract.
    * - // TODO other reqs
    */
-=======
-  }
-
-  /**
-   * @notice Registers the address of the removal contract ontract
-   *
-   * @dev
-   *
-   * ##### Requirements:
-   *
-   * - Can only be used when the contract is not paused.
-   * - Can only be used when the caller has the `DEFAULT_ADMIN_ROLE`
-   */
-  function registerContractAddresses(Removal removal)
-    external
-    whenNotPaused
-    onlyRole(DEFAULT_ADMIN_ROLE)
-  {
-    _removal = removal;
-  }
-
-  function releaseRemoval(
-    uint256 certificateId,
-    uint256 removalId,
-    uint256 amount
-  ) external whenNotPaused {
-    if (_msgSender() != address(_removal)) {
-      revert SenderNotRemovalContract();
-    }
-    // todo emit event?
-    _removalBalancesOfCertificate[certificateId][removalId] -= amount;
-    if (
-      _removalBalancesOfCertificate[certificateId][removalId] == 0 // todo access storage once (currently 2x)
-    ) {
-      _removalsOfCertificate[certificateId].remove(removalId);
-      _certificatesOfRemoval[removalId].remove(certificateId);
-    }
-  }
-
-  /**
-   * @dev Receives a batch of child tokens, the receiver token ID must be encoded in the field data.
-   *
-   * ##### Requirements:
-   *
-   * - Can only be used when the contract is not paused (enforced by `_beforeTokenTransfers`). // todo consistency in
-   * how this requirement is worded
-   * - `_msgSender` must be the removal contract.
-   * - // TODO other reqs
-   */
->>>>>>> a4d12d91
   function onERC1155BatchReceived(
     address,
     address,
@@ -198,19 +144,11 @@
   ) external returns (bytes4) {
     if (_msgSender() != address(_removal)) {
       revert SenderNotRemovalContract();
-<<<<<<< HEAD
     }
     address recipient;
     assembly {
       recipient := mload(add(add(data, 32), 0)) // more efficient abi decode // todo keep? If so, ABILib.sol?
     }
-=======
-    }
-    address recipient;
-    assembly {
-      recipient := mload(add(add(data, 32), 0)) // more efficient abi decode // todo keep? If so, ABILib.sol?
-    }
->>>>>>> a4d12d91
     _receiveRemovalBatch(recipient, removalIds, removalAmounts);
     return this.onERC1155BatchReceived.selector;
   }
@@ -225,7 +163,6 @@
   {
     // todo batch
     return _removalBalancesOfCertificate[certificateTokenId][removalTokenId];
-<<<<<<< HEAD
   }
 
   /**
@@ -260,42 +197,6 @@
   /**
    * @dev Returns the list of certificate IDs and balances for a given removal ID.
    */
-=======
-  }
-
-  /**
-   * @dev Returns the total number of certificates that have been minted (including burned ones)
-   */
-  function totalMinted() external view returns (uint256) {
-    return _totalMinted();
-  }
-
-  /**
-   * @dev Returns the list of removal IDs for the given certificate ID. // todo maybe drop ID from names entirely?
-   */
-  function removalsOfCertificate(uint256 certificateId)
-    external
-    view
-    returns (Balance[] memory)
-  {
-    EnumerableSetUpgradeable.UintSet
-      storage removalIds = _removalsOfCertificate[certificateId];
-    // todo only if it exists continue
-    Balance[] memory removals = new Balance[](removalIds.length());
-    for (uint256 i = 0; i < removalIds.length(); i++) {
-      uint256 removalId = removalIds.at(i);
-      removals[i] = Balance({
-        id: removalId,
-        amount: _removalBalancesOfCertificate[certificateId][removalId]
-      });
-    }
-    return removals;
-  }
-
-  /**
-   * @dev Returns the list of certificate IDs and balances for a given removal ID.
-   */
->>>>>>> a4d12d91
   function certificatesOfRemoval(uint256 removalId)
     external
     view
@@ -336,8 +237,6 @@
     public
     pure
     override(ERC721AUpgradeable, IERC721AUpgradeable)
-<<<<<<< HEAD
-=======
   {
     revert FunctionDisabled();
   }
@@ -346,27 +245,10 @@
     public
     pure
     override(ERC721AUpgradeable, IERC721AUpgradeable)
->>>>>>> a4d12d91
   {
     revert FunctionDisabled();
   }
 
-<<<<<<< HEAD
-  function approve(address, uint256)
-    public
-    pure
-    override(ERC721AUpgradeable, IERC721AUpgradeable)
-  {
-    revert FunctionDisabled();
-  }
-
-  /** @dev For more, see [here](https://github.com/chiru-labs/ERC721A/pull/281) */
-  function _msgSenderERC721A() internal view override returns (address) {
-    return _msgSender();
-  }
-
-=======
->>>>>>> a4d12d91
   /**
    * @notice A hook that is called before all transfers and is used to disallow non-minting, non-burning, and non-
    * certificate-operator (conferred by the `CERTIFICATE_OPERATOR_ROLE` role) transfers.
