--- conflicted
+++ resolved
@@ -232,17 +232,13 @@
     return _totalMinted();
   }
 
-<<<<<<< HEAD
   /**
    * @notice Returns the original number of tonnes of carbon removals purchased when the specified certificate
    * was created.
    *
    * @param certificateId The certificate to retrieve the original amount for.
    */
-  function originalBalanceOf(uint256 certificateId)
-=======
   function purchaseAmount(uint256 certificateId)
->>>>>>> 9d458f69
     external
     view
     returns (uint256)
