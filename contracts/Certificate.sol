// SPDX-License-Identifier: MIT
pragma solidity =0.8.15;

import "@openzeppelin/contracts-upgradeable/utils/MulticallUpgradeable.sol";
import "erc721a-upgradeable/contracts/extensions/ERC721ABurnableUpgradeable.sol";
import "erc721a-upgradeable/contracts/extensions/ERC721AQueryableUpgradeable.sol";
import {FunctionDisabled, ArrayLengthMismatch, SenderNotRemovalContract} from "./Errors.sol";
import "./Removal.sol";
import "./PausableAccessPreset.sol";
import "./ICertificate.sol";
import "./BytesLib.sol";

error ForbiddenTransferAfterMinting();

/**
 * todo document burning behavior
 * todo ERC721a exposes both _msgSender and _msgSenderERC721A -- what are the differences and implications?
 * todo check that all transfer functions (including those not exposed in this file) call _beforeTokenTransfers
 */
contract Certificate is
  ICertificate,
  ERC721ABurnableUpgradeable,
  ERC721AQueryableUpgradeable,
  MulticallUpgradeable,
  PausableAccessPreset
{
  using EnumerableSetUpgradeable for EnumerableSetUpgradeable.UintSet;
  using BytesLib for bytes;

  struct Balance {
    uint256 id;
    uint256 amount;
  }

  /**
   * @notice Role conferring operator permissions.
   *
   * @dev This role is assigned to operators which are the only addresses which can transfer certificates outside of
   * minting and burning.
   */
  bytes32 public constant CERTIFICATE_OPERATOR_ROLE =
    keccak256("CERTIFICATE_OPERATOR_ROLE");

  mapping(uint256 => mapping(uint256 => uint256))
    private _removalBalancesOfCertificate;

  /*
   * todo Add tests that ensure _removalsOfCertificate/_certificatesOfRemoval can't deviate from Removal.sol balances
   */
  mapping(uint256 => EnumerableSetUpgradeable.UintSet)
    private _removalsOfCertificate;

  mapping(uint256 => EnumerableSetUpgradeable.UintSet)
    private _certificatesOfRemoval;

  /**
   * @notice The Removal contract that accounts for carbon removal supply.
   */
  Removal private _removal;

  /**
   * @custom:oz-upgrades-unsafe-allow constructor
   */
  constructor() {
    _disableInitializers();
  }

  function initialize() external initializerERC721A initializer {
    __Context_init_unchained();
    __ERC165_init_unchained();
    __ERC721A_init_unchained("Certificate", "NCCR");
    __ERC721ABurnable_init_unchained();
    __ERC721AQueryable_init_unchained();
    __Pausable_init_unchained();
    __AccessControl_init_unchained();
    __AccessControlEnumerable_init_unchained();
    __Multicall_init_unchained();
    _grantRole(DEFAULT_ADMIN_ROLE, _msgSender());
    _grantRole(PAUSER_ROLE, _msgSender());
    _grantRole(CERTIFICATE_OPERATOR_ROLE, _msgSender());
  }

  /**
   * @notice Registers the address of the removal contract ontract
   *
   * @dev
   *
   * ##### Requirements:
   *
   * - Can only be used when the contract is not paused.
   * - Can only be used when the caller has the `DEFAULT_ADMIN_ROLE`
   */
  function registerContractAddresses(Removal removal)
    external
    whenNotPaused
    onlyRole(DEFAULT_ADMIN_ROLE)
  {
    _removal = removal;
  }

  function releaseRemoval(
    uint256 certificateId,
    uint256 removalId,
    uint256 amount
  ) external whenNotPaused {
    if (_msgSender() != address(_removal)) {
      revert SenderNotRemovalContract();
    }
    // todo Emit event when removal is released if TransferSingle events can be emitted with to: addr(0) in other cases
    // todo decrease number of storage reads
    _removalBalancesOfCertificate[certificateId][removalId] -= amount;
    if (_removalBalancesOfCertificate[certificateId][removalId] == 0) {
      _removalsOfCertificate[certificateId].remove(removalId);
      _certificatesOfRemoval[removalId].remove(certificateId);
    }
  }

  /**
   * @dev Receives a batch of child tokens, the receiver token ID must be encoded in the field data.
   *
   * ##### Requirements:
   *
   * - Can only be used when the contract is not paused (enforced by `_beforeTokenTransfers`).
   * - `_msgSender` must be the removal contract.
   */
  function onERC1155BatchReceived(
    address,
    address,
    uint256[] calldata removalIds,
    uint256[] calldata removalAmounts,
    bytes calldata data
  ) external returns (bytes4) {
    if (_msgSender() != address(_removal)) {
      revert SenderNotRemovalContract();
    }
<<<<<<< HEAD
    _receiveRemovalBatch(data.toAddress(), removalIds, removalAmounts);
=======
    address recipient;
    assembly {
      // todo is this assembly abi decoder worth keeping? If so, add ABILib.sol? How much gas is it saving?
      recipient := mload(add(add(data, 32), 0)) // more efficient abi decode
    }
    _receiveRemovalBatch(recipient, removalIds, removalAmounts);
>>>>>>> 6f0fc3b8
    return this.onERC1155BatchReceived.selector;
  }

  /**
   * @dev Returns the balance of a removal underlying a certificate
   */
  function balanceOfRemoval(uint256 certificateTokenId, uint256 removalTokenId)
    external
    view
    returns (uint256)
  {
    return _removalBalancesOfCertificate[certificateTokenId][removalTokenId];
  }

  /**
   * @dev Returns the total number of certificates that have been minted (including burned ones)
   */
  function totalMinted() external view returns (uint256) {
    return _totalMinted();
  }

  /**
   * @dev Returns the list of removal IDs for the given certificate ID.
   */
  function removalsOfCertificate(uint256 certificateId)
    external
    view
    returns (Balance[] memory)
  {
    EnumerableSetUpgradeable.UintSet
      storage removalIds = _removalsOfCertificate[certificateId];
    // todo short-circuit (skip to return statement) if there are no removals
    Balance[] memory removals = new Balance[](removalIds.length());
    for (uint256 i = 0; i < removalIds.length(); i++) {
      uint256 removalId = removalIds.at(i);
      removals[i] = Balance({
        id: removalId,
        amount: _removalBalancesOfCertificate[certificateId][removalId]
      });
    }
    return removals;
  }

  /**
   * @dev Returns the list of certificate IDs and balances for a given removal ID.
   */
  function certificatesOfRemoval(uint256 removalId)
    external
    view
    returns (Balance[] memory)
  {
    EnumerableSetUpgradeable.UintSet
      storage certificateIds = _certificatesOfRemoval[removalId];
    // todo short-circuit (skip to return statement) if there are no certificates
    Balance[] memory certificates = new Balance[](certificateIds.length());
    for (uint256 i = 0; i < certificateIds.length(); i++) {
      uint256 certificateId = certificateIds.at(i);
      certificates[i] = Balance({
        id: certificateId,
        amount: _removalBalancesOfCertificate[certificateId][removalId]
      });
    }
    return certificates;
  }

  /**
   * @dev See [IERC165.supportsInterface](
   * https://docs.openzeppelin.com/contracts/4.x/api/utils#IERC165-supportsInterface-bytes4-) for more.
   */
  function supportsInterface(bytes4 interfaceId)
    public
    view
    override(
      AccessControlEnumerableUpgradeable,
      ERC721AUpgradeable,
      IERC721AUpgradeable
    )
    returns (bool)
  {
    return super.supportsInterface(interfaceId);
  }

  function setApprovalForAll(address, bool)
    public
    pure
    override(ERC721AUpgradeable, IERC721AUpgradeable)
  {
    revert FunctionDisabled();
  }

  function approve(address, uint256)
    public
    pure
    override(ERC721AUpgradeable, IERC721AUpgradeable)
  {
    revert FunctionDisabled();
  }

  /**
   * @notice A hook that is called before all transfers and is used to disallow non-minting, non-burning, and non-
   * certificate-operator (conferred by the `CERTIFICATE_OPERATOR_ROLE` role) transfers.
   *
   * @dev Follows the rules of hooks defined [here](
   *  https://docs.openzeppelin.com/contracts/4.x/extending-contracts#rules_of_hooks).
   */
  function _beforeTokenTransfers(
    address from,
    address to,
    uint256 startTokenId,
    uint256 quantity
  ) internal override whenNotPaused {
    bool isNotMinting = !(from == address(0));
    bool isNotBurning = !(to == address(0));
    bool isMissingOperatorRole = !hasRole(
      CERTIFICATE_OPERATOR_ROLE,
      _msgSender()
    );
    if (isNotMinting && isNotBurning && isMissingOperatorRole) {
      revert ForbiddenTransferAfterMinting();
    }
    super._beforeTokenTransfers(from, to, startTokenId, quantity);
  }

  function _receiveRemovalBatch(
    address recipient,
    uint256[] memory removalIds,
    uint256[] memory removalAmounts
  ) internal {
    _validateReceivedRemovalBatch(removalIds, removalAmounts);
    uint256 certificateId = _nextTokenId();
    _mint(recipient, 1); // todo should we be using _mint or _safeMint for ERC721A
    for (uint256 i = 0; i < removalIds.length; ++i) {
      _removalBalancesOfCertificate[certificateId][
        removalIds[i]
      ] += removalAmounts[i];
      _removalsOfCertificate[certificateId].add(removalIds[i]);
      _certificatesOfRemoval[removalIds[i]].add(certificateId);
    }
    emit ReceiveRemovalBatch(
      _msgSender(),
      recipient,
      certificateId,
      removalIds,
      removalAmounts
    );
  }

  function _validateReceivedRemovalBatch(
    uint256[] memory removalIds,
    uint256[] memory removalAmounts
  ) internal pure {
    // todo De-duplicate code that checks array-length (e.g., library or base contract)
    if (removalIds.length != removalAmounts.length) {
      revert ArrayLengthMismatch("removalIds", "removalAmounts");
    }
  }

  /**
   * @dev Base URI for computing {tokenURI}. If set, the resulting URI for each token will be the concatenation of the
   * `baseURI` and the `tokenId`. Empty by default, it can be overridden in child contracts.
   */
  function _baseURI() internal pure override returns (string memory) {
    return "https://nori.com/"; // todo
  }
}<|MERGE_RESOLUTION|>--- conflicted
+++ resolved
@@ -133,16 +133,7 @@
     if (_msgSender() != address(_removal)) {
       revert SenderNotRemovalContract();
     }
-<<<<<<< HEAD
     _receiveRemovalBatch(data.toAddress(), removalIds, removalAmounts);
-=======
-    address recipient;
-    assembly {
-      // todo is this assembly abi decoder worth keeping? If so, add ABILib.sol? How much gas is it saving?
-      recipient := mload(add(add(data, 32), 0)) // more efficient abi decode
-    }
-    _receiveRemovalBatch(recipient, removalIds, removalAmounts);
->>>>>>> 6f0fc3b8
     return this.onERC1155BatchReceived.selector;
   }
 
