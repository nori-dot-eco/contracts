--- conflicted
+++ resolved
@@ -14,21 +14,8 @@
 
 /**
  * todo document burning behavior
-<<<<<<< HEAD
- * todo globally consider renaming tokenId -> certificateId / removalId
- * todo how hard would it be to use ERC721AStorage layout for child removals?
- * todo consider removing all batch functions from all contracts (seems gratuitous to include it when you can
- * usually achieve the same effect by inheriting multicall, OR using an external multicall contract)
- * todo multicall (globally?)
- * todo we are using a git commit for the erc721a dep. bc v4.1 doesn't have a virtual approve function, but master does
- * todo remove all "see {}" syntax from natspec (this only works in the context of OZ contracts repos)
- * todo check that whenNotPaused on all mutating functions
- * todo check that all transfer functions call _beforeTokenTransfers
- * todo @dev vs @notice consistency
-=======
  * todo ERC721a exposes both _msgSender and _msgSenderERC721A -- what are the differences and implications?
  * todo check that all transfer functions (including those not exposed in this file) call _beforeTokenTransfers
->>>>>>> ffdb4101
  */
 contract Certificate is
   ICertificate,
