--- conflicted
+++ resolved
@@ -72,6 +72,7 @@
    * @param certificateAmount The amount of the certificate that will be minted.
    * @param purchasingTokenAddress The address is the address of the token that was used to purchase the certificate.
    * @param priceMultiple The number of purchasing tokens required to purchase one NRT.
+   * @param noriFeePercentage The fee percentage charged by Nori at the time of this purchase.
    */
   struct CertificateData {
     bool isReplacement;
@@ -79,6 +80,7 @@
     uint256 certificateAmount;
     address purchasingTokenAddress;
     uint256 priceMultiple;
+    uint256 noriFeePercentage;
   }
 
   /**
@@ -124,7 +126,7 @@
    * @param priceMultiple The number of purchasing tokens required to buy one NRT.
    * @param noriFeePercentage The fee percentage charged by Nori at the time of this purchase.
    */
-  event CreateCertificate(
+  event ReceiveRemovalBatch(
     address from,
     address indexed recipient,
     uint256 indexed certificateId,
@@ -244,29 +246,10 @@
         removalIds: removalIds,
         removalAmounts: removalAmounts,
         purchasingTokenAddress: certificateData.purchasingTokenAddress,
-        priceMultiple: certificateData.priceMultiple
+        priceMultiple: certificateData.priceMultiple,
+        noriFeePercentage: certificateData.noriFeePercentage
       });
     }
-<<<<<<< HEAD
-
-=======
-    (
-      address recipient,
-      uint256 certificateAmount,
-      address purchasingTokenAddress,
-      uint256 priceMultiple,
-      uint256 noriFeePercentage
-    ) = abi.decode(data, (address, uint256, address, uint256, uint256));
-    _receiveRemovalBatch({
-      recipient: recipient,
-      certificateAmount: certificateAmount,
-      removalIds: removalIds,
-      removalAmounts: removalAmounts,
-      purchasingTokenAddress: purchasingTokenAddress,
-      priceMultiple: priceMultiple,
-      noriFeePercentage: noriFeePercentage
-    });
->>>>>>> 65f3145f
     return this.onERC1155BatchReceived.selector;
   }
 
@@ -392,7 +375,7 @@
    * @dev Mints a new certificate token to the next sequential ID and updates the internal data structures
    * that track the relationship between the certificate and its constituent removal tokens and balances.
    *
-   * Emits a `CreateCertificate` event.
+   * Emits a `ReceiveRemovalBatch` event.
    * @param recipient The address receiving the new certificate.
    * @param certificateAmount The total number of tonnes of carbon removals represented by the new certificate.
    * @param removalIds The Removal token IDs that are being included in the certificate.
@@ -415,7 +398,7 @@
     uint256 certificateId = _nextTokenId();
     _purchaseAmounts[certificateId] = certificateAmount;
     _mint(recipient, 1);
-    emit CreateCertificate({
+    emit ReceiveRemovalBatch({
       from: _msgSender(),
       recipient: recipient,
       certificateId: certificateId,
