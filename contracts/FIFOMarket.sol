// SPDX-License-Identifier: MIT

pragma solidity =0.8.13;

import "@openzeppelin/contracts-upgradeable/access/AccessControlEnumerableUpgradeable.sol";
import "@openzeppelin/contracts-upgradeable/utils/ContextUpgradeable.sol";
import "@openzeppelin/contracts-upgradeable/proxy/utils/Initializable.sol";
import "@openzeppelin/contracts-upgradeable/token/ERC1155/utils/ERC1155HolderUpgradeable.sol";
import "@openzeppelin/contracts-upgradeable/token/ERC777/IERC777RecipientUpgradeable.sol";
import "@openzeppelin/contracts-upgradeable/utils/introspection/IERC1820RegistryUpgradeable.sol";
import "./Removal.sol";
import "./Certificate.sol";
import "./BridgedPolygonNORI.sol";
import {RemovalUtils} from "./RemovalUtils.sol";

import "hardhat/console.sol"; // todo

// todo emit events

/**
 * @title FIFOMarket
 */
contract FIFOMarket is
  Initializable,
  ContextUpgradeable,
  AccessControlEnumerableUpgradeable,
  ERC1155HolderUpgradeable,
  IERC777RecipientUpgradeable
{
  using RemovalUtils for uint256;
  using EnumerableSetUpgradeable for EnumerableSetUpgradeable.UintSet;

  /**
   * @notice Keeps track of order of suppliers by address using a circularly doubly linked list.
   */
  struct RoundRobinOrder {
    address previousSupplierAddress;
    address nextSupplierAddress;
  }

  struct Fee {
    address account;
    uint256 fee;
    uint256 index;
    bool exists;
  }

  IERC1820RegistryUpgradeable private _erc1820;
  Removal private _removal;
  Certificate private _certificate;
  BridgedPolygonNORI private _bridgedPolygonNori;
  address private _noriFeeWallet;
  uint256 private _noriFee;
  uint256 public priorityRestrictedThreshold;
<<<<<<< HEAD
  uint256 public totalSupply;
  mapping(uint256 => mapping(address => Fee)) feeAddressToFeeIndex;
  uint256 private _orderId;
=======
  uint256 public totalNumberActiveRemovals;
  uint256 public totalActiveSupply;
  uint256 public totalReservedSupply;
  uint256 public activeSupplierCount;
  address private _currentSupplierAddress;
  mapping(address => RoundRobinOrder) private _suppliersInRoundRobinOrder;
  EnumerableSetUpgradeable.UintSet private _reservedSupply;
  mapping(address => EnumerableSetUpgradeable.UintSet) private _activeSupply;
>>>>>>> fe4f07a7

  /**
   * @notice Role allowing the purchase of supply when inventory is below the priority restricted threshold.
   */
  bytes32 public constant ALLOWLIST_ROLE = keccak256("ALLOWLIST_ROLE");

  /**
   * @notice Emitted on setting of priorityRestrictedThreshold.
   */
  event PriorityRestrictedThresholdSet(uint256 threshold);

  function initialize(
    address removalAddress,
    address bridgedPolygonNoriAddress,
    address certificateAddress,
    address noriFeeWalletAddress,
    uint256 noriFee
  ) public initializer {
    __Context_init_unchained();
    __ERC165_init_unchained();
    __AccessControl_init_unchained();
    __AccessControlEnumerable_init_unchained();
    __ERC1155Receiver_init_unchained();
    _removal = Removal(removalAddress);
    _bridgedPolygonNori = BridgedPolygonNORI(bridgedPolygonNoriAddress);
    _certificate = Certificate(certificateAddress);
    _noriFeeWallet = noriFeeWalletAddress;
    _noriFee = noriFee;
    _erc1820 = IERC1820RegistryUpgradeable(
      0x1820a4B7618BdE71Dce8cdc73aAB6C95905faD24
    ); // todo
    _erc1820.setInterfaceImplementer(
      address(this),
      keccak256("ERC777TokensRecipient"),
      address(this)
    );
    priorityRestrictedThreshold = 0;
    totalActiveSupply = 0;
    totalReservedSupply = 0;
    totalNumberActiveRemovals = 0;
    _currentSupplierAddress = address(0);
    _grantRole(DEFAULT_ADMIN_ROLE, _msgSender());
    _grantRole(ALLOWLIST_ROLE, _msgSender());
    _orderId = 0;
  }

  function setPriorityRestrictedThreshold(uint256 threshold)
    external
    onlyRole(DEFAULT_ADMIN_ROLE)
  {
    priorityRestrictedThreshold = threshold;
    emit PriorityRestrictedThresholdSet(threshold);
  }

  /**
   * @notice The amount of supply as computed by iterating through all removals.
   */
  function numberOfActiveNrtsInMarketComputed()
    external
    view
    returns (uint256)
  {
    uint256 total = 0;
    address supplierAddress = _currentSupplierAddress;
    for (uint256 i = 0; i < activeSupplierCount; i++) {
      EnumerableSetUpgradeable.UintSet storage supplierSet = _activeSupply[
        supplierAddress
      ];
      for (uint256 j = 0; j < supplierSet.length(); j++) {
        uint256 removalBalance = _removal.balanceOf(
          address(this),
          supplierSet.at(j)
        );
        total += removalBalance;
      }
      supplierAddress = _suppliersInRoundRobinOrder[supplierAddress]
        .nextSupplierAddress;
    }
    return total;
  }

  /**
   * @notice The amount of supply available for anyone to buy.
   */
  function totalUnrestrictedSupply() public view returns (uint256) {
    if (totalActiveSupply < priorityRestrictedThreshold) {
      return 0;
    }
    return totalActiveSupply - priorityRestrictedThreshold;
  }

  // TODO: this function no longer makes sense to exist based on how the market now works (less deterministic)
  // function nextRemovalForSale(bool includePriorityRestrictedSupply)
  //   public
  //   view
  //   returns (uint256)
  // {
  //   uint256 nextRemovalId = 0;
  //   if (totalActiveSupply > 0) {
  //     address activeSupplierAddress = _suppliersInRoundRobinOrderOrdered[
  //       _currentSupplierIndex
  //     ];
  //     nextRemovalId = _activeSupply[activeSupplierAddress].at(0);
  //   }
  //   if (
  //     !includePriorityRestrictedSupply &&
  //     totalActiveSupply <= priorityRestrictedThreshold
  //   ) {
  //     nextRemovalId = 0;
  //   }
  //   return nextRemovalId;
  // }

  function onERC1155BatchReceived(
    address,
    address,
    uint256[] memory ids,
    uint256[] memory,
    bytes memory
  ) public override returns (bytes4) {
    for (uint256 i = 0; i < ids.length; i++) {
      uint256 removalAmount = _removal.balanceOf(address(this), ids[i]);
      totalActiveSupply += removalAmount;
      totalNumberActiveRemovals += 1;
      address supplierAddress = ids[i].supplierAddress();
      require(
        _activeSupply[supplierAddress].add(ids[i]),
        "Market: Removal already in active supply"
      );
      // If a new supplier has been added, or if the supplier had previously sold out
      if (
        _suppliersInRoundRobinOrder[supplierAddress].nextSupplierAddress ==
        address(0)
      ) {
        _addActiveSupplier(supplierAddress);
      }
    }
    return this.onERC1155BatchReceived.selector;
  }

  // todo optimize gas (perhaps consider setting the last sold id instead of looping -- not sure if it's possible to reduce array size yet or not)
  /**
   * @dev Called automatically by the ERC777 (nori) contract when a batch of tokens are transferred to the contract.
   */
  function tokensReceived(
    address,
    address from,
    address,
    uint256 amount,
    bytes calldata userData,
    bytes calldata
  ) external override {
    // todo we need to treat totalActiveSupply in a more nuanced way when reservation of removals is implemented
    // potentialy creating more endpoints to understand how many are reserved v.s. actually available v.s. priority reserved etc.
    if (totalActiveSupply == 0) {
      revert("Market: Out of stock");
    }
    if (totalActiveSupply <= priorityRestrictedThreshold) {
      require(
        hasRole(ALLOWLIST_ROLE, from),
        "Low supply and buyer not on allowlist"
      );
    }
<<<<<<< HEAD
    require(
      _queueHeadIndex != _queueNextInsertIndex,
      "Market: Not enough supply"
    );
=======
    uint256 certificateAmount = (amount * 100) / (100 + _noriFee);
    uint256 remainingAmountToFill = certificateAmount;

>>>>>>> fe4f07a7
    address recipient = abi.decode(userData, (address)); // todo handle the case where someone invokes this function without operatorData
    require(recipient == address(recipient), "Market: Invalid address");
    require(recipient != address(0), "Market: Cannot mint to the 0 address");
    // todo verify this can only be invoked by the nori contract
    require(
      msg.sender == address(_bridgedPolygonNori),
      "Market: This contract can only receive BridgedPolygonNORI"
    );

<<<<<<< HEAD
    uint256 certificateAmount = (amount * 100) / (100 + _noriFee); // todo calculate noriFee in loop to allow dynamic fees per removal
    uint256 remainingAmountToFill = certificateAmount;
    uint256[] memory ids = new uint256[](_queueLength());
    uint256[] memory amounts = new uint256[](_queueLength());
    address[] memory suppliers = new address[](_queueLength());
    uint256 numberOfRemovals = 0;
    Fee memory noriFee = Fee(_noriFeeWallet, 0, 0, true); // todo throw if supplier address == nori fee address
    feeAddressToFeeIndex[_orderId][_noriFeeWallet] = noriFee;
    uint256 highestFeeIndex = noriFee.index;
    for (uint256 i = _queueHeadIndex; i < _queueNextInsertIndex; i++) {
      uint256 removalAmount = _removal.balanceOf(address(this), _queue[i]);
      address supplier = _queue[i].supplierAddress();
=======
    uint256[] memory ids = new uint256[](totalNumberActiveRemovals);
    uint256[] memory amounts = new uint256[](totalNumberActiveRemovals);
    address[] memory suppliers = new address[](totalNumberActiveRemovals);
    uint256 numberOfRemovals = 0;
    for (uint256 i = 0; i < totalNumberActiveRemovals; i++) {
      uint256 removalId = _activeSupply[_currentSupplierAddress].at(0); // grab head of this supplier's queue
      uint256 removalAmount = _removal.balanceOf(address(this), removalId);
      // order complete, not fully using up this removal, don't increment currentSupplierAddress, don't check about removing active supplier
>>>>>>> fe4f07a7
      if (remainingAmountToFill < removalAmount) {
        ids[numberOfRemovals] = removalId;
        amounts[numberOfRemovals] = remainingAmountToFill;
        suppliers[numberOfRemovals] = _currentSupplierAddress;
        remainingAmountToFill = 0;
        // we will use up this removal while completing the order, move on to next one
      } else {
        if (
          i == totalNumberActiveRemovals - 1 &&
          remainingAmountToFill > removalAmount
        ) {
          revert("Market: Not enough supply");
        }
        ids[numberOfRemovals] = removalId;
        amounts[numberOfRemovals] = removalAmount; // this removal is getting used up
        suppliers[numberOfRemovals] = _currentSupplierAddress;
        remainingAmountToFill -= removalAmount;

        require(
          _activeSupply[_currentSupplierAddress].remove(removalId),
          "Market: Removal not in active supply"
        ); // pull it out of the supplier's queue
        // If the supplier is out of supply, remove them from the active suppliers
        if (_activeSupply[_currentSupplierAddress].length() == 0) {
          _removeActiveSupplier(_currentSupplierAddress);
          // else if the supplier is the only supplier remaining with supply, don't bother incrementing.
        } else if (
          _suppliersInRoundRobinOrder[_currentSupplierAddress]
            .nextSupplierAddress != _currentSupplierAddress
        ) {
          _incrementCurrentSupplierAddress();
        }
      }
      numberOfRemovals += 1;
      Fee memory supplierFee = feeAddressToFeeIndex[_orderId][supplier];
      if (!supplierFee.exists) {
        highestFeeIndex += 1;
      }
      supplierFee = Fee(
        supplier,
        supplierFee.fee + amounts[i],
        highestFeeIndex,
        true
      );
      feeAddressToFeeIndex[_orderId][supplier] = supplierFee;
      noriFee.fee += (amounts[i] / 100) * _noriFee;
      if (remainingAmountToFill == 0) {
        break;
      }
    }
    feeAddressToFeeIndex[_orderId][_noriFeeWallet] = noriFee;

    uint256[] memory batchedIds = new uint256[](numberOfRemovals);
    uint256[] memory batchedAmounts = new uint256[](numberOfRemovals);
    for (uint256 i = 0; i < numberOfRemovals; i++) {
      batchedIds[i] = ids[i];
      batchedAmounts[i] = amounts[i];
    }
    bytes memory encodedCertificateAmount = abi.encode(certificateAmount);
    _certificate.mintBatch(
      recipient,
      batchedIds,
      batchedAmounts,
      encodedCertificateAmount
    );
    address[] memory feeRecipients = new address[](highestFeeIndex + 1);
    uint256[] memory fees = new uint256[](highestFeeIndex + 1);
    bytes[] memory data = new bytes[](highestFeeIndex + 1); // todo overload batchSend to allow no data params
    bool[] memory requireReceptionAck = new bool[](highestFeeIndex + 1); // todo overload batchSend to allow no requireReceptionAck params
    fees[noriFee.index] = noriFee.fee;
    feeRecipients[noriFee.index] = noriFee.account;
    data[noriFee.index] = "0x";
    requireReceptionAck[noriFee.index] = false;
    for (uint256 i = 0; i < batchedIds.length; i++) {
      if (
        batchedAmounts[i] == _removal.balanceOf(address(this), batchedIds[i])
      ) {
        totalNumberActiveRemovals -= 1; // removal used up
      }
<<<<<<< HEAD
      totalSupply -= batchedAmounts[i]; // todo test gas optimization with caching of these vars
    }
    for (uint256 i = 0; i < highestFeeIndex; i++) {
      Fee memory supplierFee = feeAddressToFeeIndex[_orderId][suppliers[i]];
      fees[supplierFee.index] = supplierFee.fee; // todo extract to loop that loops numberOfSuppliers
      feeRecipients[supplierFee.index] = supplierFee.account;
      data[supplierFee.index] = "0x";
      requireReceptionAck[supplierFee.index] = false;
=======
      totalActiveSupply -= batchedAmounts[i];
      uint256 noriFee = (batchedAmounts[i] / 100) * _noriFee;
      uint256 supplierFee = batchedAmounts[i];
      _bridgedPolygonNori.transfer(_noriFeeWallet, noriFee);
      _bridgedPolygonNori.transfer(suppliers[i], supplierFee);
>>>>>>> fe4f07a7
    }
    _bridgedPolygonNori.batchSend(
      feeRecipients,
      fees,
      data,
      data,
      requireReceptionAck
    );
    _removal.burnBatch(address(this), batchedIds, batchedAmounts);
    _orderId += 1;
  }

  // TODO batch version of this?
  /**
   * @notice Removes removal from active supply and inserts it into the reserved supply, where it cannot be used to
   * fill orders.
   *
   * @dev If the removal is the last for the supplier, removes the supplier from the active supplier queue.
   *
   */
  function reserveRemoval(uint256 removalId) external returns (bool) {
    address supplierAddress = removalId.supplierAddress();
    EnumerableSetUpgradeable.UintSet storage supplierSet = _activeSupply[
      supplierAddress
    ];
    require(
      supplierSet.remove(removalId) == true,
      "Market: removal not in active supply"
    );
    totalNumberActiveRemovals -= 1;
    uint256 removalBalance = _removal.balanceOf(address(this), removalId);
    totalActiveSupply -= removalBalance;
    totalReservedSupply += removalBalance;
    // If this is the last removal for the supplier, remove them from active suppliers
    if (supplierSet.length() == 0) {
      _removeActiveSupplier(supplierAddress);
    }
    // todo any checks on whether this id was already in there?
    require(_reservedSupply.add(removalId), "Market: Removal already reserved");
    return true; // returns true if the value was added to the set, that is, if it was not already present
  }

  // TODO batch version of this?
  /**
   * @notice Adds the removal back to active supply to be sold.
   *
   * @dev Removes removal from reserved supply and re-inserts it into the active supply, where it can be used to
   * fill orders again. If the supplier's other removals have all been sold, adds the supplier back to the
   * list of active suppliers
   */
  function unreserveRemoval(uint256 removalId) external returns (bool) {
    address supplierAddress = removalId.supplierAddress();
    EnumerableSetUpgradeable.UintSet storage supplierSet = _activeSupply[
      supplierAddress
    ];
    require(
      _reservedSupply.remove(removalId) == true,
      "Market: removal not in reserved supply"
    );
    totalNumberActiveRemovals += 1;
    uint256 removalBalance = _removal.balanceOf(address(this), removalId);
    totalActiveSupply += removalBalance;
    totalReservedSupply -= removalBalance;
    // If the supplier has previously been removed from the active suppliers, add them back
    if (supplierSet.length() == 0) {
      _addActiveSupplier(supplierAddress);
    }
    require(
      supplierSet.add(removalId),
      "Market: Removal already in active supply"
    ); // returns true if the value was added to the set, that is, if it was not already present
    return true;
  }

  function supportsInterface(bytes4 interfaceId)
    public
    view
    virtual
    override(AccessControlEnumerableUpgradeable, ERC1155ReceiverUpgradeable)
    returns (bool)
  {
    return
      AccessControlEnumerableUpgradeable.supportsInterface(interfaceId) ||
      ERC1155ReceiverUpgradeable.supportsInterface(interfaceId);
  }

  /**
   * @notice Increments the address of the current supplier.
   *
   * @dev Called the current supplier's removal is sold, or their last removal is reserved.
   * Updates _currentSupplierAddress to the next of whatever is the current supplier.
   */
  function _incrementCurrentSupplierAddress() private {
    // Update the current supplier to be the next of the current supplier
    _currentSupplierAddress = _suppliersInRoundRobinOrder[
      _currentSupplierAddress
    ].nextSupplierAddress;
  }

  /**
   * @notice Adds a supplier to the active supplier queue
   *
   * @dev Called when a new supplier is added to the marketplace, or after they have sold out and a reserved removal is
   * unreserved. If the first supplier, initializes a cicularly doubly-linked list, where initially the first supplier
   * points to itself as next and previous. When a new supplier is added, at the position of the current supplier,
   * update the previous pointer of the current supplier to point to the new supplier, and update the next pointer of
   * the previous supplier to the new supplier.
   */
  function _addActiveSupplier(address supplierAddress) private {
    // If this is the first supplier to be added, update the intialized addresses.
    if (_currentSupplierAddress == address(0)) {
      _currentSupplierAddress = supplierAddress;
      _suppliersInRoundRobinOrder[supplierAddress] = RoundRobinOrder({
        previousSupplierAddress: supplierAddress,
        nextSupplierAddress: supplierAddress
      });
    } else {
      // Add the new supplier to the round robin order,
      // with the current supplier as next and the current supplier's previous supplier as previous
      _suppliersInRoundRobinOrder[supplierAddress] = RoundRobinOrder({
        previousSupplierAddress: _suppliersInRoundRobinOrder[
          _currentSupplierAddress
        ].previousSupplierAddress,
        nextSupplierAddress: _currentSupplierAddress
      });
      // Update the previous supplier to point to the new supplier as next
      _suppliersInRoundRobinOrder[
        _suppliersInRoundRobinOrder[_currentSupplierAddress]
          .previousSupplierAddress
      ].nextSupplierAddress = supplierAddress;
      // Update the current supplier to point to the new supplier as previous
      _suppliersInRoundRobinOrder[_currentSupplierAddress]
        .previousSupplierAddress = supplierAddress;
    }
    activeSupplierCount += 1;
  }

  /**
   * @notice Removes a supplier to the active supplier queue
   *
   * @dev Called when a supplier's last removal is used for an order or reserved. If the last supplier,
   * resets the pointer for \_currentSupplierAddress. Otherwise, from the position of the supplier to be
   * removed, update the previous supplier to point to the next of the removed supplier, and the next of
   * the removed supplier to point to the previous of the remove supplier. Then, set the next and previous
   * pointers of the removed supplier to the 0x address.
   */
  function _removeActiveSupplier(address addressToRemove) private {
    // If this is the last supplier, clear all current tracked addresses.
    if (
      addressToRemove ==
      _suppliersInRoundRobinOrder[addressToRemove].nextSupplierAddress
    ) {
      _currentSupplierAddress = address(0);
    } else {
      // Set the next of the previous supplier to point to the removed supplier's next.
      _suppliersInRoundRobinOrder[
        _suppliersInRoundRobinOrder[addressToRemove].previousSupplierAddress
      ].nextSupplierAddress = _suppliersInRoundRobinOrder[addressToRemove]
        .nextSupplierAddress;
      // Set the previous of the next supplier to point to the removed supplier's previous.
      _suppliersInRoundRobinOrder[
        _suppliersInRoundRobinOrder[addressToRemove].nextSupplierAddress
      ].previousSupplierAddress = _suppliersInRoundRobinOrder[addressToRemove]
        .previousSupplierAddress;
      // If the supplier is the current supplier, update that address to the next supplier.
      if (addressToRemove == _currentSupplierAddress) {
        _incrementCurrentSupplierAddress();
      }
    }
    // Remove RoundRobinOrder Data from supplier
    _suppliersInRoundRobinOrder[addressToRemove] = RoundRobinOrder({
      nextSupplierAddress: address(0),
      previousSupplierAddress: address(0)
    });
    // Decrement the total count of active suppliers.
    activeSupplierCount -= 1;
  }
}<|MERGE_RESOLUTION|>--- conflicted
+++ resolved
@@ -52,11 +52,8 @@
   address private _noriFeeWallet;
   uint256 private _noriFee;
   uint256 public priorityRestrictedThreshold;
-<<<<<<< HEAD
-  uint256 public totalSupply;
   mapping(uint256 => mapping(address => Fee)) feeAddressToFeeIndex;
   uint256 private _orderId;
-=======
   uint256 public totalNumberActiveRemovals;
   uint256 public totalActiveSupply;
   uint256 public totalReservedSupply;
@@ -65,7 +62,6 @@
   mapping(address => RoundRobinOrder) private _suppliersInRoundRobinOrder;
   EnumerableSetUpgradeable.UintSet private _reservedSupply;
   mapping(address => EnumerableSetUpgradeable.UintSet) private _activeSupply;
->>>>>>> fe4f07a7
 
   /**
    * @notice Role allowing the purchase of supply when inventory is below the priority restricted threshold.
@@ -229,48 +225,30 @@
         "Low supply and buyer not on allowlist"
       );
     }
-<<<<<<< HEAD
     require(
-      _queueHeadIndex != _queueNextInsertIndex,
-      "Market: Not enough supply"
+      msg.sender == address(_bridgedPolygonNori),
+      "Market: This contract can only receive BridgedPolygonNORI"
     );
-=======
-    uint256 certificateAmount = (amount * 100) / (100 + _noriFee);
-    uint256 remainingAmountToFill = certificateAmount;
-
->>>>>>> fe4f07a7
     address recipient = abi.decode(userData, (address)); // todo handle the case where someone invokes this function without operatorData
     require(recipient == address(recipient), "Market: Invalid address");
     require(recipient != address(0), "Market: Cannot mint to the 0 address");
     // todo verify this can only be invoked by the nori contract
-    require(
-      msg.sender == address(_bridgedPolygonNori),
-      "Market: This contract can only receive BridgedPolygonNORI"
-    );
-
-<<<<<<< HEAD
+
     uint256 certificateAmount = (amount * 100) / (100 + _noriFee); // todo calculate noriFee in loop to allow dynamic fees per removal
     uint256 remainingAmountToFill = certificateAmount;
-    uint256[] memory ids = new uint256[](_queueLength());
-    uint256[] memory amounts = new uint256[](_queueLength());
-    address[] memory suppliers = new address[](_queueLength());
+    uint256[] memory ids = new uint256[](totalNumberActiveRemovals);
+    uint256[] memory amounts = new uint256[](totalNumberActiveRemovals);
+    address[] memory suppliers = new address[](totalNumberActiveRemovals);
     uint256 numberOfRemovals = 0;
     Fee memory noriFee = Fee(_noriFeeWallet, 0, 0, true); // todo throw if supplier address == nori fee address
     feeAddressToFeeIndex[_orderId][_noriFeeWallet] = noriFee;
     uint256 highestFeeIndex = noriFee.index;
-    for (uint256 i = _queueHeadIndex; i < _queueNextInsertIndex; i++) {
-      uint256 removalAmount = _removal.balanceOf(address(this), _queue[i]);
-      address supplier = _queue[i].supplierAddress();
-=======
-    uint256[] memory ids = new uint256[](totalNumberActiveRemovals);
-    uint256[] memory amounts = new uint256[](totalNumberActiveRemovals);
-    address[] memory suppliers = new address[](totalNumberActiveRemovals);
-    uint256 numberOfRemovals = 0;
+
     for (uint256 i = 0; i < totalNumberActiveRemovals; i++) {
       uint256 removalId = _activeSupply[_currentSupplierAddress].at(0); // grab head of this supplier's queue
       uint256 removalAmount = _removal.balanceOf(address(this), removalId);
       // order complete, not fully using up this removal, don't increment currentSupplierAddress, don't check about removing active supplier
->>>>>>> fe4f07a7
+
       if (remainingAmountToFill < removalAmount) {
         ids[numberOfRemovals] = removalId;
         amounts[numberOfRemovals] = remainingAmountToFill;
@@ -305,17 +283,19 @@
         }
       }
       numberOfRemovals += 1;
-      Fee memory supplierFee = feeAddressToFeeIndex[_orderId][supplier];
+      Fee memory supplierFee = feeAddressToFeeIndex[_orderId][
+        _currentSupplierAddress
+      ];
       if (!supplierFee.exists) {
         highestFeeIndex += 1;
       }
       supplierFee = Fee(
-        supplier,
+        _currentSupplierAddress,
         supplierFee.fee + amounts[i],
         highestFeeIndex,
         true
       );
-      feeAddressToFeeIndex[_orderId][supplier] = supplierFee;
+      feeAddressToFeeIndex[_orderId][_currentSupplierAddress] = supplierFee;
       noriFee.fee += (amounts[i] / 100) * _noriFee;
       if (remainingAmountToFill == 0) {
         break;
@@ -350,8 +330,7 @@
       ) {
         totalNumberActiveRemovals -= 1; // removal used up
       }
-<<<<<<< HEAD
-      totalSupply -= batchedAmounts[i]; // todo test gas optimization with caching of these vars
+      totalActiveSupply -= batchedAmounts[i]; // todo test gas optimization with caching of these vars
     }
     for (uint256 i = 0; i < highestFeeIndex; i++) {
       Fee memory supplierFee = feeAddressToFeeIndex[_orderId][suppliers[i]];
@@ -359,13 +338,6 @@
       feeRecipients[supplierFee.index] = supplierFee.account;
       data[supplierFee.index] = "0x";
       requireReceptionAck[supplierFee.index] = false;
-=======
-      totalActiveSupply -= batchedAmounts[i];
-      uint256 noriFee = (batchedAmounts[i] / 100) * _noriFee;
-      uint256 supplierFee = batchedAmounts[i];
-      _bridgedPolygonNori.transfer(_noriFeeWallet, noriFee);
-      _bridgedPolygonNori.transfer(suppliers[i], supplierFee);
->>>>>>> fe4f07a7
     }
     _bridgedPolygonNori.batchSend(
       feeRecipients,
