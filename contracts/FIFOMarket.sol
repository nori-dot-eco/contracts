--- conflicted
+++ resolved
@@ -203,7 +203,6 @@
     uint256 numberOfUnusedRemovals = 0;
     for (uint256 i = _queueHeadIndex; i < _queueNextInsertIndex; i++) {
       uint256 removalAmount = _removal.balanceOf(address(this), _queue[i]);
-<<<<<<< HEAD
       if (!_reserved[_queue[i]] && removalAmount > 0) {
         address supplier = _queue[i].supplierAddress();
         if (remainingAmountToFill < removalAmount) {
@@ -216,26 +215,12 @@
             i == _queueNextInsertIndex - 1 &&
             remainingAmountToFill > removalAmount
           ) {
-            revert("FIFOMarket: Not enough supply");
+            revert("Market: Not enough supply");
           }
           ids[i] = _queue[i];
           amounts[i] = removalAmount;
           suppliers[i] = supplier;
           remainingAmountToFill -= removalAmount;
-=======
-      address supplier = _queue[i].supplierAddress();
-      if (remainingAmountToFill < removalAmount) {
-        ids[i] = _queue[i];
-        amounts[i] = remainingAmountToFill;
-        suppliers[i] = supplier;
-        remainingAmountToFill = 0;
-      } else {
-        if (
-          i == _queueNextInsertIndex - 1 &&
-          remainingAmountToFill > removalAmount
-        ) {
-          revert("Market: Not enough supply");
->>>>>>> 4b12970b
         }
         numberOfUsedRemovals++;
         if (remainingAmountToFill == 0) {
@@ -286,22 +271,15 @@
           _queueHeadIndex++;
         }
         if (amounts[i] > 0) {
-          uint256 noriFee = (amounts[i] / 100) * _noriFee;
-          uint256 supplierFee = amounts[i];
+          totalSupply -= batchedAmounts[i];
+          uint256 noriFee = (batchedAmounts[i] / 100) * _noriFee;
+          uint256 supplierFee = batchedAmounts[i];
           _bridgedPolygonNori.transfer(_noriFeeWallet, noriFee);
           _bridgedPolygonNori.transfer(suppliers[i], supplierFee);
         }
       } else if (isReservedRemovalFoundInQueue == false) {
         isReservedRemovalFoundInQueue = true;
       }
-<<<<<<< HEAD
-=======
-      totalSupply -= batchedAmounts[i];
-      uint256 noriFee = (batchedAmounts[i] / 100) * _noriFee;
-      uint256 supplierFee = batchedAmounts[i];
-      _bridgedPolygonNori.transfer(_noriFeeWallet, noriFee);
-      _bridgedPolygonNori.transfer(suppliers[i], supplierFee);
->>>>>>> 4b12970b
     }
 
     _removal.burnBatch(address(this), batchedIds, batchedAmounts);
