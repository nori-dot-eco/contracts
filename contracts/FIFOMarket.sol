// SPDX-License-Identifier: MIT
pragma solidity =0.8.15;

import "@openzeppelin/contracts-upgradeable/access/AccessControlEnumerableUpgradeable.sol";
import "@openzeppelin/contracts-upgradeable/utils/ContextUpgradeable.sol";
import "@openzeppelin/contracts-upgradeable/proxy/utils/Initializable.sol";
import "@openzeppelin/contracts-upgradeable/token/ERC1155/utils/ERC1155HolderUpgradeable.sol";

import "./Removal.sol";
import "./Certificate.sol";
import "./BridgedPolygonNORI.sol";
import "./RestrictedNORI.sol";
import {RemovalQueue, RemovalQueueByVintage} from "./RemovalQueue.sol";
import {RemovalUtils} from "./RemovalUtils.sol";

// import "hardhat/console.sol"; // todo

// todo emit events

// todo pausable
/**
 * @title FIFOMarket
 * // todo documentation
 */
contract FIFOMarket is
  Initializable,
  ContextUpgradeable,
  AccessControlEnumerableUpgradeable,
  ERC1155HolderUpgradeable
{
  using RemovalUtils for uint256;
  using EnumerableSetUpgradeable for EnumerableSetUpgradeable.UintSet;
  using RemovalQueue for RemovalQueueByVintage;

  error InsufficientSupply();
  error OutOfStock();
  error LowSupplyAllowlistRequired();
  error RemovalNotInReservedSupply(uint256 removalId);
  error RemovalAlreadyReserved(uint256 removalId);

  /**
   * @notice Keeps track of order of suppliers by address using a circularly doubly linked list.
   */
  struct RoundRobinOrder {
    address previousSupplierAddress;
    address nextSupplierAddress;
  }

  Removal private _removal;
  Certificate private _certificate;
  BridgedPolygonNORI private _bridgedPolygonNori;
  RestrictedNORI private _restrictedNori;
  address private _noriFeeWallet;
  uint256 private _noriFee;
  uint256 public priorityRestrictedThreshold;
  address private _currentSupplierAddress;
  mapping(address => RoundRobinOrder) private _suppliersInRoundRobinOrder;
  mapping(address => RemovalQueueByVintage) private _activeSupply;
  EnumerableSetUpgradeable.UintSet private _reservedSupply;

  /**
   * @notice Role allowing the purchase of supply when inventory is below the priority restricted threshold.
   */
  bytes32 public constant ALLOWLIST_ROLE = keccak256("ALLOWLIST_ROLE");

  /**
   * @notice Emitted on setting of priorityRestrictedThreshold.
   */
  event PriorityRestrictedThresholdSet(uint256 threshold);

  /**
   * @custom:oz-upgrades-unsafe-allow constructor
   */
  constructor() {
    _disableInitializers();
  }

  function initialize(
    address removalAddress,
    address bridgedPolygonNoriAddress,
    address certificateAddress,
    address restrictedNoriAddress,
    address noriFeeWalletAddress,
    uint256 noriFee
  ) public initializer {
    __Context_init_unchained();
    __ERC165_init_unchained();
    __AccessControl_init_unchained();
    __AccessControlEnumerable_init_unchained();
    __ERC1155Receiver_init_unchained();
    _removal = Removal(removalAddress);
    _bridgedPolygonNori = BridgedPolygonNORI(bridgedPolygonNoriAddress);
    _certificate = Certificate(certificateAddress);
    _restrictedNori = RestrictedNORI(restrictedNoriAddress);
    _noriFeeWallet = noriFeeWalletAddress;
    _noriFee = noriFee;
    priorityRestrictedThreshold = 0;
    _currentSupplierAddress = address(0);
    _grantRole(DEFAULT_ADMIN_ROLE, _msgSender());
    _grantRole(ALLOWLIST_ROLE, _msgSender());
  }

  function setPriorityRestrictedThreshold(uint256 threshold)
    external
    onlyRole(DEFAULT_ADMIN_ROLE)
  {
    priorityRestrictedThreshold = threshold;
    emit PriorityRestrictedThresholdSet(threshold);
  }

  /**
   * @notice The amount of supply available for anyone to buy.
   */
  function totalUnrestrictedSupply() external view returns (uint256) {
    uint256 activeSupply = this.totalActiveSupply();
    return
      activeSupply < priorityRestrictedThreshold
        ? 0
        : activeSupply - priorityRestrictedThreshold; // todo compare this against trySub?
  }

  // todo we need to also implement onERC1155Received
  function onERC1155BatchReceived(
    address,
    address,
    uint256[] memory ids,
    uint256[] memory,
    bytes memory data
  ) public override returns (bytes4) {
    for (uint256 i = 0; i < ids.length; i++) {
      uint256 removalToAdd = ids[i];
      address supplierAddress = removalToAdd.supplierAddress();
<<<<<<< HEAD
      require(
        _activeSupply[supplierAddress].insertRemovalByVintage(removalToAdd),
        "Market: Unable to add removal by vintage" // TODO (Gas Optimization): Use custom error
      );
=======
      uint256 removalAmount = batchedAmounts[i];
      _activeSupply[supplierAddress].insertRemovalByVintage(removalToAdd);
>>>>>>> db2bbf94
      // If a new supplier has been added, or if the supplier had previously sold out
      if (
        _suppliersInRoundRobinOrder[supplierAddress].nextSupplierAddress ==
        address(0)
      ) {
        _addActiveSupplier(supplierAddress);
      }
    }
    uint256 projectId = abi.decode(data, (uint256));
    _restrictedNori.createSchedule(projectId); // todo move to removal minting logic if possible
    return this.onERC1155BatchReceived.selector;
  }

  /**
   * @dev // todo
   */
  function swap(
    address recipient,
    uint256 amount,
    uint256 deadline,
    uint8 v,
    bytes32 r,
    bytes32 s
  ) external {
    // todo we need to treat totalActiveSupply in a more nuanced way when reservation of removals is implemented
    // potentialy creating more endpoints to understand how many are reserved v.s. actually available v.s.
    // priority reserved etc.
    _checkSupply();
    uint256 certificateAmount = _certificateAmountFromPurchaseTotal(amount);
    (
      uint256 numberOfRemovals,
      uint256[] memory ids,
      uint256[] memory amounts,
      address[] memory suppliers
    ) = _allocateSupplyRoundRobin(certificateAmount);
    _bridgedPolygonNori.permit(
      _msgSender(),
      address(this),
      amount,
      deadline,
      v,
      r,
      s
    );
    _fulfillOrder(
      certificateAmount,
      recipient,
      numberOfRemovals,
      ids,
      amounts,
      suppliers
    );
  }

  /**
   * Overloaded version of swap that additionally accepts a supplier address and will fulfill an order using
   * only supply from this supplier.
   * @dev // todo
   */
  function swapFromSpecificSupplier(
    address recipient,
    uint256 amount,
    address supplierToBuyFrom,
    uint256 deadline,
    uint8 v,
    bytes32 r,
    bytes32 s
  ) external {
    _checkSupply();
    uint256 certificateAmount = _certificateAmountFromPurchaseTotal(amount);
    (
      uint256 numberOfRemovals,
      uint256[] memory ids,
      uint256[] memory amounts
    ) = _allocateSupplySingleSupplier(certificateAmount, supplierToBuyFrom);
    address[] memory suppliers = new address[](numberOfRemovals);
    for (uint256 i = 0; i < numberOfRemovals; i++) {
      suppliers[i] = supplierToBuyFrom;
    }
    _bridgedPolygonNori.permit(
      _msgSender(),
      address(this),
      amount,
      deadline,
      v,
      r,
      s
    );
    _fulfillOrder(
      certificateAmount,
      recipient,
      numberOfRemovals,
      ids,
      amounts,
      suppliers
    );
  }

  function totalReservedSupply() external view returns (uint256) {
    uint256 totalReserved = 0;
    uint256 numberOfRemovalsReserved = _reservedSupply.length();
    for (uint256 i = 0; i < numberOfRemovalsReserved; ++i) {
      totalReserved += _reservedSupply.at(i);
    }
    return totalReserved;
  }

  function totalActiveSupply() external view returns (uint256) {
    return
      _removal.cumulativeBalanceOf(address(this)) - this.totalReservedSupply();
  }

  /**
   * Reverts if market is out of stock or if available stock is being reserved for priority buyers
   * and buyer is not priority.
   */
<<<<<<< HEAD
  function _checkSupply() private view {
    uint256 activeSupply = this.totalActiveSupply();
    if (activeSupply == 0) {
      revert("Market: Out of stock");
    }
    if (activeSupply <= priorityRestrictedThreshold) {
      require(
        hasRole(ALLOWLIST_ROLE, _msgSender()),
        "Low supply and buyer not on allowlist" // TODO (Gas Optimization): Use custom error
      );
=======
  function _checkSupply() private {
    if (totalActiveSupply == 0) {
      revert OutOfStock();
    }
    if (totalActiveSupply <= priorityRestrictedThreshold) {
      if (!hasRole(ALLOWLIST_ROLE, _msgSender())) {
        revert LowSupplyAllowlistRequired();
      }
>>>>>>> db2bbf94
    }
  }

  /**
   * Calculates the quantity of carbon removals being purchased given the purchase total and the
   * percentage of that purchase total that is due to Nori as a transaction fee.
   */
  function _certificateAmountFromPurchaseTotal(uint256 purchaseTotal)
    private
    view
    returns (uint256)
  {
    return (purchaseTotal * 100) / (100 + _noriFee);
  }

  /**
   * Determines the removal ids, amounts, and suppliers to fill the given purchase quantity in
   * a round-robin order.
   */
  function _allocateSupplyRoundRobin(uint256 certificateAmount)
    private
    returns (
      uint256,
      uint256[] memory,
      uint256[] memory,
      address[] memory
    )
  {
    uint256 remainingAmountToFill = certificateAmount;
    uint256 numberOfActiveRemovalsInMarket = this.numberOfActiveRemovals();
    uint256[] memory ids = new uint256[](numberOfActiveRemovalsInMarket);
    uint256[] memory amounts = new uint256[](numberOfActiveRemovalsInMarket);
    address[] memory suppliers = new address[](numberOfActiveRemovalsInMarket);
    uint256 numberOfRemovalsForOrder = 0;
    // TODO (Gas Optimization): Declare variables outside of loop
    for (uint256 i = 0; i < numberOfActiveRemovalsInMarket; i++) {
      uint256 removalId = _activeSupply[_currentSupplierAddress]
        .getNextRemovalForSale();
      uint256 removalAmount = _removal.balanceOf(address(this), removalId);
      // order complete, not fully using up this removal, don't increment currentSupplierAddress,
      // don't check about removing active supplier
      if (remainingAmountToFill < removalAmount) {
        ids[numberOfRemovalsForOrder] = removalId;
        amounts[numberOfRemovalsForOrder] = remainingAmountToFill;
        suppliers[numberOfRemovalsForOrder] = _currentSupplierAddress;
        remainingAmountToFill = 0;
        // we will use up this removal while completing the order, move on to next one
      } else {
        if (
          i == numberOfActiveRemovalsInMarket - 1 &&
          remainingAmountToFill > removalAmount
        ) {
          revert InsufficientSupply();
        }
        ids[numberOfRemovalsForOrder] = removalId;
        amounts[numberOfRemovalsForOrder] = removalAmount; // this removal is getting used up
        suppliers[numberOfRemovalsForOrder] = _currentSupplierAddress;
        remainingAmountToFill -= removalAmount;
        _activeSupply[_currentSupplierAddress].removeRemoval(removalId);
        // If the supplier is out of supply, remove them from the active suppliers
        if (_activeSupply[_currentSupplierAddress].isRemovalQueueEmpty()) {
          _removeActiveSupplier(_currentSupplierAddress);
          // else if the supplier is the only supplier remaining with supply, don't bother incrementing.
        } else if (
          _suppliersInRoundRobinOrder[_currentSupplierAddress]
            .nextSupplierAddress != _currentSupplierAddress
        ) {
          _incrementCurrentSupplierAddress();
        }
      }
      numberOfRemovalsForOrder++;
      if (remainingAmountToFill == 0) {
        break;
      }
    }
    return (numberOfRemovalsForOrder, ids, amounts, suppliers);
  }

  /**
   * Determines the removal ids and amounts to fill the given purchase quantity, sourcing only
   * from a single supplier.
   */
  function _allocateSupplySingleSupplier(
    uint256 certificateAmount,
    address supplier
  )
    private
    returns (
      uint256,
      uint256[] memory,
      uint256[] memory
    )
  {
    RemovalQueueByVintage storage supplierRemovalQueue = _activeSupply[
      supplier
    ];
    uint256 totalNumberOfRemovalsForSupplier = 0;
    uint256 vintage = supplierRemovalQueue.earliestYear;
    uint256 latestYear = supplierRemovalQueue.latestYear;
    while (vintage <= latestYear) {
      totalNumberOfRemovalsForSupplier += supplierRemovalQueue
        .queueByVintage[vintage]
        .length();
      unchecked {
        vintage++;
      }
    }
    if (totalNumberOfRemovalsForSupplier == 0) {
      revert InsufficientSupply();
    }
    uint256 remainingAmountToFill = certificateAmount;
    uint256[] memory ids = new uint256[](totalNumberOfRemovalsForSupplier);
    uint256[] memory amounts = new uint256[](totalNumberOfRemovalsForSupplier);
    uint256 numberOfRemovals = 0;
    // TODO (Gas Optimization): Declare variables outside of loop
    for (uint256 i = 0; i < totalNumberOfRemovalsForSupplier; i++) {
      uint256 removalId = supplierRemovalQueue.getNextRemovalForSale();
      uint256 removalAmount = _removal.balanceOf(address(this), removalId);
      // order complete, not fully using up this removal
      if (remainingAmountToFill < removalAmount) {
        ids[numberOfRemovals] = removalId;
        amounts[numberOfRemovals] = remainingAmountToFill;
        remainingAmountToFill = 0;
        // we will use up this removal while completing the order, move on to next one
      } else {
        if (
          numberOfRemovals == totalNumberOfRemovalsForSupplier - 1 &&
          remainingAmountToFill > removalAmount
        ) {
          revert InsufficientSupply();
        }
        ids[numberOfRemovals] = removalId;
        amounts[numberOfRemovals] = removalAmount; // this removal is getting used up
        remainingAmountToFill -= removalAmount;
        supplierRemovalQueue.removeRemoval(removalId);
        // If the supplier is out of supply, remove them from the active suppliers
        if (supplierRemovalQueue.isRemovalQueueEmpty()) {
          _removeActiveSupplier(supplier);
        }
      }
      numberOfRemovals++;
      if (remainingAmountToFill == 0) {
        break;
      }
    }
    return (numberOfRemovals, ids, amounts);
  }

  /**
   * Completes order fulfillment for specified supply allocation. Pays suppliers, routes tokens to the
   * RestrictedNORI contract, pays Nori the order fee, updates accounting, and mints the certificate.
   *
   */
  function _fulfillOrder(
    uint256 certificateAmount,
    address recipient,
    uint256 numberOfRemovals,
    uint256[] memory ids,
    uint256[] memory amounts,
    address[] memory suppliers
  ) internal {
    uint256[] memory batchedIds = new uint256[](numberOfRemovals);
    uint256[] memory batchedAmounts = new uint256[](numberOfRemovals);
    for (uint256 i = 0; i < numberOfRemovals; i++) {
      batchedIds[i] = ids[i];
      batchedAmounts[i] = amounts[i];
    }
    _certificate.mintBatch(
      recipient,
      batchedIds,
      batchedAmounts,
      abi.encode(certificateAmount)
    );
    uint256[] memory holdbackPercentages = _removal.batchGetHoldbackPercentages(
      batchedIds
    );
    // TODO (Gas Optimization): Declare variables outside of loop
    for (uint256 i = 0; i < batchedIds.length; i++) {
      uint256 noriFee = (batchedAmounts[i] * _noriFee) / 100;
      uint256 restrictedSupplierFee = 0;
      uint256 unrestrictedSupplierFee = batchedAmounts[i];
      if (holdbackPercentages[i] > 0) {
        restrictedSupplierFee =
          (unrestrictedSupplierFee * holdbackPercentages[i]) /
          100;
        unrestrictedSupplierFee -= restrictedSupplierFee;
        _restrictedNori.mint(restrictedSupplierFee, batchedIds[i]); // todo use single batch call, check effects pattern
        _bridgedPolygonNori.transferFrom(
          _msgSender(),
          address(_restrictedNori),
          restrictedSupplierFee
        );
      }
      _bridgedPolygonNori.transferFrom(_msgSender(), _noriFeeWallet, noriFee); // todo use multicall to batch transfer
      _bridgedPolygonNori.transferFrom( // todo batch, check effects pattern
        _msgSender(),
        suppliers[i],
        unrestrictedSupplierFee
      );
    }
    _removal.burnBatch(address(this), batchedIds, batchedAmounts);
  }

  function numberOfActiveRemovals() external view returns (uint256) {
    return
      _removal.numberOfTokensOwnedByAddress(address(this)) -
      this.totalReservedSupply(); // todo store reserved amount in removal data instead
  }

  // TODO batch version of this?
  /**
   * @notice Removes removal from active supply and inserts it into the reserved supply, where it cannot be used to
   * fill orders.
   *
   * @dev If the removal is the last for the supplier, removes the supplier from the active supplier queue.
   *
   */
  function reserveRemoval(uint256 removalId) external {
    // todo this should transfer ownership out of the fifo market, but keep place in queue if it is returned
    address supplierAddress = removalId.supplierAddress();
<<<<<<< HEAD
    _removeActiveRemoval(supplierAddress, removalId);
    // todo any checks on whether this id was already in there?
    require(_reservedSupply.add(removalId), "Market: Removal already reserved"); // TODO Gas Optimization: custom error
  }

  function _removeActiveRemoval(address supplierAddress, uint256 removalId)
    internal
  {
    require(
      _activeSupply[supplierAddress].removeRemoval(removalId),
      "Market: removal not in active supply"
    );
=======
    _activeSupply[supplierAddress].removeRemoval(removalId);
    uint256 removalBalance = _removal.balanceOf(address(this), removalId);
    totalActiveSupply -= removalBalance;
    totalReservedSupply += removalBalance;
    totalNumberActiveRemovals -= 1;
>>>>>>> db2bbf94
    // If this is the last removal for the supplier, remove them from active suppliers
    if (_activeSupply[supplierAddress].isRemovalQueueEmpty()) {
      _removeActiveSupplier(supplierAddress);
    }
<<<<<<< HEAD
  }

  // todo consider making this a generalized `withdrawRemoval`?
  // todo RESERVER_ROLE? or require sender is Removal address
  // todo whenNotPaused
  function release(uint256 removalId, uint256 amount) external {
    address supplierAddress = removalId.supplierAddress();
    uint256 removalBalance = _removal.balanceOf(address(this), removalId);
    if (amount == removalBalance) {
      _unreserveRemoval(removalId);
      _removeActiveRemoval(supplierAddress, removalId);
    }
  }

  function _unreserveRemoval(uint256 removalId) internal {
    require(
      _reservedSupply.remove(removalId),
      "Market: removal not in active supply"
    );
=======
    // todo any checks on whether this id was already in there?
    if (!_reservedSupply.add(removalId)) {
      revert RemovalAlreadyReserved({removalId: removalId});
    }
    return true; // returns true if the value was added to the set, that is, if it was not already present
>>>>>>> db2bbf94
  }

  // TODO batch version of this?
  /**
   * @notice Adds the removal back to active supply to be sold.
   *
   * @dev Removes removal from reserved supply and re-inserts it into the active supply, where it can be used to
   * fill orders again. If the supplier's other removals have all been sold, adds the supplier back to the
   * list of active suppliers
   */
  function unreserveRemoval(uint256 removalId) external {
    // todo RESERVER_ROLE?
    address supplierAddress = removalId.supplierAddress();
<<<<<<< HEAD
    _unreserveRemoval(removalId);
    if (_activeSupply[supplierAddress].isRemovalQueueEmpty()) {
      _addActiveSupplier(supplierAddress);
    }
    require(
      _activeSupply[supplierAddress].insertRemovalByVintage(removalId),
      "Market: Unable to unreserve removal" // TODO (Gas Optimization): Use custom error
    );
=======

    if (!_reservedSupply.remove(removalId)) {
      revert RemovalNotInReservedSupply({removalId: removalId});
    }
    totalNumberActiveRemovals += 1;
    uint256 removalBalance = _removal.balanceOf(address(this), removalId);
    totalActiveSupply += removalBalance;
    totalReservedSupply -= removalBalance;
    // If the supplier has previously been removed from the active suppliers, add them back
    if (_activeSupply[supplierAddress].isRemovalQueueEmpty()) {
      _addActiveSupplier(supplierAddress);
    }
    _activeSupply[supplierAddress].insertRemovalByVintage(removalId);
    return true;
>>>>>>> db2bbf94
  }

  function supportsInterface(bytes4 interfaceId)
    public
    view
    virtual
    override(AccessControlEnumerableUpgradeable, ERC1155ReceiverUpgradeable)
    returns (bool)
  {
    return
      AccessControlEnumerableUpgradeable.supportsInterface(interfaceId) || // todo why is this using || ?
      ERC1155ReceiverUpgradeable.supportsInterface(interfaceId);
  }

  /**
   * @notice Increments the address of the current supplier.
   *
   * @dev Called the current supplier's removal is sold, or their last removal is reserved.
   * Updates _currentSupplierAddress to the next of whatever is the current supplier.
   */
  function _incrementCurrentSupplierAddress() private {
    // Update the current supplier to be the next of the current supplier
    _currentSupplierAddress = _suppliersInRoundRobinOrder[
      _currentSupplierAddress
    ].nextSupplierAddress;
  }

  /**
   * @notice Adds a supplier to the active supplier queue
   *
   * @dev Called when a new supplier is added to the marketplace, or after they have sold out and a reserved removal is
   * unreserved. If the first supplier, initializes a cicularly doubly-linked list, where initially the first supplier
   * points to itself as next and previous. When a new supplier is added, at the position of the current supplier,
   * update the previous pointer of the current supplier to point to the new supplier, and update the next pointer of
   * the previous supplier to the new supplier.
   */
  function _addActiveSupplier(address supplierAddress) private {
    // If this is the first supplier to be added, update the intialized addresses.
    if (_currentSupplierAddress == address(0)) {
      _currentSupplierAddress = supplierAddress;
      _suppliersInRoundRobinOrder[supplierAddress] = RoundRobinOrder({
        previousSupplierAddress: supplierAddress,
        nextSupplierAddress: supplierAddress
      });
    } else {
      // Add the new supplier to the round robin order,
      // with the current supplier as next and the current supplier's previous supplier as previous
      _suppliersInRoundRobinOrder[supplierAddress] = RoundRobinOrder({
        previousSupplierAddress: _suppliersInRoundRobinOrder[
          _currentSupplierAddress
        ].previousSupplierAddress,
        nextSupplierAddress: _currentSupplierAddress
      });
      // Update the previous supplier to point to the new supplier as next
      _suppliersInRoundRobinOrder[
        _suppliersInRoundRobinOrder[_currentSupplierAddress]
          .previousSupplierAddress
      ].nextSupplierAddress = supplierAddress;
      // Update the current supplier to point to the new supplier as previous
      _suppliersInRoundRobinOrder[_currentSupplierAddress]
        .previousSupplierAddress = supplierAddress;
    }
  }

  /**
   * @notice Removes a supplier to the active supplier queue
   *
   * @dev Called when a supplier's last removal is used for an order or reserved. If the last supplier,
   * resets the pointer for \_currentSupplierAddress. Otherwise, from the position of the supplier to be
   * removed, update the previous supplier to point to the next of the removed supplier, and the next of
   * the removed supplier to point to the previous of the remove supplier. Then, set the next and previous
   * pointers of the removed supplier to the 0x address.
   */
  function _removeActiveSupplier(address addressToRemove) private {
    // If this is the last supplier, clear all current tracked addresses.
    if (
      addressToRemove ==
      _suppliersInRoundRobinOrder[addressToRemove].nextSupplierAddress
    ) {
      _currentSupplierAddress = address(0);
    } else {
      // Set the next of the previous supplier to point to the removed supplier's next.
      _suppliersInRoundRobinOrder[
        _suppliersInRoundRobinOrder[addressToRemove].previousSupplierAddress
      ].nextSupplierAddress = _suppliersInRoundRobinOrder[addressToRemove]
        .nextSupplierAddress;
      // Set the previous of the next supplier to point to the removed supplier's previous.
      _suppliersInRoundRobinOrder[
        _suppliersInRoundRobinOrder[addressToRemove].nextSupplierAddress
      ].previousSupplierAddress = _suppliersInRoundRobinOrder[addressToRemove]
        .previousSupplierAddress;
      // If the supplier is the current supplier, update that address to the next supplier.
      if (addressToRemove == _currentSupplierAddress) {
        _incrementCurrentSupplierAddress();
      }
    }
    // Remove RoundRobinOrder Data from supplier
    _suppliersInRoundRobinOrder[addressToRemove] = RoundRobinOrder({
      nextSupplierAddress: address(0),
      previousSupplierAddress: address(0)
    });
  }
}<|MERGE_RESOLUTION|>--- conflicted
+++ resolved
@@ -35,7 +35,6 @@
   error InsufficientSupply();
   error OutOfStock();
   error LowSupplyAllowlistRequired();
-  error RemovalNotInReservedSupply(uint256 removalId);
   error RemovalAlreadyReserved(uint256 removalId);
 
   /**
@@ -130,15 +129,8 @@
     for (uint256 i = 0; i < ids.length; i++) {
       uint256 removalToAdd = ids[i];
       address supplierAddress = removalToAdd.supplierAddress();
-<<<<<<< HEAD
-      require(
-        _activeSupply[supplierAddress].insertRemovalByVintage(removalToAdd),
-        "Market: Unable to add removal by vintage" // TODO (Gas Optimization): Use custom error
-      );
-=======
       uint256 removalAmount = batchedAmounts[i];
       _activeSupply[supplierAddress].insertRemovalByVintage(removalToAdd);
->>>>>>> db2bbf94
       // If a new supplier has been added, or if the supplier had previously sold out
       if (
         _suppliersInRoundRobinOrder[supplierAddress].nextSupplierAddress ==
@@ -255,27 +247,15 @@
    * Reverts if market is out of stock or if available stock is being reserved for priority buyers
    * and buyer is not priority.
    */
-<<<<<<< HEAD
   function _checkSupply() private view {
     uint256 activeSupply = this.totalActiveSupply();
     if (activeSupply == 0) {
-      revert("Market: Out of stock");
+      revert OutOfStock();
     }
     if (activeSupply <= priorityRestrictedThreshold) {
-      require(
-        hasRole(ALLOWLIST_ROLE, _msgSender()),
-        "Low supply and buyer not on allowlist" // TODO (Gas Optimization): Use custom error
-      );
-=======
-  function _checkSupply() private {
-    if (totalActiveSupply == 0) {
-      revert OutOfStock();
-    }
-    if (totalActiveSupply <= priorityRestrictedThreshold) {
       if (!hasRole(ALLOWLIST_ROLE, _msgSender())) {
         revert LowSupplyAllowlistRequired();
       }
->>>>>>> db2bbf94
     }
   }
 
@@ -496,7 +476,6 @@
   function reserveRemoval(uint256 removalId) external {
     // todo this should transfer ownership out of the fifo market, but keep place in queue if it is returned
     address supplierAddress = removalId.supplierAddress();
-<<<<<<< HEAD
     _removeActiveRemoval(supplierAddress, removalId);
     // todo any checks on whether this id was already in there?
     require(_reservedSupply.add(removalId), "Market: Removal already reserved"); // TODO Gas Optimization: custom error
@@ -509,18 +488,10 @@
       _activeSupply[supplierAddress].removeRemoval(removalId),
       "Market: removal not in active supply"
     );
-=======
-    _activeSupply[supplierAddress].removeRemoval(removalId);
-    uint256 removalBalance = _removal.balanceOf(address(this), removalId);
-    totalActiveSupply -= removalBalance;
-    totalReservedSupply += removalBalance;
-    totalNumberActiveRemovals -= 1;
->>>>>>> db2bbf94
     // If this is the last removal for the supplier, remove them from active suppliers
     if (_activeSupply[supplierAddress].isRemovalQueueEmpty()) {
       _removeActiveSupplier(supplierAddress);
     }
-<<<<<<< HEAD
   }
 
   // todo consider making this a generalized `withdrawRemoval`?
@@ -536,17 +507,9 @@
   }
 
   function _unreserveRemoval(uint256 removalId) internal {
-    require(
-      _reservedSupply.remove(removalId),
-      "Market: removal not in active supply"
-    );
-=======
-    // todo any checks on whether this id was already in there?
     if (!_reservedSupply.add(removalId)) {
       revert RemovalAlreadyReserved({removalId: removalId});
     }
-    return true; // returns true if the value was added to the set, that is, if it was not already present
->>>>>>> db2bbf94
   }
 
   // TODO batch version of this?
@@ -560,31 +523,11 @@
   function unreserveRemoval(uint256 removalId) external {
     // todo RESERVER_ROLE?
     address supplierAddress = removalId.supplierAddress();
-<<<<<<< HEAD
     _unreserveRemoval(removalId);
     if (_activeSupply[supplierAddress].isRemovalQueueEmpty()) {
       _addActiveSupplier(supplierAddress);
     }
-    require(
-      _activeSupply[supplierAddress].insertRemovalByVintage(removalId),
-      "Market: Unable to unreserve removal" // TODO (Gas Optimization): Use custom error
-    );
-=======
-
-    if (!_reservedSupply.remove(removalId)) {
-      revert RemovalNotInReservedSupply({removalId: removalId});
-    }
-    totalNumberActiveRemovals += 1;
-    uint256 removalBalance = _removal.balanceOf(address(this), removalId);
-    totalActiveSupply += removalBalance;
-    totalReservedSupply -= removalBalance;
-    // If the supplier has previously been removed from the active suppliers, add them back
-    if (_activeSupply[supplierAddress].isRemovalQueueEmpty()) {
-      _addActiveSupplier(supplierAddress);
-    }
     _activeSupply[supplierAddress].insertRemovalByVintage(removalId);
-    return true;
->>>>>>> db2bbf94
   }
 
   function supportsInterface(bytes4 interfaceId)
