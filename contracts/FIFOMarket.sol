// SPDX-License-Identifier: MIT
pragma solidity =0.8.15;

import "@openzeppelin/contracts-upgradeable/access/AccessControlEnumerableUpgradeable.sol";
import "@openzeppelin/contracts-upgradeable/utils/ContextUpgradeable.sol";
import "@openzeppelin/contracts-upgradeable/proxy/utils/Initializable.sol";
import "@openzeppelin/contracts-upgradeable/token/ERC1155/utils/ERC1155HolderUpgradeable.sol";

import "./Removal.sol";
import "./Certificate.sol";
import "./BridgedPolygonNORI.sol";
import "./RestrictedNORI.sol";
import {RemovalQueue, RemovalQueueByVintage} from "./RemovalQueue.sol";
import {RemovalUtils} from "./RemovalUtils.sol";

// todo emit events

// todo pausable
/**
 * @title FIFOMarket
 * // todo documentation
 */
contract FIFOMarket is
  Initializable,
  ContextUpgradeable,
  AccessControlEnumerableUpgradeable,
  ERC1155HolderUpgradeable
{
  using RemovalUtils for uint256;
  using EnumerableSetUpgradeable for EnumerableSetUpgradeable.UintSet;
  using RemovalQueue for RemovalQueueByVintage;

  /**
   * @notice Keeps track of order of suppliers by address using a circularly doubly linked list.
   */
  struct RoundRobinOrder {
    address previousSupplierAddress;
    address nextSupplierAddress;
  }

  Removal private _removal;
  Certificate private _certificate;
  BridgedPolygonNORI private _bridgedPolygonNori;
  RestrictedNORI private _restrictedNori;
  address private _noriFeeWallet;
  uint256 private _noriFee;
  uint256 public priorityRestrictedThreshold;
  uint256 public totalNumberActiveRemovals;
  uint256 public totalActiveSupply;
  uint256 public totalReservedSupply;
  uint256 public activeSupplierCount;
  address private _currentSupplierAddress;
  mapping(address => RoundRobinOrder) private _suppliersInRoundRobinOrder;
  mapping(address => RemovalQueueByVintage) private _activeSupply;
  EnumerableSetUpgradeable.UintSet private _reservedSupply;

  /**
   * @notice Role allowing the purchase of supply when inventory is below the priority restricted threshold.
   */
  bytes32 public constant ALLOWLIST_ROLE = keccak256("ALLOWLIST_ROLE");

  /**
   * @notice Emitted on setting of priorityRestrictedThreshold.
   */
  event PriorityRestrictedThresholdSet(uint256 threshold);

  /**
   * @custom:oz-upgrades-unsafe-allow constructor
   */
  constructor() {
    _disableInitializers();
  }

  function initialize(
    address removalAddress,
    address bridgedPolygonNoriAddress,
    address certificateAddress,
    address restrictedNoriAddress,
    address noriFeeWalletAddress,
    uint256 noriFee
  ) public initializer {
    __Context_init_unchained();
    __ERC165_init_unchained();
    __AccessControl_init_unchained();
    __AccessControlEnumerable_init_unchained();
    __ERC1155Receiver_init_unchained();
    _removal = Removal(removalAddress);
    _bridgedPolygonNori = BridgedPolygonNORI(bridgedPolygonNoriAddress);
    _certificate = Certificate(certificateAddress);
    _restrictedNori = RestrictedNORI(restrictedNoriAddress);
    _noriFeeWallet = noriFeeWalletAddress;
    _noriFee = noriFee;
    priorityRestrictedThreshold = 0;
    totalActiveSupply = 0;
    totalReservedSupply = 0;
    totalNumberActiveRemovals = 0;
    _currentSupplierAddress = address(0);
    _grantRole(DEFAULT_ADMIN_ROLE, _msgSender());
    _grantRole(ALLOWLIST_ROLE, _msgSender());
  }

  function setPriorityRestrictedThreshold(uint256 threshold)
    external
    onlyRole(DEFAULT_ADMIN_ROLE)
  {
    priorityRestrictedThreshold = threshold;
    emit PriorityRestrictedThresholdSet(threshold);
  }

  /**
   * @notice The amount of supply as computed by iterating through all removals.
   */
  function numberOfActiveNrtsInMarketComputed()
    external
    view
    returns (uint256)
  {
    uint256 total = 0;
    address supplierAddress = _currentSupplierAddress;
    for (uint256 i = 0; i < activeSupplierCount; i++) {
      total += _activeSupply[supplierAddress].getTotalBalanceFromRemovalQueue(
        _removal
      );
      supplierAddress = _suppliersInRoundRobinOrder[supplierAddress]
        .nextSupplierAddress;
    }
    return total;
  }

  /**
   * @notice The amount of supply available for anyone to buy.
   */
  function totalUnrestrictedSupply() public view returns (uint256) {
    if (totalActiveSupply < priorityRestrictedThreshold) {
      return 0;
    }
    return totalActiveSupply - priorityRestrictedThreshold;
  }

  // TODO: this function no longer makes sense to exist based on how the market now works (less deterministic)
  // function nextRemovalForSale(bool includePriorityRestrictedSupply)
  //   public
  //   view
  //   returns (uint256)
  // {
  //   uint256 nextRemovalId = 0;
  //   if (totalActiveSupply > 0) {
  //     address activeSupplierAddress = _suppliersInRoundRobinOrderOrdered[
  //       _currentSupplierIndex
  //     ];
  //     nextRemovalId = _activeSupply[activeSupplierAddress].at(0);
  //   }
  //   if (
  //     !includePriorityRestrictedSupply &&
  //     totalActiveSupply <= priorityRestrictedThreshold
  //   ) {
  //     nextRemovalId = 0;
  //   }
  //   return nextRemovalId;
  // }

  function onERC1155BatchReceived(
    address,
    address,
    uint256[] memory ids,
    uint256[] memory,
    bytes memory data
  ) public override returns (bytes4) {
    uint256[] memory batchedAmounts = _removal.balanceOfIds(address(this), ids);
    // TODO (Gas Optimization): Declare variables outside of loop
    uint256 localActiveSupplyIncrease = 0;
    uint256 localTotalNumberActiveRemovalsIncrease = 0;
    for (uint256 i = 0; i < ids.length; i++) {
      uint256 removalToAdd = ids[i];
      address supplierAddress = removalToAdd.supplierAddress();
      uint256 removalAmount = batchedAmounts[i];
      require(
        _activeSupply[supplierAddress].insertRemovalByVintage(removalToAdd),
        "Market: Unable to add removal by vintage" // TODO (Gas Optimization): Use custom error
      );
      // If a new supplier has been added, or if the supplier had previously sold out
      if (
        _suppliersInRoundRobinOrder[supplierAddress].nextSupplierAddress ==
        address(0)
      ) {
        _addActiveSupplier(supplierAddress);
      }
      localActiveSupplyIncrease += removalAmount;
      localTotalNumberActiveRemovalsIncrease += 1;
    }
    totalActiveSupply += localActiveSupplyIncrease;
    totalNumberActiveRemovals += localTotalNumberActiveRemovalsIncrease;
    uint256 projectId = abi.decode(data, (uint256));
    _restrictedNori.createSchedule(projectId);
    return this.onERC1155BatchReceived.selector;
  }

  // todo optimize gas (perhaps consider setting the last sold id instead of looping -- not sure if it's possible to reduce array size yet or not)
  /**
   * @dev // todo
   */
  function swap(
    address recipient,
    uint256 amount,
    uint256 deadline,
    uint8 v,
    bytes32 r,
    bytes32 s
  ) external {
    // todo we need to treat totalActiveSupply in a more nuanced way when reservation of removals is implemented
    // potentialy creating more endpoints to understand how many are reserved v.s. actually available v.s. priority reserved etc.
    _checkSupply();
    uint256 certificateAmount = _certificateAmountFromPurchaseTotal(amount);
    (
      uint256 numberOfRemovals,
      uint256[] memory ids,
      uint256[] memory amounts,
      address[] memory suppliers
    ) = _allocateSupplyRoundRobin(certificateAmount);
    _bridgedPolygonNori.permit(
      _msgSender(),
      address(this),
      amount,
      deadline,
      v,
      r,
      s
    );
    _fulfillOrder(
      certificateAmount,
      recipient,
      numberOfRemovals,
      ids,
      amounts,
      suppliers
    );
  }

  // todo optimize gas (perhaps consider setting the last sold id instead of looping -- not sure if it's possible to reduce array size yet or not)
  /**
   * Overloaded version of swap that additionally accepts a supplier address and will fulfill an order using
   * only supply from this supplier.
   * @dev // todo
   */
  function swap(
    address recipient,
    uint256 amount,
    address supplierToBuyFrom,
    uint256 deadline,
    uint8 v,
    bytes32 r,
    bytes32 s
  ) external {
    _checkSupply();
    uint256 certificateAmount = _certificateAmountFromPurchaseTotal(amount);
    (
      uint256 numberOfRemovals,
      uint256[] memory ids,
      uint256[] memory amounts
    ) = _allocateSupplySingleSupplier(certificateAmount, supplierToBuyFrom);

    address[] memory suppliers = new address[](numberOfRemovals);
    for (uint256 i = 0; i < numberOfRemovals; i++) {
      suppliers[i] = supplierToBuyFrom;
    }
    _bridgedPolygonNori.permit(
      _msgSender(),
      address(this),
      amount,
      deadline,
      v,
      r,
      s
    );
    _fulfillOrder(
      certificateAmount,
      recipient,
      numberOfRemovals,
      ids,
      amounts,
      suppliers
    );
  }

  /**
   *Reverts if market is out of stock or if available stock is being reserved for priority buyers
   * and buyer is not priority.
   */
  function _checkSupply() internal {
    if (totalActiveSupply == 0) {
      revert("Market: Out of stock");
    }
    if (totalActiveSupply <= priorityRestrictedThreshold) {
      require(
        hasRole(ALLOWLIST_ROLE, _msgSender()),
        "Low supply and buyer not on allowlist" // TODO (Gas Optimization): Use custom error
      );
    }
  }

  /**
   * Calculates the quantity of carbon removals being purchased given the purchase total and the
   * percentage of that purchase total that is due to Nori as a transaction fee.
   */
  function _certificateAmountFromPurchaseTotal(uint256 purchaseTotal)
    internal
    returns (uint256)
  {
    return (purchaseTotal * 100) / (100 + _noriFee);
  }

  /**
   * Determines the removal ids, amounts, and suppliers to fill the given purchase quantity in
   * a round-robin order.
   */
  function _allocateSupplyRoundRobin(uint256 certificateAmount)
    internal
    returns (
      uint256,
      uint256[] memory,
      uint256[] memory,
      address[] memory
    )
  {
    uint256 remainingAmountToFill = certificateAmount;
    uint256[] memory ids = new uint256[](totalNumberActiveRemovals);
    uint256[] memory amounts = new uint256[](totalNumberActiveRemovals);
    address[] memory suppliers = new address[](totalNumberActiveRemovals);
    uint256 numberOfRemovals = 0;
    // TODO (Gas Optimization): Declare variables outside of loop
    for (uint256 i = 0; i < totalNumberActiveRemovals; i++) {
      uint256 removalId = _activeSupply[_currentSupplierAddress]
        .getNextRemovalForSale();
      uint256 removalAmount = _removal.balanceOf(address(this), removalId);
      // order complete, not fully using up this removal, don't increment currentSupplierAddress, don't check about removing active supplier
      if (remainingAmountToFill < removalAmount) {
        ids[numberOfRemovals] = removalId;
        amounts[numberOfRemovals] = remainingAmountToFill;
        suppliers[numberOfRemovals] = _currentSupplierAddress;
        remainingAmountToFill = 0;
        // we will use up this removal while completing the order, move on to next one
      } else {
        if (
          i == totalNumberActiveRemovals - 1 &&
          remainingAmountToFill > removalAmount
        ) {
          revert("Market: Not enough supply");
        }
        ids[numberOfRemovals] = removalId;
        amounts[numberOfRemovals] = removalAmount; // this removal is getting used up
        suppliers[numberOfRemovals] = _currentSupplierAddress;
        remainingAmountToFill -= removalAmount;
        require(
          _activeSupply[_currentSupplierAddress].removeRemoval(removalId),
          "Market: Failed to remove removal from supply"
        ); // TODO (Gas Optimization): Use custom error
        // If the supplier is out of supply, remove them from the active suppliers
        if (_activeSupply[_currentSupplierAddress].isRemovalQueueEmpty()) {
          _removeActiveSupplier(_currentSupplierAddress);
          // else if the supplier is the only supplier remaining with supply, don't bother incrementing.
        } else if (
          _suppliersInRoundRobinOrder[_currentSupplierAddress]
            .nextSupplierAddress != _currentSupplierAddress
        ) {
          _incrementCurrentSupplierAddress();
        }
      }
      numberOfRemovals++;
      if (remainingAmountToFill == 0) {
        break;
      }
    }
    return (numberOfRemovals, ids, amounts, suppliers);
  }

  /**
   * Determines the removal ids and amounts to fill the given purchase quantity, sourcing only
   * from a single supplier.
   */
  function _allocateSupplySingleSupplier(
    uint256 certificateAmount,
    address supplier
  )
    internal
    returns (
      uint256,
      uint256[] memory,
      uint256[] memory
    )
  {
    RemovalQueueByVintage storage supplierRemovalQueue = _activeSupply[
      supplier
    ];
    uint256 totalNumberOfRemovalsForSupplier = 0;
    for (
      uint256 vintage = supplierRemovalQueue.earliestYear;
      vintage <= supplierRemovalQueue.latestYear;
      vintage++
    ) {
      totalNumberOfRemovalsForSupplier += supplierRemovalQueue
        .queueByVintage[vintage]
        .length();
    }
    uint256 remainingAmountToFill = certificateAmount;
    uint256[] memory ids = new uint256[](totalNumberActiveRemovals);
    uint256[] memory amounts = new uint256[](totalNumberActiveRemovals);
    uint256 numberOfRemovals = 0;
    // TODO (Gas Optimization): Declare variables outside of loop
    for (
      ;
      numberOfRemovals < totalNumberOfRemovalsForSupplier;
      numberOfRemovals++
    ) {
      uint256 removalId = supplierRemovalQueue.getNextRemovalForSale();
      uint256 removalAmount = _removal.balanceOf(address(this), removalId);
      // order complete, not fully using up this removal
      if (remainingAmountToFill < removalAmount) {
        ids[numberOfRemovals] = removalId;
        amounts[numberOfRemovals] = remainingAmountToFill;
        remainingAmountToFill = 0;
        // we will use up this removal while completing the order, move on to next one
      } else {
        if (
          numberOfRemovals == totalNumberOfRemovalsForSupplier - 1 &&
          remainingAmountToFill > removalAmount
        ) {
          revert("Market: Not enough supply");
        }
        ids[numberOfRemovals] = removalId;
        amounts[numberOfRemovals] = removalAmount; // this removal is getting used up
        remainingAmountToFill -= removalAmount;
        require(
          supplierRemovalQueue.removeRemoval(removalId),
          "Market: Failed to remove removal from supply"
        ); // TODO (Gas Optimization): Use custom error
        // If the supplier is out of supply, remove them from the active suppliers
        if (supplierRemovalQueue.isRemovalQueueEmpty()) {
          _removeActiveSupplier(supplier);
        }
      }
      numberOfRemovals++;
      if (remainingAmountToFill == 0) {
        break;
      }
    }
    return (numberOfRemovals, ids, amounts);
  }

  /**
   * Completes order fulfillment for specified supply allocation. Pays suppliers, routes tokens to the
   * RestrictedNORI contract, pays Nori the order fee, updates accounting, and mints the certificate.
   *
   */
  function _fulfillOrder(
    uint256 certificateAmount,
    address recipient,
    uint256 numberOfRemovals,
    uint256[] memory ids,
    uint256[] memory amounts,
    address[] memory suppliers
  ) internal {
    uint256[] memory batchedIds = new uint256[](numberOfRemovals);
    uint256[] memory batchedAmounts = new uint256[](numberOfRemovals);
    for (uint256 i = 0; i < numberOfRemovals; i++) {
      batchedIds[i] = ids[i];
      batchedAmounts[i] = amounts[i];
    }
    uint256[] memory batchedBalances = _removal.balanceOfIds(
      address(this),
      batchedIds
    );
    uint256[] memory holdbackPercentages = _removal.batchGetHoldbackPercentages(
      batchedIds
    );
<<<<<<< HEAD

=======
    _bridgedPolygonNori.permit(
      _msgSender(),
      address(this),
      amount,
      deadline,
      v,
      r,
      s
    );
>>>>>>> 45421b23
    // TODO (Gas Optimization): Declare variables outside of loop
    for (uint256 i = 0; i < batchedIds.length; i++) {
      if (batchedAmounts[i] == batchedBalances[i]) {
        totalNumberActiveRemovals -= 1; // removal used up
      }
      totalActiveSupply -= batchedAmounts[i];
      uint256 noriFee = (batchedAmounts[i] * _noriFee) / 100;
      uint256 restrictedSupplierFee = 0;
      uint256 unrestrictedSupplierFee = batchedAmounts[i];
      if (holdbackPercentages[i] > 0) {
        restrictedSupplierFee =
          (unrestrictedSupplierFee * holdbackPercentages[i]) /
          100;
        unrestrictedSupplierFee -= restrictedSupplierFee; // todo check effects pattern
        _restrictedNori.mint(restrictedSupplierFee, batchedIds[i]); // todo extract to single batch call, check effects pattern
        _bridgedPolygonNori.transferFrom(
          _msgSender(),
          address(_restrictedNori),
          restrictedSupplierFee
        );
      }
      _bridgedPolygonNori.transferFrom(_msgSender(), _noriFeeWallet, noriFee); // todo use multicall to batch transfer
      _bridgedPolygonNori.transferFrom( // todo batch, check effects pattern
        _msgSender(),
        suppliers[i],
        unrestrictedSupplierFee
      );
    }
    _certificate.mintBatch(
      recipient,
      batchedIds,
      batchedAmounts, // todo should just be able to use amount param
      abi.encode(certificateAmount)
    );
    _removal.burnBatch(address(this), batchedIds, batchedAmounts);
  }

  // TODO batch version of this?
  /**
   * @notice Removes removal from active supply and inserts it into the reserved supply, where it cannot be used to
   * fill orders.
   *
   * @dev If the removal is the last for the supplier, removes the supplier from the active supplier queue.
   *
   */
  function reserveRemoval(uint256 removalId) external returns (bool) {
    address supplierAddress = removalId.supplierAddress();
    require(
      _activeSupply[supplierAddress].removeRemoval(removalId),
      "Market: removal not in active supply"
    ); // TODO (Gas Optimization): Use custom error
    uint256 removalBalance = _removal.balanceOf(address(this), removalId);
    totalActiveSupply -= removalBalance;
    totalReservedSupply += removalBalance;
    totalNumberActiveRemovals -= 1;
    // If this is the last removal for the supplier, remove them from active suppliers
    if (_activeSupply[supplierAddress].isRemovalQueueEmpty()) {
      _removeActiveSupplier(supplierAddress);
    }
    // todo any checks on whether this id was already in there?
    require(_reservedSupply.add(removalId), "Market: Removal already reserved"); // TODO (Gas Optimization): Use custom error
    return true; // returns true if the value was added to the set, that is, if it was not already present
  }

  // TODO batch version of this?
  /**
   * @notice Adds the removal back to active supply to be sold.
   *
   * @dev Removes removal from reserved supply and re-inserts it into the active supply, where it can be used to
   * fill orders again. If the supplier's other removals have all been sold, adds the supplier back to the
   * list of active suppliers
   */
  function unreserveRemoval(uint256 removalId) external returns (bool) {
    address supplierAddress = removalId.supplierAddress();

    require(
      _reservedSupply.remove(removalId),
      "Market: removal not in reserved supply"
    ); // TODO (Gas Optimization): Use custom error
    totalNumberActiveRemovals += 1;
    uint256 removalBalance = _removal.balanceOf(address(this), removalId);
    totalActiveSupply += removalBalance;
    totalReservedSupply -= removalBalance;
    // If the supplier has previously been removed from the active suppliers, add them back
    if (_activeSupply[supplierAddress].isRemovalQueueEmpty()) {
      _addActiveSupplier(supplierAddress);
    }
    require(
      _activeSupply[supplierAddress].insertRemovalByVintage(removalId),
      "Market: Unable to unreserve removal" // TODO (Gas Optimization): Use custom error
    ); // returns true if the value was added to the set, that is, if it was not already present
    return true;
  }

  function supportsInterface(bytes4 interfaceId)
    public
    view
    virtual
    override(AccessControlEnumerableUpgradeable, ERC1155ReceiverUpgradeable)
    returns (bool)
  {
    return
      AccessControlEnumerableUpgradeable.supportsInterface(interfaceId) ||
      ERC1155ReceiverUpgradeable.supportsInterface(interfaceId);
  }

  /**
   * @notice Increments the address of the current supplier.
   *
   * @dev Called the current supplier's removal is sold, or their last removal is reserved.
   * Updates _currentSupplierAddress to the next of whatever is the current supplier.
   */
  function _incrementCurrentSupplierAddress() private {
    // Update the current supplier to be the next of the current supplier
    _currentSupplierAddress = _suppliersInRoundRobinOrder[
      _currentSupplierAddress
    ].nextSupplierAddress;
  }

  /**
   * @notice Adds a supplier to the active supplier queue
   *
   * @dev Called when a new supplier is added to the marketplace, or after they have sold out and a reserved removal is
   * unreserved. If the first supplier, initializes a cicularly doubly-linked list, where initially the first supplier
   * points to itself as next and previous. When a new supplier is added, at the position of the current supplier,
   * update the previous pointer of the current supplier to point to the new supplier, and update the next pointer of
   * the previous supplier to the new supplier.
   */
  function _addActiveSupplier(address supplierAddress) private {
    // If this is the first supplier to be added, update the intialized addresses.
    if (_currentSupplierAddress == address(0)) {
      _currentSupplierAddress = supplierAddress;
      _suppliersInRoundRobinOrder[supplierAddress] = RoundRobinOrder({
        previousSupplierAddress: supplierAddress,
        nextSupplierAddress: supplierAddress
      });
    } else {
      // Add the new supplier to the round robin order,
      // with the current supplier as next and the current supplier's previous supplier as previous
      _suppliersInRoundRobinOrder[supplierAddress] = RoundRobinOrder({
        previousSupplierAddress: _suppliersInRoundRobinOrder[
          _currentSupplierAddress
        ].previousSupplierAddress,
        nextSupplierAddress: _currentSupplierAddress
      });
      // Update the previous supplier to point to the new supplier as next
      _suppliersInRoundRobinOrder[
        _suppliersInRoundRobinOrder[_currentSupplierAddress]
          .previousSupplierAddress
      ].nextSupplierAddress = supplierAddress;
      // Update the current supplier to point to the new supplier as previous
      _suppliersInRoundRobinOrder[_currentSupplierAddress]
        .previousSupplierAddress = supplierAddress;
    }
    activeSupplierCount += 1;
  }

  /**
   * @notice Removes a supplier to the active supplier queue
   *
   * @dev Called when a supplier's last removal is used for an order or reserved. If the last supplier,
   * resets the pointer for \_currentSupplierAddress. Otherwise, from the position of the supplier to be
   * removed, update the previous supplier to point to the next of the removed supplier, and the next of
   * the removed supplier to point to the previous of the remove supplier. Then, set the next and previous
   * pointers of the removed supplier to the 0x address.
   */
  function _removeActiveSupplier(address addressToRemove) private {
    // If this is the last supplier, clear all current tracked addresses.
    if (
      addressToRemove ==
      _suppliersInRoundRobinOrder[addressToRemove].nextSupplierAddress
    ) {
      _currentSupplierAddress = address(0);
    } else {
      // Set the next of the previous supplier to point to the removed supplier's next.
      _suppliersInRoundRobinOrder[
        _suppliersInRoundRobinOrder[addressToRemove].previousSupplierAddress
      ].nextSupplierAddress = _suppliersInRoundRobinOrder[addressToRemove]
        .nextSupplierAddress;
      // Set the previous of the next supplier to point to the removed supplier's previous.
      _suppliersInRoundRobinOrder[
        _suppliersInRoundRobinOrder[addressToRemove].nextSupplierAddress
      ].previousSupplierAddress = _suppliersInRoundRobinOrder[addressToRemove]
        .previousSupplierAddress;
      // If the supplier is the current supplier, update that address to the next supplier.
      if (addressToRemove == _currentSupplierAddress) {
        _incrementCurrentSupplierAddress();
      }
    }
    // Remove RoundRobinOrder Data from supplier
    _suppliersInRoundRobinOrder[addressToRemove] = RoundRobinOrder({
      nextSupplierAddress: address(0),
      previousSupplierAddress: address(0)
    });
    // Decrement the total count of active suppliers.
    activeSupplierCount -= 1;
  }
}<|MERGE_RESOLUTION|>--- conflicted
+++ resolved
@@ -472,19 +472,6 @@
     uint256[] memory holdbackPercentages = _removal.batchGetHoldbackPercentages(
       batchedIds
     );
-<<<<<<< HEAD
-
-=======
-    _bridgedPolygonNori.permit(
-      _msgSender(),
-      address(this),
-      amount,
-      deadline,
-      v,
-      r,
-      s
-    );
->>>>>>> 45421b23
     // TODO (Gas Optimization): Declare variables outside of loop
     for (uint256 i = 0; i < batchedIds.length; i++) {
       if (batchedAmounts[i] == batchedBalances[i]) {
