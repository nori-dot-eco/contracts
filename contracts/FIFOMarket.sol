// SPDX-License-Identifier: MIT
pragma solidity =0.8.15;

import "@openzeppelin/contracts-upgradeable/access/AccessControlEnumerableUpgradeable.sol";
import "@openzeppelin/contracts-upgradeable/utils/ContextUpgradeable.sol";
import "@openzeppelin/contracts-upgradeable/proxy/utils/Initializable.sol";
import "@openzeppelin/contracts-upgradeable/token/ERC1155/utils/ERC1155HolderUpgradeable.sol";

import "./Removal.sol";
import "./Certificate.sol";
import "./BridgedPolygonNORI.sol";
import "./RestrictedNORI.sol";
import {RemovalQueue, RemovalQueueByVintage} from "./RemovalQueue.sol";
import {RemovalUtils} from "./RemovalUtils.sol";

// import "hardhat/console.sol"; // todo

// todo emit events

// todo pausable
/**
 * @title FIFOMarket
 * // todo documentation
 */
contract FIFOMarket is
  Initializable,
  ContextUpgradeable,
  AccessControlEnumerableUpgradeable,
  ERC1155HolderUpgradeable
{
  using RemovalUtils for uint256;
  using EnumerableSetUpgradeable for EnumerableSetUpgradeable.UintSet;
  using RemovalQueue for RemovalQueueByVintage;

  /**
   * @notice Keeps track of order of suppliers by address using a circularly doubly linked list.
   */
  struct RoundRobinOrder {
    address previousSupplierAddress;
    address nextSupplierAddress;
  }

  Removal private _removal;
  Certificate private _certificate;
  BridgedPolygonNORI private _bridgedPolygonNori;
  RestrictedNORI private _restrictedNori;
  address private _noriFeeWallet;
  uint256 private _noriFee;
  uint256 public priorityRestrictedThreshold;
  uint256 public totalNumberActiveRemovals;
  uint256 public totalActiveSupply;
  uint256 public totalReservedSupply;
  uint256 public activeSupplierCount;
  address private _currentSupplierAddress;
  mapping(address => RoundRobinOrder) private _suppliersInRoundRobinOrder;
  mapping(address => RemovalQueueByVintage) private _activeSupply;
  EnumerableSetUpgradeable.UintSet private _reservedSupply;

  /**
   * @notice Role allowing the purchase of supply when inventory is below the priority restricted threshold.
   */
  bytes32 public constant ALLOWLIST_ROLE = keccak256("ALLOWLIST_ROLE");

  /**
   * @notice Emitted on setting of priorityRestrictedThreshold.
   */
  event PriorityRestrictedThresholdSet(uint256 threshold);

  /**
   * @custom:oz-upgrades-unsafe-allow constructor
   */
  constructor() {
    _disableInitializers();
  }

  function initialize(
    address removalAddress,
    address bridgedPolygonNoriAddress,
    address certificateAddress,
    address restrictedNoriAddress,
    address noriFeeWalletAddress,
    uint256 noriFee
  ) public initializer {
    __Context_init_unchained();
    __ERC165_init_unchained();
    __AccessControl_init_unchained();
    __AccessControlEnumerable_init_unchained();
    __ERC1155Receiver_init_unchained();
    _removal = Removal(removalAddress);
    _bridgedPolygonNori = BridgedPolygonNORI(bridgedPolygonNoriAddress);
    _certificate = Certificate(certificateAddress);
    _restrictedNori = RestrictedNORI(restrictedNoriAddress);
    _noriFeeWallet = noriFeeWalletAddress;
    _noriFee = noriFee;
    priorityRestrictedThreshold = 0;
    totalActiveSupply = 0;
    totalReservedSupply = 0;
    totalNumberActiveRemovals = 0;
    _currentSupplierAddress = address(0);
    _grantRole(DEFAULT_ADMIN_ROLE, _msgSender());
    _grantRole(ALLOWLIST_ROLE, _msgSender());
  }

  function setPriorityRestrictedThreshold(uint256 threshold)
    external
    onlyRole(DEFAULT_ADMIN_ROLE)
  {
    priorityRestrictedThreshold = threshold;
    emit PriorityRestrictedThresholdSet(threshold);
  }

  /**
   * @notice The amount of supply as computed by iterating through all removals.
   */
  function numberOfActiveNrtsInMarketComputed()
    external
    view
    returns (uint256)
  {
    uint256 total = 0;
    address supplierAddress = _currentSupplierAddress;
    for (uint256 i = 0; i < activeSupplierCount; i++) {
      total += _activeSupply[supplierAddress].getTotalBalanceFromRemovalQueue(
        _removal
      );
      supplierAddress = _suppliersInRoundRobinOrder[supplierAddress]
        .nextSupplierAddress;
    }
    return total;
  }

  /**
   * @notice The amount of supply available for anyone to buy.
   */
  function totalUnrestrictedSupply() public view returns (uint256) {
    if (totalActiveSupply < priorityRestrictedThreshold) {
      return 0;
    }
    return totalActiveSupply - priorityRestrictedThreshold;
  }

  // TODO: this function no longer makes sense to exist based on how the market now works (less deterministic)
  // function nextRemovalForSale(bool includePriorityRestrictedSupply)
  //   public
  //   view
  //   returns (uint256)
  // {
  //   uint256 nextRemovalId = 0;
  //   if (totalActiveSupply > 0) {
  //     address activeSupplierAddress = _suppliersInRoundRobinOrderOrdered[
  //       _currentSupplierIndex
  //     ];
  //     nextRemovalId = _activeSupply[activeSupplierAddress].at(0);
  //   }
  //   if (
  //     !includePriorityRestrictedSupply &&
  //     totalActiveSupply <= priorityRestrictedThreshold
  //   ) {
  //     nextRemovalId = 0;
  //   }
  //   return nextRemovalId;
  // }

  function onERC1155BatchReceived(
    address,
    address,
    uint256[] memory ids,
    uint256[] memory,
    bytes memory data
  ) public override returns (bytes4) {
    uint256[] memory batchedAmounts = _removal.balanceOfIds(address(this), ids);
    // TODO (Gas Optimization): Declare variables outside of loop
    uint256 localActiveSupplyIncrease = 0;
    uint256 localTotalNumberActiveRemovalsIncrease = 0;
    for (uint256 i = 0; i < ids.length; i++) {
      uint256 removalToAdd = ids[i];
      address supplierAddress = removalToAdd.supplierAddress();
      uint256 removalAmount = batchedAmounts[i];
      require(
        _activeSupply[supplierAddress].insertRemovalByVintage(removalToAdd),
        "Market: Unable to add removal by vintage" // TODO (Gas Optimization): Use custom error
      );
      // If a new supplier has been added, or if the supplier had previously sold out
      if (
        _suppliersInRoundRobinOrder[supplierAddress].nextSupplierAddress ==
        address(0)
      ) {
        _addActiveSupplier(supplierAddress);
      }
      localActiveSupplyIncrease += removalAmount;
      localTotalNumberActiveRemovalsIncrease += 1;
    }
    totalActiveSupply += localActiveSupplyIncrease;
    totalNumberActiveRemovals += localTotalNumberActiveRemovalsIncrease;
    uint256 projectId = abi.decode(data, (uint256));
    _restrictedNori.createSchedule(projectId);
    return this.onERC1155BatchReceived.selector;
  }

  // todo optimize gas (perhaps consider setting the last sold id instead of looping -- not sure if it's possible to reduce array size yet or not)
  /**
   * @dev // todo
   */
  function swap(
    address recipient,
    uint256 amount,
    uint256 deadline,
    uint8 v,
    bytes32 r,
    bytes32 s
  ) external {
    // todo we need to treat totalActiveSupply in a more nuanced way when reservation of removals is implemented
    // potentialy creating more endpoints to understand how many are reserved v.s. actually available v.s. priority reserved etc.
    _checkSupply();
    uint256 certificateAmount = _certificateAmountFromPurchaseTotal(amount);
    (
      uint256 numberOfRemovals,
      uint256[] memory ids,
      uint256[] memory amounts,
      address[] memory suppliers
    ) = _allocateSupplyRoundRobin(certificateAmount);
    _bridgedPolygonNori.permit(
      _msgSender(),
      address(this),
      amount,
      deadline,
      v,
      r,
      s
    );
    _fulfillOrder(
      certificateAmount,
      recipient,
      numberOfRemovals,
      ids,
      amounts,
      suppliers
    );
  }

  // todo optimize gas (perhaps consider setting the last sold id instead of looping -- not sure if it's possible to reduce array size yet or not)
  /**
   * Overloaded version of swap that additionally accepts a supplier address and will fulfill an order using
   * only supply from this supplier.
   * @dev // todo
   */
  function swapFromSpecificSupplier(
    address recipient,
    uint256 amount,
    address supplierToBuyFrom,
    uint256 deadline,
    uint8 v,
    bytes32 r,
    bytes32 s
  ) external {
    _checkSupply();
    uint256 certificateAmount = _certificateAmountFromPurchaseTotal(amount);
    (
      uint256 numberOfRemovals,
      uint256[] memory ids,
      uint256[] memory amounts
    ) = _allocateSupplySingleSupplier(certificateAmount, supplierToBuyFrom);

    address[] memory suppliers = new address[](numberOfRemovals);
    for (uint256 i = 0; i < numberOfRemovals; i++) {
      suppliers[i] = supplierToBuyFrom;
    }
    _bridgedPolygonNori.permit(
      _msgSender(),
      address(this),
      amount,
      deadline,
      v,
      r,
      s
    );
    _fulfillOrder(
      certificateAmount,
      recipient,
      numberOfRemovals,
      ids,
      amounts,
      suppliers
    );
  }

  /**
   *Reverts if market is out of stock or if available stock is being reserved for priority buyers
   * and buyer is not priority.
   */
  function _checkSupply() internal {
    if (totalActiveSupply == 0) {
      revert("Market: Out of stock");
    }
    if (totalActiveSupply <= priorityRestrictedThreshold) {
      require(
        hasRole(ALLOWLIST_ROLE, _msgSender()),
        "Low supply and buyer not on allowlist" // TODO (Gas Optimization): Use custom error
      );
    }
  }

  /**
   * Calculates the quantity of carbon removals being purchased given the purchase total and the
   * percentage of that purchase total that is due to Nori as a transaction fee.
   */
  function _certificateAmountFromPurchaseTotal(uint256 purchaseTotal)
    internal
    returns (uint256)
  {
    return (purchaseTotal * 100) / (100 + _noriFee);
  }

  /**
   * Determines the removal ids, amounts, and suppliers to fill the given purchase quantity in
   * a round-robin order.
   */
  function _allocateSupplyRoundRobin(uint256 certificateAmount)
    internal
    returns (
      uint256,
      uint256[] memory,
      uint256[] memory,
      address[] memory
    )
  {
    uint256 remainingAmountToFill = certificateAmount;
    uint256[] memory ids = new uint256[](totalNumberActiveRemovals);
    uint256[] memory amounts = new uint256[](totalNumberActiveRemovals);
    address[] memory suppliers = new address[](totalNumberActiveRemovals);
    uint256 numberOfRemovals = 0;

    // TODO (Gas Optimization): Declare variables outside of loop
    for (uint256 i = 0; i < totalNumberActiveRemovals; i++) {
      uint256 removalId = _activeSupply[_currentSupplierAddress]
        .getNextRemovalForSale();
      uint256 removalAmount = _removal.balanceOf(address(this), removalId);
      // order complete, not fully using up this removal, don't increment currentSupplierAddress, don't check about removing active supplier
      if (remainingAmountToFill < removalAmount) {
        ids[numberOfRemovals] = removalId;
        amounts[numberOfRemovals] = remainingAmountToFill;
        suppliers[numberOfRemovals] = _currentSupplierAddress;
        remainingAmountToFill = 0;
        // we will use up this removal while completing the order, move on to next one
      } else {
        if (
          i == totalNumberActiveRemovals - 1 &&
          remainingAmountToFill > removalAmount
        ) {
          revert("Market: Not enough supply");
        }
        ids[numberOfRemovals] = removalId;
        amounts[numberOfRemovals] = removalAmount; // this removal is getting used up
        suppliers[numberOfRemovals] = _currentSupplierAddress;
        remainingAmountToFill -= removalAmount;
        require(
          _activeSupply[_currentSupplierAddress].removeRemoval(removalId),
          "Market: Failed to remove removal from supply"
        ); // TODO (Gas Optimization): Use custom error
        // If the supplier is out of supply, remove them from the active suppliers
        if (_activeSupply[_currentSupplierAddress].isRemovalQueueEmpty()) {
          _removeActiveSupplier(_currentSupplierAddress);
          // else if the supplier is the only supplier remaining with supply, don't bother incrementing.
        } else if (
          _suppliersInRoundRobinOrder[_currentSupplierAddress]
            .nextSupplierAddress != _currentSupplierAddress
        ) {
          _incrementCurrentSupplierAddress();
        }
      }
      numberOfRemovals++;
      if (remainingAmountToFill == 0) {
        break;
      }
    }
<<<<<<< HEAD
    return (numberOfRemovals, ids, amounts, suppliers);
  }

  /**
   * Determines the removal ids and amounts to fill the given purchase quantity, sourcing only
   * from a single supplier.
   */
  function _allocateSupplySingleSupplier(
    uint256 certificateAmount,
    address supplier
  )
    internal
    returns (
      uint256,
      uint256[] memory,
      uint256[] memory
    )
  {
    RemovalQueueByVintage storage supplierRemovalQueue = _activeSupply[
      supplier
    ];
    uint256 totalNumberOfRemovalsForSupplier = 0;
    for (
      uint256 vintage = supplierRemovalQueue.earliestYear;
      vintage <= supplierRemovalQueue.latestYear;
      vintage++
    ) {
      totalNumberOfRemovalsForSupplier += supplierRemovalQueue
        .queueByVintage[vintage]
        .length();
    }
    require(totalNumberOfRemovalsForSupplier > 0, "Market: Not enough supply");
    uint256 remainingAmountToFill = certificateAmount;
    uint256[] memory ids = new uint256[](totalNumberOfRemovalsForSupplier);
    uint256[] memory amounts = new uint256[](totalNumberOfRemovalsForSupplier);
    uint256 numberOfRemovals = 0;
    // TODO (Gas Optimization): Declare variables outside of loop
    for (uint256 i = 0; i < totalNumberOfRemovalsForSupplier; i++) {
      uint256 removalId = supplierRemovalQueue.getNextRemovalForSale();
      uint256 removalAmount = _removal.balanceOf(address(this), removalId);
      // order complete, not fully using up this removal
      if (remainingAmountToFill < removalAmount) {
        ids[numberOfRemovals] = removalId;
        amounts[numberOfRemovals] = remainingAmountToFill;
        remainingAmountToFill = 0;
        // we will use up this removal while completing the order, move on to next one
      } else {
        if (
          numberOfRemovals == totalNumberOfRemovalsForSupplier - 1 &&
          remainingAmountToFill > removalAmount
        ) {
          revert("Market: Not enough supply");
        }
        ids[numberOfRemovals] = removalId;
        amounts[numberOfRemovals] = removalAmount; // this removal is getting used up
        remainingAmountToFill -= removalAmount;
        require(
          supplierRemovalQueue.removeRemoval(removalId),
          "Market: Failed to remove removal from supply"
        ); // TODO (Gas Optimization): Use custom error
        // If the supplier is out of supply, remove them from the active suppliers
        if (supplierRemovalQueue.isRemovalQueueEmpty()) {
          _removeActiveSupplier(supplier);
        }
      }
      numberOfRemovals++;
      if (remainingAmountToFill == 0) {
        break;
      }
    }
    return (numberOfRemovals, ids, amounts);
  }

  /**
   * Completes order fulfillment for specified supply allocation. Pays suppliers, routes tokens to the
   * RestrictedNORI contract, pays Nori the order fee, updates accounting, and mints the certificate.
   *
   */
  function _fulfillOrder(
    uint256 certificateAmount,
    address recipient,
    uint256 numberOfRemovals,
    uint256[] memory ids,
    uint256[] memory amounts,
    address[] memory suppliers
  ) internal {
=======
    _bridgedPolygonNori.permit(
      _msgSender(),
      address(this),
      amount,
      deadline,
      v,
      r,
      s
    );
>>>>>>> c0353ff0
    uint256[] memory batchedIds = new uint256[](numberOfRemovals);
    uint256[] memory batchedAmounts = new uint256[](numberOfRemovals);
    for (uint256 i = 0; i < numberOfRemovals; i++) {
      batchedIds[i] = ids[i];
      batchedAmounts[i] = amounts[i];
    }
    _certificate.mintBatch(
      recipient,
      batchedIds,
      batchedAmounts,
      abi.encode(certificateAmount)
    );
    uint256[] memory batchedBalances = _removal.balanceOfIds(
      address(this),
      batchedIds
    );
    uint256[] memory holdbackPercentages = _removal.batchGetHoldbackPercentages(
      batchedIds
    );
    // TODO (Gas Optimization): Declare variables outside of loop
    for (uint256 i = 0; i < batchedIds.length; i++) {
      if (batchedAmounts[i] == batchedBalances[i]) {
        totalNumberActiveRemovals -= 1; // removal used up
      }
      totalActiveSupply -= batchedAmounts[i];
      uint256 noriFee = (batchedAmounts[i] * _noriFee) / 100;
      uint256 restrictedSupplierFee = 0;
      uint256 unrestrictedSupplierFee = batchedAmounts[i];
      if (holdbackPercentages[i] > 0) {
        restrictedSupplierFee =
          (unrestrictedSupplierFee * holdbackPercentages[i]) /
          100;
        unrestrictedSupplierFee -= restrictedSupplierFee; // todo check effects pattern
        _restrictedNori.mint(restrictedSupplierFee, batchedIds[i]); // todo extract to single batch call, check effects pattern
        _bridgedPolygonNori.transferFrom(
          _msgSender(),
          address(_restrictedNori),
          restrictedSupplierFee
        );
      }
      _bridgedPolygonNori.transferFrom(_msgSender(), _noriFeeWallet, noriFee); // todo use multicall to batch transfer
      _bridgedPolygonNori.transferFrom( // todo batch, check effects pattern
        _msgSender(),
        suppliers[i],
        unrestrictedSupplierFee
      );
    }
    _removal.burnBatch(address(this), batchedIds, batchedAmounts);
  }

  // TODO batch version of this?
  /**
   * @notice Removes removal from active supply and inserts it into the reserved supply, where it cannot be used to
   * fill orders.
   *
   * @dev If the removal is the last for the supplier, removes the supplier from the active supplier queue.
   *
   */
  function reserveRemoval(uint256 removalId) external returns (bool) {
    address supplierAddress = removalId.supplierAddress();
    require(
      _activeSupply[supplierAddress].removeRemoval(removalId),
      "Market: removal not in active supply"
    ); // TODO (Gas Optimization): Use custom error
    uint256 removalBalance = _removal.balanceOf(address(this), removalId);
    totalActiveSupply -= removalBalance;
    totalReservedSupply += removalBalance;
    totalNumberActiveRemovals -= 1;
    // If this is the last removal for the supplier, remove them from active suppliers
    if (_activeSupply[supplierAddress].isRemovalQueueEmpty()) {
      _removeActiveSupplier(supplierAddress);
    }
    // todo any checks on whether this id was already in there?
    require(_reservedSupply.add(removalId), "Market: Removal already reserved"); // TODO (Gas Optimization): Use custom error
    return true; // returns true if the value was added to the set, that is, if it was not already present
  }

  // TODO batch version of this?
  /**
   * @notice Adds the removal back to active supply to be sold.
   *
   * @dev Removes removal from reserved supply and re-inserts it into the active supply, where it can be used to
   * fill orders again. If the supplier's other removals have all been sold, adds the supplier back to the
   * list of active suppliers
   */
  function unreserveRemoval(uint256 removalId) external returns (bool) {
    address supplierAddress = removalId.supplierAddress();

    require(
      _reservedSupply.remove(removalId),
      "Market: removal not in reserved supply"
    ); // TODO (Gas Optimization): Use custom error
    totalNumberActiveRemovals += 1;
    uint256 removalBalance = _removal.balanceOf(address(this), removalId);
    totalActiveSupply += removalBalance;
    totalReservedSupply -= removalBalance;
    // If the supplier has previously been removed from the active suppliers, add them back
    if (_activeSupply[supplierAddress].isRemovalQueueEmpty()) {
      _addActiveSupplier(supplierAddress);
    }
    require(
      _activeSupply[supplierAddress].insertRemovalByVintage(removalId),
      "Market: Unable to unreserve removal" // TODO (Gas Optimization): Use custom error
    ); // returns true if the value was added to the set, that is, if it was not already present
    return true;
  }

  function supportsInterface(bytes4 interfaceId)
    public
    view
    virtual
    override(AccessControlEnumerableUpgradeable, ERC1155ReceiverUpgradeable)
    returns (bool)
  {
    return
      AccessControlEnumerableUpgradeable.supportsInterface(interfaceId) ||
      ERC1155ReceiverUpgradeable.supportsInterface(interfaceId);
  }

  /**
   * @notice Increments the address of the current supplier.
   *
   * @dev Called the current supplier's removal is sold, or their last removal is reserved.
   * Updates _currentSupplierAddress to the next of whatever is the current supplier.
   */
  function _incrementCurrentSupplierAddress() private {
    // Update the current supplier to be the next of the current supplier
    _currentSupplierAddress = _suppliersInRoundRobinOrder[
      _currentSupplierAddress
    ].nextSupplierAddress;
  }

  /**
   * @notice Adds a supplier to the active supplier queue
   *
   * @dev Called when a new supplier is added to the marketplace, or after they have sold out and a reserved removal is
   * unreserved. If the first supplier, initializes a cicularly doubly-linked list, where initially the first supplier
   * points to itself as next and previous. When a new supplier is added, at the position of the current supplier,
   * update the previous pointer of the current supplier to point to the new supplier, and update the next pointer of
   * the previous supplier to the new supplier.
   */
  function _addActiveSupplier(address supplierAddress) private {
    // If this is the first supplier to be added, update the intialized addresses.
    if (_currentSupplierAddress == address(0)) {
      _currentSupplierAddress = supplierAddress;
      _suppliersInRoundRobinOrder[supplierAddress] = RoundRobinOrder({
        previousSupplierAddress: supplierAddress,
        nextSupplierAddress: supplierAddress
      });
    } else {
      // Add the new supplier to the round robin order,
      // with the current supplier as next and the current supplier's previous supplier as previous
      _suppliersInRoundRobinOrder[supplierAddress] = RoundRobinOrder({
        previousSupplierAddress: _suppliersInRoundRobinOrder[
          _currentSupplierAddress
        ].previousSupplierAddress,
        nextSupplierAddress: _currentSupplierAddress
      });
      // Update the previous supplier to point to the new supplier as next
      _suppliersInRoundRobinOrder[
        _suppliersInRoundRobinOrder[_currentSupplierAddress]
          .previousSupplierAddress
      ].nextSupplierAddress = supplierAddress;
      // Update the current supplier to point to the new supplier as previous
      _suppliersInRoundRobinOrder[_currentSupplierAddress]
        .previousSupplierAddress = supplierAddress;
    }
    activeSupplierCount += 1;
  }

  /**
   * @notice Removes a supplier to the active supplier queue
   *
   * @dev Called when a supplier's last removal is used for an order or reserved. If the last supplier,
   * resets the pointer for \_currentSupplierAddress. Otherwise, from the position of the supplier to be
   * removed, update the previous supplier to point to the next of the removed supplier, and the next of
   * the removed supplier to point to the previous of the remove supplier. Then, set the next and previous
   * pointers of the removed supplier to the 0x address.
   */
  function _removeActiveSupplier(address addressToRemove) private {
    // If this is the last supplier, clear all current tracked addresses.
    if (
      addressToRemove ==
      _suppliersInRoundRobinOrder[addressToRemove].nextSupplierAddress
    ) {
      _currentSupplierAddress = address(0);
    } else {
      // Set the next of the previous supplier to point to the removed supplier's next.
      _suppliersInRoundRobinOrder[
        _suppliersInRoundRobinOrder[addressToRemove].previousSupplierAddress
      ].nextSupplierAddress = _suppliersInRoundRobinOrder[addressToRemove]
        .nextSupplierAddress;
      // Set the previous of the next supplier to point to the removed supplier's previous.
      _suppliersInRoundRobinOrder[
        _suppliersInRoundRobinOrder[addressToRemove].nextSupplierAddress
      ].previousSupplierAddress = _suppliersInRoundRobinOrder[addressToRemove]
        .previousSupplierAddress;
      // If the supplier is the current supplier, update that address to the next supplier.
      if (addressToRemove == _currentSupplierAddress) {
        _incrementCurrentSupplierAddress();
      }
    }
    // Remove RoundRobinOrder Data from supplier
    _suppliersInRoundRobinOrder[addressToRemove] = RoundRobinOrder({
      nextSupplierAddress: address(0),
      previousSupplierAddress: address(0)
    });
    // Decrement the total count of active suppliers.
    activeSupplierCount -= 1;
  }
}<|MERGE_RESOLUTION|>--- conflicted
+++ resolved
@@ -373,7 +373,6 @@
         break;
       }
     }
-<<<<<<< HEAD
     return (numberOfRemovals, ids, amounts, suppliers);
   }
 
@@ -460,17 +459,6 @@
     uint256[] memory amounts,
     address[] memory suppliers
   ) internal {
-=======
-    _bridgedPolygonNori.permit(
-      _msgSender(),
-      address(this),
-      amount,
-      deadline,
-      v,
-      r,
-      s
-    );
->>>>>>> c0353ff0
     uint256[] memory batchedIds = new uint256[](numberOfRemovals);
     uint256[] memory batchedAmounts = new uint256[](numberOfRemovals);
     for (uint256 i = 0; i < numberOfRemovals; i++) {
