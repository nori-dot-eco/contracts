--- conflicted
+++ resolved
@@ -277,12 +277,10 @@
       address(this),
       batchedIds
     );
-<<<<<<< HEAD
     uint256[] memory holdbackPercentages = _removal.batchGetHoldbackPercentages(
       batchedIds
     );
 
-=======
     _bridgedPolygonNori.permit(
       _msgSender(),
       address(this),
@@ -292,13 +290,11 @@
       r,
       s
     );
->>>>>>> 742c2df1
     // TODO (Gas Optimization): Declare variables outside of loop
     for (uint256 i = 0; i < batchedIds.length; i++) {
       if (batchedAmounts[i] == batchedBalances[i]) {
         totalNumberActiveRemovals -= 1; // removal used up
       }
-<<<<<<< HEAD
       totalActiveSupply -= batchedAmounts[i];
       uint256 noriFee = (batchedAmounts[i] * _noriFee) / 100;
       uint256 restrictedSupplierFee = 0;
@@ -311,20 +307,14 @@
           unrestrictedSupplierFee -
           restrictedSupplierFee;
         _restrictedNori.mint(restrictedSupplierFee, batchedIds[i]);
-        _bridgedPolygonNori.transfer(
+        _bridgedPolygonNori.transferFrom(
+          _msgSender(),
           address(_restrictedNori),
           restrictedSupplierFee
         );
       }
-      _bridgedPolygonNori.transfer(_noriFeeWallet, noriFee);
-      _bridgedPolygonNori.transfer(suppliers[i], unrestrictedSupplierFee);
-=======
-      totalActiveSupply -= batchedAmounts[i]; // todo check-effects pattern
-      uint256 noriFee = (batchedAmounts[i] / 100) * _noriFee;
-      uint256 supplierFee = batchedAmounts[i];
       _bridgedPolygonNori.transferFrom(_msgSender(), _noriFeeWallet, noriFee); // todo use multicall to batch transfer
       _bridgedPolygonNori.transferFrom(_msgSender(), suppliers[i], supplierFee);
->>>>>>> 742c2df1
     }
     _certificate.mintBatch(
       recipient,
