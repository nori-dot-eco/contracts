// SPDX-License-Identifier: MIT
pragma solidity =0.8.15;

import "@openzeppelin/contracts-upgradeable/access/AccessControlEnumerableUpgradeable.sol";
import "@openzeppelin/contracts-upgradeable/utils/ContextUpgradeable.sol";
import "@openzeppelin/contracts-upgradeable/proxy/utils/Initializable.sol";
import "@openzeppelin/contracts-upgradeable/token/ERC1155/utils/ERC1155HolderUpgradeable.sol";

import "./Removal.sol";
import "./Certificate.sol";
import "./BridgedPolygonNORI.sol";
import "./RestrictedNORI.sol";
import {RemovalQueue, RemovalQueueByVintage} from "./RemovalQueue.sol";
import {RemovalUtils} from "./RemovalUtils.sol";

// import "hardhat/console.sol"; // todo

// todo emit events

// todo pausable
/**
 * @title FIFOMarket
 * // todo documentation
 */
contract FIFOMarket is
  Initializable,
  ContextUpgradeable,
  AccessControlEnumerableUpgradeable,
  ERC1155HolderUpgradeable
{
  using RemovalUtils for uint256;
  using EnumerableSetUpgradeable for EnumerableSetUpgradeable.UintSet;
  using RemovalQueue for RemovalQueueByVintage;

  /**
   * @notice Keeps track of order of suppliers by address using a circularly doubly linked list.
   */
  struct RoundRobinOrder {
    address previousSupplierAddress;
    address nextSupplierAddress;
  }

  Removal private _removal;
  Certificate private _certificate;
  BridgedPolygonNORI private _bridgedPolygonNori;
  RestrictedNORI private _restrictedNori;
  address private _noriFeeWallet;
  uint256 private _noriFee;
  uint256 public priorityRestrictedThreshold;
  uint256 public totalNumberActiveRemovals;
  uint256 public totalActiveSupply;
  uint256 public totalReservedSupply;
  uint256 public activeSupplierCount;
  address private _currentSupplierAddress;
  mapping(address => RoundRobinOrder) private _suppliersInRoundRobinOrder;
  mapping(address => RemovalQueueByVintage) private _activeSupply;
  EnumerableSetUpgradeable.UintSet private _reservedSupply;

  /**
   * @notice Role allowing the purchase of supply when inventory is below the priority restricted threshold.
   */
  bytes32 public constant ALLOWLIST_ROLE = keccak256("ALLOWLIST_ROLE");

  /**
   * @notice Emitted on setting of priorityRestrictedThreshold.
   */
  event PriorityRestrictedThresholdSet(uint256 threshold);

  /**
   * @custom:oz-upgrades-unsafe-allow constructor
   */
  constructor() {
    _disableInitializers();
  }

  function initialize(
    address removalAddress,
    address bridgedPolygonNoriAddress,
    address certificateAddress,
    address restrictedNoriAddress,
    address noriFeeWalletAddress,
    uint256 noriFee
  ) public initializer {
    __Context_init_unchained();
    __ERC165_init_unchained();
    __AccessControl_init_unchained();
    __AccessControlEnumerable_init_unchained();
    __ERC1155Receiver_init_unchained();
    _removal = Removal(removalAddress);
    _bridgedPolygonNori = BridgedPolygonNORI(bridgedPolygonNoriAddress);
    _certificate = Certificate(certificateAddress);
    _restrictedNori = RestrictedNORI(restrictedNoriAddress);
    _noriFeeWallet = noriFeeWalletAddress;
    _noriFee = noriFee;
    priorityRestrictedThreshold = 0;
    totalActiveSupply = 0;
    totalReservedSupply = 0;
    totalNumberActiveRemovals = 0;
    _currentSupplierAddress = address(0);
    _grantRole(DEFAULT_ADMIN_ROLE, _msgSender());
    _grantRole(ALLOWLIST_ROLE, _msgSender());
  }

  function setPriorityRestrictedThreshold(uint256 threshold)
    external
    onlyRole(DEFAULT_ADMIN_ROLE)
  {
    priorityRestrictedThreshold = threshold;
    emit PriorityRestrictedThresholdSet(threshold);
  }

  /**
   * @notice The amount of supply as computed by iterating through all removals.
   */
  function numberOfActiveNrtsInMarketComputed()
    external
    view
    returns (uint256)
  {
    uint256 total = 0;
    address supplierAddress = _currentSupplierAddress;
    for (uint256 i = 0; i < activeSupplierCount; i++) {
      total += _activeSupply[supplierAddress].getTotalBalanceFromRemovalQueue(
        _removal
      );
      supplierAddress = _suppliersInRoundRobinOrder[supplierAddress]
        .nextSupplierAddress;
    }
    return total;
  }

  /**
   * @notice The amount of supply available for anyone to buy.
   */
  function totalUnrestrictedSupply() public view returns (uint256) {
    if (totalActiveSupply < priorityRestrictedThreshold) {
      return 0;
    }
    return totalActiveSupply - priorityRestrictedThreshold;
  }

  // TODO: this function no longer makes sense to exist based on how the market now works (less deterministic)
  // function nextRemovalForSale(bool includePriorityRestrictedSupply)
  //   public
  //   view
  //   returns (uint256)
  // {
  //   uint256 nextRemovalId = 0;
  //   if (totalActiveSupply > 0) {
  //     address activeSupplierAddress = _suppliersInRoundRobinOrderOrdered[
  //       _currentSupplierIndex
  //     ];
  //     nextRemovalId = _activeSupply[activeSupplierAddress].at(0);
  //   }
  //   if (
  //     !includePriorityRestrictedSupply &&
  //     totalActiveSupply <= priorityRestrictedThreshold
  //   ) {
  //     nextRemovalId = 0;
  //   }
  //   return nextRemovalId;
  // }

  function onERC1155BatchReceived(
    address,
    address,
    uint256[] memory ids,
    uint256[] memory,
    bytes memory data
  ) public override returns (bytes4) {
    uint256[] memory batchedAmounts = _removal.balanceOfIds(address(this), ids);
    // TODO (Gas Optimization): Declare variables outside of loop
    uint256 localActiveSupplyIncrease = 0;
    uint256 localTotalNumberActiveRemovalsIncrease = 0;
    for (uint256 i = 0; i < ids.length; i++) {
      uint256 removalToAdd = ids[i];
      address supplierAddress = removalToAdd.supplierAddress();
      uint256 removalAmount = batchedAmounts[i];
      require(
        _activeSupply[supplierAddress].insertRemovalByVintage(removalToAdd),
        "Market: Unable to add removal by vintage" // TODO (Gas Optimization): Use custom error
      );
      // If a new supplier has been added, or if the supplier had previously sold out
      if (
        _suppliersInRoundRobinOrder[supplierAddress].nextSupplierAddress ==
        address(0)
      ) {
        _addActiveSupplier(supplierAddress);
      }
<<<<<<< HEAD
      totalNumberActiveRemovals += 1; // todo should Removal.sol expose tokenIds for address instead?
=======
      localActiveSupplyIncrease += removalAmount;
      localTotalNumberActiveRemovalsIncrease += 1;
>>>>>>> 2340226f
    }
    totalActiveSupply += localActiveSupplyIncrease;
    totalNumberActiveRemovals += localTotalNumberActiveRemovalsIncrease;
    uint256 projectId = abi.decode(data, (uint256));
    _restrictedNori.createSchedule(projectId);
    return this.onERC1155BatchReceived.selector;
  }

  // todo optimize gas (perhaps consider setting the last sold id instead of looping -- not sure if it's possible to reduce array size yet or not)
  /**
   * @dev // todo
   */
  function swap(
    address recipient,
    uint256 amount,
    uint256 deadline,
    uint8 v,
    bytes32 r,
    bytes32 s
  ) external {
    // todo we need to treat totalActiveSupply in a more nuanced way when reservation of removals is implemented
    // potentialy creating more endpoints to understand how many are reserved v.s. actually available v.s. priority reserved etc.
<<<<<<< HEAD
    if (_removal.balanceOf(address(this)) == 0) {
=======
    _checkSupply();
    uint256 certificateAmount = _certificateAmountFromPurchaseTotal(amount);
    (
      uint256 numberOfRemovals,
      uint256[] memory ids,
      uint256[] memory amounts,
      address[] memory suppliers
    ) = _allocateSupplyRoundRobin(certificateAmount);
    _bridgedPolygonNori.permit(
      _msgSender(),
      address(this),
      amount,
      deadline,
      v,
      r,
      s
    );
    _fulfillOrder(
      certificateAmount,
      recipient,
      numberOfRemovals,
      ids,
      amounts,
      suppliers
    );
  }

  // todo optimize gas (perhaps consider setting the last sold id instead of looping -- not sure if it's possible to reduce array size yet or not)
  /**
   * Overloaded version of swap that additionally accepts a supplier address and will fulfill an order using
   * only supply from this supplier.
   * @dev // todo
   */
  function swapFromSpecificSupplier(
    address recipient,
    uint256 amount,
    address supplierToBuyFrom,
    uint256 deadline,
    uint8 v,
    bytes32 r,
    bytes32 s
  ) external {
    _checkSupply();
    uint256 certificateAmount = _certificateAmountFromPurchaseTotal(amount);
    (
      uint256 numberOfRemovals,
      uint256[] memory ids,
      uint256[] memory amounts
    ) = _allocateSupplySingleSupplier(certificateAmount, supplierToBuyFrom);

    address[] memory suppliers = new address[](numberOfRemovals);
    for (uint256 i = 0; i < numberOfRemovals; i++) {
      suppliers[i] = supplierToBuyFrom;
    }
    _bridgedPolygonNori.permit(
      _msgSender(),
      address(this),
      amount,
      deadline,
      v,
      r,
      s
    );
    _fulfillOrder(
      certificateAmount,
      recipient,
      numberOfRemovals,
      ids,
      amounts,
      suppliers
    );
  }

  /**
   *Reverts if market is out of stock or if available stock is being reserved for priority buyers
   * and buyer is not priority.
   */
  function _checkSupply() private {
    if (totalActiveSupply == 0) {
>>>>>>> 2340226f
      revert("Market: Out of stock");
    }
    if (totalActiveSupply <= priorityRestrictedThreshold) {
      require(
        hasRole(ALLOWLIST_ROLE, _msgSender()),
        "Low supply and buyer not on allowlist" // TODO (Gas Optimization): Use custom error
      );
    }
  }

  /**
   * Calculates the quantity of carbon removals being purchased given the purchase total and the
   * percentage of that purchase total that is due to Nori as a transaction fee.
   */
  function _certificateAmountFromPurchaseTotal(uint256 purchaseTotal)
    private
    returns (uint256)
  {
    return (purchaseTotal * 100) / (100 + _noriFee);
  }

  /**
   * Determines the removal ids, amounts, and suppliers to fill the given purchase quantity in
   * a round-robin order.
   */
  function _allocateSupplyRoundRobin(uint256 certificateAmount)
    private
    returns (
      uint256,
      uint256[] memory,
      uint256[] memory,
      address[] memory
    )
  {
    uint256 remainingAmountToFill = certificateAmount;
    uint256[] memory ids = new uint256[](totalNumberActiveRemovals);
    uint256[] memory amounts = new uint256[](totalNumberActiveRemovals);
    address[] memory suppliers = new address[](totalNumberActiveRemovals);
    uint256 numberOfRemovals = 0;

    // TODO (Gas Optimization): Declare variables outside of loop
    for (uint256 i = 0; i < totalNumberActiveRemovals; i++) {
      uint256 removalId = _activeSupply[_currentSupplierAddress]
        .getNextRemovalForSale();
      uint256 removalAmount = _removal.balanceOf(address(this), removalId);
      // order complete, not fully using up this removal, don't increment currentSupplierAddress, don't check about removing active supplier
      if (remainingAmountToFill < removalAmount) {
        ids[numberOfRemovals] = removalId;
        amounts[numberOfRemovals] = remainingAmountToFill;
        suppliers[numberOfRemovals] = _currentSupplierAddress;
        remainingAmountToFill = 0;
        // we will use up this removal while completing the order, move on to next one
      } else {
        if (
          i == totalNumberActiveRemovals - 1 &&
          remainingAmountToFill > removalAmount
        ) {
          revert("Market: Not enough supply");
        }
        ids[numberOfRemovals] = removalId;
        amounts[numberOfRemovals] = removalAmount; // this removal is getting used up
        suppliers[numberOfRemovals] = _currentSupplierAddress;
        remainingAmountToFill -= removalAmount;
        require(
          _activeSupply[_currentSupplierAddress].removeRemoval(removalId),
          "Market: Failed to remove removal from supply"
        ); // TODO (Gas Optimization): Use custom error
        // If the supplier is out of supply, remove them from the active suppliers
        if (_activeSupply[_currentSupplierAddress].isRemovalQueueEmpty()) {
          _removeActiveSupplier(_currentSupplierAddress);
          // else if the supplier is the only supplier remaining with supply, don't bother incrementing.
        } else if (
          _suppliersInRoundRobinOrder[_currentSupplierAddress]
            .nextSupplierAddress != _currentSupplierAddress
        ) {
          _incrementCurrentSupplierAddress();
        }
      }
      numberOfRemovals++;
      if (remainingAmountToFill == 0) {
        break;
      }
    }
    return (numberOfRemovals, ids, amounts, suppliers);
  }

  /**
   * Determines the removal ids and amounts to fill the given purchase quantity, sourcing only
   * from a single supplier.
   */
  function _allocateSupplySingleSupplier(
    uint256 certificateAmount,
    address supplier
  )
    private
    returns (
      uint256,
      uint256[] memory,
      uint256[] memory
    )
  {
    RemovalQueueByVintage storage supplierRemovalQueue = _activeSupply[
      supplier
    ];
    uint256 totalNumberOfRemovalsForSupplier = 0;
    for (
      uint256 vintage = supplierRemovalQueue.earliestYear;
      vintage <= supplierRemovalQueue.latestYear;
      vintage++
    ) {
      totalNumberOfRemovalsForSupplier += supplierRemovalQueue
        .queueByVintage[vintage]
        .length();
    }
    require(totalNumberOfRemovalsForSupplier > 0, "Market: Not enough supply");
    uint256 remainingAmountToFill = certificateAmount;
    uint256[] memory ids = new uint256[](totalNumberOfRemovalsForSupplier);
    uint256[] memory amounts = new uint256[](totalNumberOfRemovalsForSupplier);
    uint256 numberOfRemovals = 0;
    // TODO (Gas Optimization): Declare variables outside of loop
    for (uint256 i = 0; i < totalNumberOfRemovalsForSupplier; i++) {
      uint256 removalId = supplierRemovalQueue.getNextRemovalForSale();
      uint256 removalAmount = _removal.balanceOf(address(this), removalId);
      // order complete, not fully using up this removal
      if (remainingAmountToFill < removalAmount) {
        ids[numberOfRemovals] = removalId;
        amounts[numberOfRemovals] = remainingAmountToFill;
        remainingAmountToFill = 0;
        // we will use up this removal while completing the order, move on to next one
      } else {
        if (
          numberOfRemovals == totalNumberOfRemovalsForSupplier - 1 &&
          remainingAmountToFill > removalAmount
        ) {
          revert("Market: Not enough supply");
        }
        ids[numberOfRemovals] = removalId;
        amounts[numberOfRemovals] = removalAmount; // this removal is getting used up
        remainingAmountToFill -= removalAmount;
        require(
          supplierRemovalQueue.removeRemoval(removalId),
          "Market: Failed to remove removal from supply"
        ); // TODO (Gas Optimization): Use custom error
        // If the supplier is out of supply, remove them from the active suppliers
        if (supplierRemovalQueue.isRemovalQueueEmpty()) {
          _removeActiveSupplier(supplier);
        }
      }
      numberOfRemovals++;
      if (remainingAmountToFill == 0) {
        break;
      }
    }
    return (numberOfRemovals, ids, amounts);
  }

  /**
   * Completes order fulfillment for specified supply allocation. Pays suppliers, routes tokens to the
   * RestrictedNORI contract, pays Nori the order fee, updates accounting, and mints the certificate.
   *
   */
  function _fulfillOrder(
    uint256 certificateAmount,
    address recipient,
    uint256 numberOfRemovals,
    uint256[] memory ids,
    uint256[] memory amounts,
    address[] memory suppliers
  ) internal {
    uint256[] memory batchedIds = new uint256[](numberOfRemovals);
    uint256[] memory batchedAmounts = new uint256[](numberOfRemovals);
    for (uint256 i = 0; i < numberOfRemovals; i++) {
      batchedIds[i] = ids[i];
      batchedAmounts[i] = amounts[i];
    }
    _certificate.mintBatch(
      recipient,
      batchedIds,
      batchedAmounts,
      abi.encode(certificateAmount)
    );
    uint256[] memory batchedBalances = _removal.balanceOfIds(
      address(this),
      batchedIds
    );
    uint256[] memory holdbackPercentages = _removal.batchGetHoldbackPercentages(
      batchedIds
    );
    // TODO (Gas Optimization): Declare variables outside of loop
    for (uint256 i = 0; i < batchedIds.length; i++) {
      if (batchedAmounts[i] == batchedBalances[i]) {
        totalNumberActiveRemovals -= 1; // removal used up
      }
      totalActiveSupply -= batchedAmounts[i];
      uint256 noriFee = (batchedAmounts[i] * _noriFee) / 100;
      uint256 restrictedSupplierFee = 0;
      uint256 unrestrictedSupplierFee = batchedAmounts[i];
      if (holdbackPercentages[i] > 0) {
        restrictedSupplierFee =
          (unrestrictedSupplierFee * holdbackPercentages[i]) /
          100;
        unrestrictedSupplierFee -= restrictedSupplierFee; // todo check effects pattern
        _restrictedNori.mint(restrictedSupplierFee, batchedIds[i]); // todo extract to single batch call, check effects pattern
        _bridgedPolygonNori.transferFrom(
          _msgSender(),
          address(_restrictedNori),
          restrictedSupplierFee
        );
      }
      _bridgedPolygonNori.transferFrom(_msgSender(), _noriFeeWallet, noriFee); // todo use multicall to batch transfer
      _bridgedPolygonNori.transferFrom( // todo batch, check effects pattern
        _msgSender(),
        suppliers[i],
        unrestrictedSupplierFee
      );
    }
    _removal.burnBatch(address(this), batchedIds, batchedAmounts);
  }

  // TODO batch version of this?
  /**
   * @notice Removes removal from active supply and inserts it into the reserved supply, where it cannot be used to
   * fill orders.
   *
   * @dev If the removal is the last for the supplier, removes the supplier from the active supplier queue.
   *
   */
  function reserveRemoval(uint256 removalId) external returns (bool) {
    address supplierAddress = removalId.supplierAddress();
    require(
      _activeSupply[supplierAddress].removeRemoval(removalId),
      "Market: removal not in active supply"
    ); // TODO (Gas Optimization): Use custom error
    uint256 removalBalance = _removal.balanceOf(address(this), removalId);
    totalActiveSupply -= removalBalance;
    totalReservedSupply += removalBalance;
    totalNumberActiveRemovals -= 1;
    // If this is the last removal for the supplier, remove them from active suppliers
    if (_activeSupply[supplierAddress].isRemovalQueueEmpty()) {
      _removeActiveSupplier(supplierAddress);
    }
    // todo any checks on whether this id was already in there?
    require(_reservedSupply.add(removalId), "Market: Removal already reserved"); // TODO (Gas Optimization): Use custom error
    return true; // returns true if the value was added to the set, that is, if it was not already present
  }

  // todo consider making this a generalized `withdrawRemoval`?
  function release(uint256 removalId, uint256 amount) external returns (bool) {
    // todo whenNotPaused
    // todo require sender is Removal address
    address supplierAddress = removalId.supplierAddress();
    uint256 removalBalance = _removal.balanceOf(address(this), removalId);
    if (amount == removalBalance) {
      require(
        _activeSupply[supplierAddress].removeRemoval(removalId) ||
          _reservedSupply.remove(removalId),
        "Market: removal not in supply"
      ); // todo custom error
    }
    totalActiveSupply -= removalBalance; // todo should rely on balanceOf?
    totalReservedSupply += removalBalance; // todo should rely on balanceOf?
    totalNumberActiveRemovals -= 1; // todo should rely on tokens of?
    // If this is the last removal for the supplier, remove them from active suppliers
    if (_activeSupply[supplierAddress].isRemovalQueueEmpty()) {
      _removeActiveSupplier(supplierAddress);
    }
    return true;
  }

  // TODO batch version of this?
  /**
   * @notice Adds the removal back to active supply to be sold.
   *
   * @dev Removes removal from reserved supply and re-inserts it into the active supply, where it can be used to
   * fill orders again. If the supplier's other removals have all been sold, adds the supplier back to the
   * list of active suppliers
   */
  function unreserveRemoval(uint256 removalId) external returns (bool) {
    address supplierAddress = removalId.supplierAddress();

    require(
      _reservedSupply.remove(removalId),
      "Market: removal not in reserved supply"
    ); // TODO (Gas Optimization): Use custom error
    totalNumberActiveRemovals += 1;
    uint256 removalBalance = _removal.balanceOf(address(this), removalId);
    totalActiveSupply += removalBalance;
    totalReservedSupply -= removalBalance;
    // If the supplier has previously been removed from the active suppliers, add them back
    if (_activeSupply[supplierAddress].isRemovalQueueEmpty()) {
      _addActiveSupplier(supplierAddress);
    }
    require(
      _activeSupply[supplierAddress].insertRemovalByVintage(removalId),
      "Market: Unable to unreserve removal" // TODO (Gas Optimization): Use custom error
    ); // returns true if the value was added to the set, that is, if it was not already present
    return true;
  }

  function supportsInterface(bytes4 interfaceId)
    public
    view
    virtual
    override(AccessControlEnumerableUpgradeable, ERC1155ReceiverUpgradeable)
    returns (bool)
  {
    return
      AccessControlEnumerableUpgradeable.supportsInterface(interfaceId) ||
      ERC1155ReceiverUpgradeable.supportsInterface(interfaceId);
  }

  /**
   * @notice Increments the address of the current supplier.
   *
   * @dev Called the current supplier's removal is sold, or their last removal is reserved.
   * Updates _currentSupplierAddress to the next of whatever is the current supplier.
   */
  function _incrementCurrentSupplierAddress() private {
    // Update the current supplier to be the next of the current supplier
    _currentSupplierAddress = _suppliersInRoundRobinOrder[
      _currentSupplierAddress
    ].nextSupplierAddress;
  }

  /**
   * @notice Adds a supplier to the active supplier queue
   *
   * @dev Called when a new supplier is added to the marketplace, or after they have sold out and a reserved removal is
   * unreserved. If the first supplier, initializes a cicularly doubly-linked list, where initially the first supplier
   * points to itself as next and previous. When a new supplier is added, at the position of the current supplier,
   * update the previous pointer of the current supplier to point to the new supplier, and update the next pointer of
   * the previous supplier to the new supplier.
   */
  function _addActiveSupplier(address supplierAddress) private {
    // If this is the first supplier to be added, update the intialized addresses.
    if (_currentSupplierAddress == address(0)) {
      _currentSupplierAddress = supplierAddress;
      _suppliersInRoundRobinOrder[supplierAddress] = RoundRobinOrder({
        previousSupplierAddress: supplierAddress,
        nextSupplierAddress: supplierAddress
      });
    } else {
      // Add the new supplier to the round robin order,
      // with the current supplier as next and the current supplier's previous supplier as previous
      _suppliersInRoundRobinOrder[supplierAddress] = RoundRobinOrder({
        previousSupplierAddress: _suppliersInRoundRobinOrder[
          _currentSupplierAddress
        ].previousSupplierAddress,
        nextSupplierAddress: _currentSupplierAddress
      });
      // Update the previous supplier to point to the new supplier as next
      _suppliersInRoundRobinOrder[
        _suppliersInRoundRobinOrder[_currentSupplierAddress]
          .previousSupplierAddress
      ].nextSupplierAddress = supplierAddress;
      // Update the current supplier to point to the new supplier as previous
      _suppliersInRoundRobinOrder[_currentSupplierAddress]
        .previousSupplierAddress = supplierAddress;
    }
    activeSupplierCount += 1;
  }

  /**
   * @notice Removes a supplier to the active supplier queue
   *
   * @dev Called when a supplier's last removal is used for an order or reserved. If the last supplier,
   * resets the pointer for \_currentSupplierAddress. Otherwise, from the position of the supplier to be
   * removed, update the previous supplier to point to the next of the removed supplier, and the next of
   * the removed supplier to point to the previous of the remove supplier. Then, set the next and previous
   * pointers of the removed supplier to the 0x address.
   */
  function _removeActiveSupplier(address addressToRemove) private {
    // If this is the last supplier, clear all current tracked addresses.
    if (
      addressToRemove ==
      _suppliersInRoundRobinOrder[addressToRemove].nextSupplierAddress
    ) {
      _currentSupplierAddress = address(0);
    } else {
      // Set the next of the previous supplier to point to the removed supplier's next.
      _suppliersInRoundRobinOrder[
        _suppliersInRoundRobinOrder[addressToRemove].previousSupplierAddress
      ].nextSupplierAddress = _suppliersInRoundRobinOrder[addressToRemove]
        .nextSupplierAddress;
      // Set the previous of the next supplier to point to the removed supplier's previous.
      _suppliersInRoundRobinOrder[
        _suppliersInRoundRobinOrder[addressToRemove].nextSupplierAddress
      ].previousSupplierAddress = _suppliersInRoundRobinOrder[addressToRemove]
        .previousSupplierAddress;
      // If the supplier is the current supplier, update that address to the next supplier.
      if (addressToRemove == _currentSupplierAddress) {
        _incrementCurrentSupplierAddress();
      }
    }
    // Remove RoundRobinOrder Data from supplier
    _suppliersInRoundRobinOrder[addressToRemove] = RoundRobinOrder({
      nextSupplierAddress: address(0),
      previousSupplierAddress: address(0)
    });
    // Decrement the total count of active suppliers.
    activeSupplierCount -= 1;
  }
}<|MERGE_RESOLUTION|>--- conflicted
+++ resolved
@@ -170,8 +170,6 @@
   ) public override returns (bytes4) {
     uint256[] memory batchedAmounts = _removal.balanceOfIds(address(this), ids);
     // TODO (Gas Optimization): Declare variables outside of loop
-    uint256 localActiveSupplyIncrease = 0;
-    uint256 localTotalNumberActiveRemovalsIncrease = 0;
     for (uint256 i = 0; i < ids.length; i++) {
       uint256 removalToAdd = ids[i];
       address supplierAddress = removalToAdd.supplierAddress();
@@ -187,15 +185,8 @@
       ) {
         _addActiveSupplier(supplierAddress);
       }
-<<<<<<< HEAD
-      totalNumberActiveRemovals += 1; // todo should Removal.sol expose tokenIds for address instead?
-=======
-      localActiveSupplyIncrease += removalAmount;
-      localTotalNumberActiveRemovalsIncrease += 1;
->>>>>>> 2340226f
-    }
-    totalActiveSupply += localActiveSupplyIncrease;
-    totalNumberActiveRemovals += localTotalNumberActiveRemovalsIncrease;
+    }
+    totalNumberActiveRemovals += 1; // todo should Removal.sol expose tokenIds for address instead?
     uint256 projectId = abi.decode(data, (uint256));
     _restrictedNori.createSchedule(projectId);
     return this.onERC1155BatchReceived.selector;
@@ -215,9 +206,6 @@
   ) external {
     // todo we need to treat totalActiveSupply in a more nuanced way when reservation of removals is implemented
     // potentialy creating more endpoints to understand how many are reserved v.s. actually available v.s. priority reserved etc.
-<<<<<<< HEAD
-    if (_removal.balanceOf(address(this)) == 0) {
-=======
     _checkSupply();
     uint256 certificateAmount = _certificateAmountFromPurchaseTotal(amount);
     (
@@ -296,8 +284,7 @@
    * and buyer is not priority.
    */
   function _checkSupply() private {
-    if (totalActiveSupply == 0) {
->>>>>>> 2340226f
+    if (_removal.balanceOf(address(this)) == 0) {
       revert("Market: Out of stock");
     }
     if (totalActiveSupply <= priorityRestrictedThreshold) {
