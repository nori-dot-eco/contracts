// SPDX-License-Identifier: MIT
pragma solidity =0.8.15;
import "@openzeppelin/contracts-upgradeable/utils/math/MathUpgradeable.sol";
import "@openzeppelin/contracts-upgradeable/token/ERC1155/extensions/ERC1155PausableUpgradeable.sol";
import "@openzeppelin/contracts-upgradeable/token/ERC1155/extensions/ERC1155SupplyUpgradeable.sol";
import "./BridgedPolygonNORI.sol";
import "./Removal.sol";
import {RestrictedNORILib, Schedule} from "./RestrictedNORILib.sol";
import {RemovalIdLib} from "./RemovalIdLib.sol";
import "./Errors.sol";

// todo Is this fully addressed: https://github.com/nori-dot-eco/contracts/pull/249/files#r906867575

/** View information for the current state of one schedule */
struct ScheduleSummary {
  uint256 scheduleTokenId;
  uint256 startTime;
  uint256 endTime;
  uint256 totalSupply;
  uint256 totalClaimableAmount;
  uint256 totalClaimedAmount;
  uint256 totalQuantityRevoked;
  address[] tokenHolders;
  bool exists; // todo remove the `exists` property from the `ScheduleSummary` struct and infer it instead
}

/** View information for one account's ownership of a schedule */
struct ScheduleDetailForAddress {
  address tokenHolder;
  uint256 scheduleTokenId;
  uint256 balance;
  uint256 claimableAmount;
  uint256 claimedAmount;
  uint256 quantityRevoked;
}

/**
 * @title A wrapped BridgedPolygonNORI token contract for restricting the release of tokens for use as insurance
 * collateral.
 *
 * @author Nori Inc.
 *
 * @notice Based on the mechanics of a wrapped ERC-20 token, this contract layers schedules over the withdrawal
 * functionality to implement _restriction_, a time-based release of tokens that, until released, can be reclaimed
 * by Nori to enforce the permanence guarantee of carbon removals.
 *
 * ##### Behaviors and features
 *
 * ###### Schedules
 *
 * - _Schedules_ define the release timeline for restricted tokens.
 * - A specific schedule is associated with one ERC1155 token id and can have multiple token holders.
 *
 * ###### Restricting
 *
 * - _Restricting_ is the process of gradually releasing tokens that may need to be recaptured by Nori in the event
 * that the sequestered carbon for which the tokens were exchanged is found to violate its permanence guarantee.
 * In this case, tokens need to be recaptured to mitigate the loss and make the original buyer whole by using them to
 * purchase new NRTs on their behalf.
 * - Tokens are released linearly from the schedule's start time until its end time. As NRTs are sold, proceeds may
 * be routed to a restriction schedule at any point in the schedule's timeline, thus increasing the total balance of
 * the schedule as well as the released amount at the current timestamp (assuming it's after the schedule start time).
 *
 * ###### Transferring
 * - A given schedule is a logical overlay to a specific 1155 token. This token can have any number of token holders,
 * and transferability via `safeTransferFrom` and `safeBatchTransferFrom` is enabled.
 * Ownership percentages only become relevant and are enforced during withdrawal and revocation.
 *
 * ###### Withdrawal
 * _Withdrawal_ is the process of a token holder claiming the tokens that have been released by the restriction
 * schedule. When tokens are withdrawn, the 1155 schedule token is burned, and the BridgedPolygonNORI being held
 * by this contract is sent to the address specified by the token holder performing the withdrawal.
 * Tokens are released by a schedule based on the linear release of the schedule's totalSupply, but a token holder
 * can only withdraw released tokens in proportion to their percentage ownership of the schedule tokens.
 *
 * ###### Revocation
 * _Revocation_ is the process of tokens being recaptured by Nori to enforce carbon permanence guarantees.
 * Only unreleased tokens can ever be revoked. When tokens are revoked from a schedule, the current number of released
 * tokens does not decrease, even as the schedule's total supply decreases through revocation (a floor is enforced).
 * When these tokens are revoked, the 1155 schedule token is burned, and the BridgedPolygonNORI held by this contract
 * is sent to the address specified by Nori. If a schedule has multiple token holders, tokens are burned from each
 * holder in proportion to their total percentage ownership of the schedule.
 *
 *
 * ###### Additional behaviors and features
 *
 * - [Upgradeable](https://docs.openzeppelin.com/contracts/4.x/upgradeable)
 * - [Initializable](https://docs.openzeppelin.com/contracts/4.x/upgradeable#multiple-inheritance)
 * - [Pausable](https://docs.openzeppelin.com/contracts/4.x/api/security#Pausable)
 *   - all functions that mutate state are pausable
 * - [Role-based access control](https://docs.openzeppelin.com/contracts/4.x/access-control)
 *    - SCHEDULE_CREATOR_ROLE
 *      - Can create restriction schedules without sending BridgedPolygonNORI to the contract
 *      - The Market contract has this role and sets up relevant schedules as removal tokens are listed for sale
 *    - MINTER_ROLE
 *      - Can call `mint` on this contract, which mints tokens of the correct schedule id (token id) for a given removal
 *      - The Market contract has this role and can mint RestrictedNORI while routing sale proceeds to this contract
 *    - TOKEN_REVOKER_ROLE
 *      - Can revoke unreleased tokens from a schedule
 *      - Only Nori admin wallet should have this role
 *    - PAUSER_ROLE
 *      - Can pause and unpause the contract
 *    - DEFAULT_ADMIN_ROLE
 *      - This is the only role that can add/revoke other accounts to any of the roles
 *
 * ##### Inherits
 *
 * - [ERC1155Upgradeable](https://docs.openzeppelin.com/contracts/4.x/api/token/erc1155)
 * - [PausableUpgradeable](https://docs.openzeppelin.com/contracts/4.x/api/security#Pausable)
 * - [AccessControlEnumerableUpgradeable](https://docs.openzeppelin.com/contracts/4.x/api/access)
 * - [ContextUpgradeable](https://docs.openzeppelin.com/upgrades-plugins/1.x/writing-upgradeable)
 * - [Initializable](https://docs.openzeppelin.com/contracts/4.x/api/proxy#Initializable)
 * - [ERC165Upgradeable](https://docs.openzeppelin.com/contracts/4.x/api/utils#ERC165)
 *
 * ##### Implements
 *
 * - [IERC1155Upgradeable](https://docs.openzeppelin.com/contracts/4.x/api/token/erc1155#IERC1155)
 * - [IAccessControlEnumerable](https://docs.openzeppelin.com/contracts/4.x/api/access#AccessControlEnumerable)
 * - [IERC165Upgradeable](https://docs.openzeppelin.com/contracts/4.x/api/utils#IERC165)
 *
 * ##### Uses
 *
 * - [RemovalIdLib](./RemovalIdLib.md) for uint256
 * - [EnumerableSetUpgradeable](https://docs.openzeppelin.com/contracts/4.x/api/utils#EnumerableSet)
 * - [MathUpgradeable](https://docs.openzeppelin.com/contracts/4.x/api/utils#Math)
 *
 */
contract RestrictedNORI is ERC1155SupplyUpgradeable, PausableAccessPreset {
  using RestrictedNORILib for Schedule;
  using EnumerableSetUpgradeable for EnumerableSetUpgradeable.UintSet;
  using EnumerableSetUpgradeable for EnumerableSetUpgradeable.AddressSet;

  /**
   * @notice Role conferring creation of schedules.
   *
   * @dev The Market contract is granted this role after deployments.
   */
  bytes32 public constant SCHEDULE_CREATOR_ROLE =
    keccak256("SCHEDULE_CREATOR_ROLE");

  /**
   * @notice Role conferring sending of bpNori to this contract.
   *
   * @dev The Market contract is granted this role after deployments.
   */
  bytes32 public constant MINTER_ROLE = keccak256("MINTER_ROLE");

  /**
   * @notice Role conferring revocation of restricted tokens.
   *
   * @dev Only Nori admin addresses should have this role.
   */
  bytes32 public constant TOKEN_REVOKER_ROLE = keccak256("TOKEN_REVOKER_ROLE");

  mapping(uint256 => mapping(uint256 => uint256))
    private _methodologyAndVersionToScheduleDuration;

  mapping(uint256 => Schedule) private _scheduleIdToScheduleStruct;

  EnumerableSetUpgradeable.UintSet private _allScheduleIds;

  /**
   * @notice The BridgedPolygonNORI contract for which this contract wraps tokens.
   */
  BridgedPolygonNORI private _bridgedPolygonNori;

  /**
   * @notice The Removal contract that accounts for carbon removal supply.
   */
  Removal private _removal;

  /**
   * @notice Emitted on successful creation of a new schedule.
   */
  event ScheduleCreated(
    uint256 indexed projectId,
    uint256 startTime,
    uint256 endTime
  );

  /**
   * @notice Emitted when unreleased tokens of an active schedule are revoked.
   */
  event TokensRevoked(
    uint256 indexed atTime,
    uint256 indexed scheduleId,
    uint256 quantity,
    address[] scheduleOwners,
    uint256[] quantitiesBurned
  );

  /**
   * @notice Emitted on withdrawal of released tokens.
   */
  event TokensClaimed(
    address indexed from,
    address indexed to,
    uint256 indexed scheduleId,
    uint256 quantity
  );

  /**
   * @custom:oz-upgrades-unsafe-allow constructor
   */
  constructor() {
    _disableInitializers();
  }

  function initialize() external initializer {
    __ERC1155_init_unchained(
      "https://nori.com/api/restrictionschedule/{id}.json" // todo finalize rNori uri if it needs one
    );
    __Context_init_unchained();
    __ERC165_init_unchained();
    __AccessControl_init_unchained();
    __AccessControlEnumerable_init_unchained();
    __Pausable_init_unchained();
    __ERC1155Supply_init_unchained();
    _grantRole(DEFAULT_ADMIN_ROLE, _msgSender());
    _grantRole(PAUSER_ROLE, _msgSender());
    _grantRole(SCHEDULE_CREATOR_ROLE, _msgSender());
    _grantRole(TOKEN_REVOKER_ROLE, _msgSender());
    setRestrictionDurationForMethodologyAndVersion({
      methodology: 1,
      methodologyVersion: 0,
      durationInSeconds: 315_569_520 // Seconds in 10 years (accounts for leap years)
    });
  }

  // View functions and getters =========================================
  /**
   * @dev See [IERC165.supportsInterface](
   * https://docs.openzeppelin.com/contracts/4.x/api/utils#IERC165-supportsInterface-bytes4-) for more.
   */
  function supportsInterface(bytes4 interfaceId)
    public
    view
    override(ERC1155Upgradeable, AccessControlEnumerableUpgradeable)
    returns (bool)
  {
    return super.supportsInterface(interfaceId);
  }

  /**
   * @notice Returns the schedule duration in seconds that has been set for a given methodology and methodology version.
   */
  function getRestrictionDurationForMethodologyAndVersion(
    uint256 methodology,
    uint256 methodologyVersion
  ) public view returns (uint256) {
    return
      _methodologyAndVersionToScheduleDuration[methodology][methodologyVersion];
  }

  /**
   * @notice Returns an array of all existing schedule ids, regardless of the status of the schedule.
   */
  function getAllScheduleIds() external view returns (uint256[] memory) {
    uint256[] memory allScheduleIdsArray = new uint256[](
      _allScheduleIds.length()
    );
    for (uint256 i = 0; i < allScheduleIdsArray.length; i++) {
      allScheduleIdsArray[i] = _allScheduleIds.at(i);
    }
    return allScheduleIdsArray;
  }

  /** @notice
   * Returns an account-specific view of the details of a specific schedule.
   */
  function getScheduleDetailForAccount(address account, uint256 scheduleId)
    public
    view
    returns (ScheduleDetailForAddress memory)
  {
    Schedule storage schedule = _scheduleIdToScheduleStruct[scheduleId];
    return
      ScheduleDetailForAddress(
        account,
        scheduleId,
        balanceOf(account, scheduleId),
        schedule._claimableBalanceForScheduleForAccount(
          scheduleId,
          account,
          totalSupply(scheduleId),
          balanceOf(account, scheduleId)
        ),
        schedule.claimedAmountsByAddress[account],
        schedule.quantitiesRevokedByAddress[account]
      );
  }

  /**
   * @notice Returns an account-specific view of the details of specified schedules.
   */
  function batchGetScheduleDetailsForAccount(
    address account,
    uint256[] memory scheduleIds
  ) external view returns (ScheduleDetailForAddress[] memory) {
    ScheduleDetailForAddress[]
      memory scheduleDetails = new ScheduleDetailForAddress[](
        scheduleIds.length
      );
    for (uint256 i = 0; i < scheduleIds.length; i++) {
      if (_scheduleIdToScheduleStruct[scheduleIds[i]].exists) {
        scheduleDetails[i] = getScheduleDetailForAccount(
          account,
          scheduleIds[i]
        );
      }
    }
    return scheduleDetails;
  }

  /**
   * @notice Returns summary struct for a schedule.
   */
  function getScheduleSummary(uint256 scheduleId)
    public
    view
    returns (ScheduleSummary memory)
  {
    Schedule storage schedule = _scheduleIdToScheduleStruct[scheduleId];
    uint256 numberOfTokenHolders = schedule.tokenHolders.length();
    address[] memory tokenHoldersArray = new address[](numberOfTokenHolders);
    uint256[] memory scheduleIdArray = new uint256[](numberOfTokenHolders);
    for (uint256 i = 0; i < schedule.tokenHolders.length(); i++) {
      tokenHoldersArray[i] = schedule.tokenHolders.at(i);
      scheduleIdArray[i] = scheduleId;
    }
    return
      ScheduleSummary(
        scheduleId,
        schedule.startTime,
        schedule.endTime,
        totalSupply(scheduleId),
        schedule._claimableBalanceForSchedule(
          scheduleId,
          totalSupply(scheduleId)
        ),
        schedule.totalClaimedAmount,
        schedule.totalQuantityRevoked,
        tokenHoldersArray,
        schedule.exists
      );
  }

  /**
   * @notice Returns the existence of a schedule
   */
  function scheduleExists(uint256 scheduleId) public view returns (bool) {
    return _scheduleIdToScheduleStruct[scheduleId].exists;
  }

  /**
   * @notice Returns an array of summary structs for the specified schedules.
   */
  function batchGetScheduleSummaries(uint256[] calldata scheduleIds)
    external
    view
    returns (ScheduleSummary[] memory)
  {
    ScheduleSummary[] memory scheduleSummaries = new ScheduleSummary[](
      scheduleIds.length
    );
    for (uint256 i = 0; i < scheduleIds.length; i++) {
      scheduleSummaries[i] = getScheduleSummary(scheduleIds[i]);
    }
    return scheduleSummaries;
  }

  /**
   * @notice Released balance less the total claimed amount at current block timestamp for a schedule.
   */
  function claimableBalanceForSchedule(uint256 scheduleId)
    external
    view
    returns (uint256)
  {
    Schedule storage schedule = _scheduleIdToScheduleStruct[scheduleId];
    return
      schedule._claimableBalanceForSchedule(
        scheduleId,
        totalSupply(scheduleId)
      );
  }

  /**
   * @notice A single account's claimable balance at current block timestamp for a schedule
   *
   * @dev calculations have to consider an account's total proportional claim to the schedule's released tokens,
   * using totals constructed from current balances and claimed amounts, and then subtract anything that
   * account has already claimed.
   */
  function claimableBalanceForScheduleForAccount(
    uint256 scheduleId,
    address account
  ) external view returns (uint256) {
    Schedule storage schedule = _scheduleIdToScheduleStruct[scheduleId];
    return
      schedule._claimableBalanceForScheduleForAccount(
        scheduleId,
        account,
        totalSupply(scheduleId),
        balanceOf(account, scheduleId)
      );
  }

  /**
   * @notice Returns the current number of revocable tokens for a given schedule at the current block timestamp.
   */
  function revocableQuantityForSchedule(uint256 scheduleId)
    public
    view
    returns (uint256)
  {
    Schedule storage schedule = _scheduleIdToScheduleStruct[scheduleId];
    uint256 supply = totalSupply(scheduleId);
    return schedule._revocableQuantityForSchedule(scheduleId, supply);
  }

  // External functions ===================================================

  /**
   * @notice Registers the addresses of the market, bpNori, and removal contracts in this contract.
   *
   * ##### Requirements:
   *
   * - Can only be used when the contract is not paused.
   * - Can only be used when the caller has the `DEFAULT_ADMIN_ROLE`
   */
  function registerContractAddresses(BridgedPolygonNORI bpNori, Removal removal)
    external
    whenNotPaused
    onlyRole(DEFAULT_ADMIN_ROLE)
  {
    _bridgedPolygonNori = BridgedPolygonNORI(bpNori);
    _removal = Removal(removal);
  }

  /**
   * @dev Sets the duration in seconds that should be applied to schedules created on behalf of removals
   * originating from the given methodology and methodology version.
   *
   * ##### Requirements:
   *
   * - Can only be used when the contract is not paused.
   * - Can only be used when the caller has the `DEFAULT_ADMIN_ROLE`.
   */
  function setRestrictionDurationForMethodologyAndVersion(
    uint256 methodology,
    uint256 methodologyVersion,
    uint256 durationInSeconds
  ) public whenNotPaused onlyRole(DEFAULT_ADMIN_ROLE) {
    if (durationInSeconds == 0) {
      revert InvalidZeroDuration();
    }
    _methodologyAndVersionToScheduleDuration[methodology][
      methodologyVersion
    ] = durationInSeconds;
  }

  /**
   * @notice Sets up a restriction schedule with parameters determined from the project ID.
   *
   * ##### Requirements:
   * - Can only be used when the contract is not paused.
   * - Can only be used when the caller has the `SCHEDULE_CREATOR_ROLE` role.
   */
  function createSchedule(
    uint256 projectId,
    uint256 startTime,
    uint8 methodology,
    uint8 methodologyVersion
  ) external whenNotPaused onlyRole(SCHEDULE_CREATOR_ROLE) {
<<<<<<< HEAD
    if (!_scheduleIdToScheduleStruct[projectId].exists) {
      _createSchedule({
        projectId: projectId,
        startTime: startTime,
        methodology: methodology,
        methodologyVersion: methodologyVersion
      });
    }
=======
    uint256 restrictionDuration = getRestrictionDurationForMethodologyAndVersion({
        methodology: methodology,
        methodologyVersion: methodologyVersion
      });
    _validateSchedule({
      startTime: startTime,
      restrictionDuration: restrictionDuration
    });
    _createSchedule({
      projectId: projectId,
      startTime: startTime,
      restrictionDuration: restrictionDuration
    });
>>>>>>> 9d458f69
  }

  /**
   * @dev Mints RestrictedNORI to the correct schedule token ID for a given removal token ID. // todo improve wording
   */
  function mint(uint256 amount, uint256 removalId) external {
    if (!hasRole(MINTER_ROLE, _msgSender())) {
      revert InvalidMinter({account: _msgSender()});
    }
    uint256 projectId = _removal.getProjectId({removalId: removalId});
    address supplierAddress = RemovalIdLib.supplierAddress(removalId);
    super._mint(supplierAddress, projectId, amount, "");
    // slither-disable-next-line unused-return address may already be in set and that is ok
    _scheduleIdToScheduleStruct[projectId].tokenHolders.add(supplierAddress);
  }

  /**
   * @notice Claim released tokens and withdraw them to `recipient` address.
   *
   * @dev This function burns `amount` of `RestrictedNORI` for the given schedule id
   * and transfers `amount` of `BridgedPolygonNORI` from the `RestrictedNORI` contract's
   * balance to `recipient`'s balance.
   *
   * Enforcement of the availability of claimable tokens
   * for the `_burn` call happens in `_beforeTokenTransfer`
   *
   * ##### Requirements:
   *
   * - Can only be used when the contract is not paused.
   */
  function withdrawFromSchedule(
    address recipient,
    uint256 scheduleId,
    uint256 amount
  ) external returns (bool) {
    super._burn(_msgSender(), scheduleId, amount);
    Schedule storage schedule = _scheduleIdToScheduleStruct[scheduleId];
    schedule.totalClaimedAmount += amount;
    schedule.claimedAmountsByAddress[_msgSender()] += amount;
    emit TokensClaimed(_msgSender(), recipient, scheduleId, amount);
    _bridgedPolygonNori.transfer(recipient, amount);
    return true;
  }

  /**
   * @notice Transfers `amount` tokens of token type `id` from `from` to `to`.
   *
   * @dev [See the OZ ERC1155 documentation for more] (
   * https://docs.openzeppelin.com/contracts/4.x/api/token/erc1155
   * #ERC1155-safeTransferFrom-address-address-uint256-uint256-bytes-)
   */
  function safeTransferFrom(
    address from,
    address to,
    uint256 id,
    uint256 amount,
    bytes memory data
  ) public override {
    super.safeTransferFrom(from, to, id, amount, data);
    Schedule storage schedule = _scheduleIdToScheduleStruct[id];
    if (amount != 0) {
      // slither-disable-next-line unused-return address may already be in set and that is ok
      schedule.tokenHolders.add(to);
    }
    if (balanceOf(from, id) == 0) {
      // slither-disable-next-line unused-return return value irrelevant, address guaranteed removed
      schedule.tokenHolders.remove(from);
    }
  }

  /**
   * @notice Batched version of `safeTransferFrom`.
   *
   * @dev [See the OZ ERC1155 documentation for more] (
   * https://docs.openzeppelin.com/contracts/4.x/api/token/erc1155
   * #IERC1155-safeBatchTransferFrom-address-address-uint256---uint256---bytes-)
   */
  function safeBatchTransferFrom(
    address from,
    address to,
    uint256[] memory ids,
    uint256[] memory amounts,
    bytes memory data
  ) public override {
    super.safeBatchTransferFrom(from, to, ids, amounts, data);
    for (uint256 i = 0; i < ids.length; i++) {
      Schedule storage schedule = _scheduleIdToScheduleStruct[ids[i]];
      if (amounts[i] != 0) {
        // slither-disable-next-line unused-return address may already be in set and that is ok
        schedule.tokenHolders.add(to);
      }
      if (balanceOf(from, ids[i]) == 0) {
        // slither-disable-next-line unused-return return value irrelevant, address guaranteed removed
        schedule.tokenHolders.remove(from);
      }
    }
  }

  /**
   * @notice Revokes amount of tokens from the specified project (schedule) id and transfers to toAccount.
   *
   * @dev The behavior of this function can be used in two specific ways:
   * - To revoke a specific number of tokens as specified by the `amount` parameter.
   * - To revoke all remaining revokable tokens in a schedule by specifying 0 as the `amount`.
   *
   * Transfers any unreleased tokens in the specified schedule and reduces the total supply
   * of that token. Only unreleased tokens can be revoked from a schedule and no change is made to
   * balances that have released but not yet been claimed.
   * If a token has multiple owners, balances are burned proportionally to ownership percentage,
   * summing to the total amount being revoked.
   * Once the tokens have been revoked, the current released amount can never fall below
   * its current level, even if the linear release schedule of the new amount would cause
   * the released amount to be lowered at the current timestamp (a floor is established).
   *
   * Unlike in the `withdrawFromSchedule` function, here we burn `RestrictedNORI`
   * from the schedule owner but send that `BridgedPolygonNORI` back to Nori's
   * treasury or an address of Nori's choosing (the *toAccount* address).
   * The *claimedAmount* is not changed because this is not a claim operation.
   *
   * ##### Requirements:
   *
   * - Can only be used when the caller has the `TOKEN_REVOKER_ROLE`
   * - The requirements of _beforeTokenTransfer apply to this function
   */
  function revokeUnreleasedTokens(
    uint256 projectId,
    uint256 amount,
    address toAccount
  ) external whenNotPaused onlyRole(TOKEN_REVOKER_ROLE) {
    // slither-disable-next-line calls-loop choose to get the project id from the removal contract
    Schedule storage schedule = _scheduleIdToScheduleStruct[projectId];
    if (!schedule.exists) {
      revert NonexistentSchedule({scheduleId: projectId});
    }
    uint256 quantityRevocable = schedule._revocableQuantityForSchedule(
      projectId,
      totalSupply(projectId)
    );
    if (!(amount <= quantityRevocable)) {
      revert InsufficientUnreleasedTokens({scheduleId: projectId});
    }
    // amount of zero indicates revocation of all remaining tokens.
    uint256 quantityToRevoke = amount > 0 ? amount : quantityRevocable;
    // burn correct proportion from each token holder
    address[] memory tokenHoldersLocal = schedule.tokenHolders.values();
    // todo (Gas Optimization): is it more expensive to call balanceOf multiple times, or to construct this array?
    uint256[] memory scheduleIdsForBalanceOfBatch = new uint256[](
      tokenHoldersLocal.length
    );
    for (uint256 i = 0; i < tokenHoldersLocal.length; i++) {
      scheduleIdsForBalanceOfBatch[i] = projectId;
    }
    uint256[] memory quantitiesToBurnForHolders = new uint256[](
      tokenHoldersLocal.length
    );
    // Calculate the final holder's quantity to revoke by subtracting the sum of other quantities
    // from the desired total to revoke, thus avoiding any precision rounding errors from affecting
    // the total quantity revoked by up to several wei.
    uint256[] memory accountBalances = balanceOfBatch(
      tokenHoldersLocal,
      scheduleIdsForBalanceOfBatch
    );
    uint256 cumulativeQuantityToBurn = 0;
    for (uint256 i = 0; i < (tokenHoldersLocal.length - 1); i++) {
      uint256 quantityToBurnForHolder = _quantityToRevokePerTokenHolder(
        quantityToRevoke,
        projectId,
        schedule,
        tokenHoldersLocal[i],
        accountBalances[i]
      );
      quantitiesToBurnForHolders[i] = quantityToBurnForHolder;
      cumulativeQuantityToBurn += quantityToBurnForHolder;
    }
    quantitiesToBurnForHolders[tokenHoldersLocal.length - 1] =
      quantityToRevoke -
      cumulativeQuantityToBurn;
    // todo use multicall to batch burn rNori outside of loop
    for (uint256 i = 0; i < (tokenHoldersLocal.length); i++) {
      super._burn(
        tokenHoldersLocal[i],
        projectId,
        quantitiesToBurnForHolders[i]
      );
      schedule.quantitiesRevokedByAddress[
        tokenHoldersLocal[i]
      ] += quantitiesToBurnForHolders[i];
    }
    schedule.totalQuantityRevoked += quantityToRevoke;
    emit TokensRevoked(
      block.timestamp, // solhint-disable-line not-rely-on-time, this is time-dependent
      projectId,
      quantityToRevoke,
      tokenHoldersLocal,
      quantitiesToBurnForHolders
    );
    _bridgedPolygonNori.transfer(toAccount, quantityToRevoke);
  }

  // Private implementations ==========================================
  /**
   * @notice Sets up a schedule for the specified project.
   *
   * @dev Schedules are created when removal tokens are listed for sale in the market contract,
   * so this should only be invoked during `tokensReceived` in the exceptional case that
   * tokens were sent to this contract without a schedule set up.
   *
   * Revert strings are used instead of custom errors here for proper surfacing
   * from within the market contract `onERC1155BatchReceived` hook.
   */
  function _createSchedule(
    uint256 projectId,
    uint256 startTime,
<<<<<<< HEAD
    uint8 methodology,
    uint8 methodologyVersion
  ) internal {
    require(startTime != 0, "rNORI: Invalid start time");
    require(_allScheduleIds.add(projectId), "rNORI: Schedule exists");
    Schedule storage schedule = _scheduleIdToScheduleStruct[projectId];
    uint256 restrictionDuration = getRestrictionDurationForMethodologyAndVersion({
        methodology: methodology,
        methodologyVersion: methodologyVersion
      });
    require(restrictionDuration != 0, "rNORI: duration not set");
    schedule.exists = true;
    schedule.startTime = startTime;
    schedule.endTime = startTime + restrictionDuration;
    emit ScheduleCreated(projectId, startTime, schedule.endTime);
=======
    uint256 restrictionDuration
  ) internal {
    Schedule storage schedule = _scheduleIdToScheduleStruct[projectId];
    schedule.exists = true;
    schedule.startTime = startTime;
    schedule.endTime = startTime + restrictionDuration;
    _allScheduleIds.add(projectId);
    emit ScheduleCreated(projectId, startTime, schedule.endTime);
  }

  function _validateSchedule(uint256 startTime, uint256 restrictionDuration)
    internal
    pure
  {
    // todo this can probably be moved to the rNoriLib along with _createSchedule (if not, some schedule creator lib)
    require(startTime != 0, "rNORI: Invalid start time");
    require(restrictionDuration != 0, "rNORI: duration not set");
>>>>>>> 9d458f69
  }

  /**
   * @notice Hook that is called before any token transfer. This includes minting and burning, as well as batched
   * variants.
   *
   * @dev Follows the rules of hooks defined [here](
   * https://docs.openzeppelin.com/contracts/4.x/extending-contracts#rules_of_hooks)
   *
   * See the ERC1155 specific version [here](
   * https://docs.openzeppelin.com/contracts/4.x/api/token/erc1155
   * #ERC1155-_beforeTokenTransfer-address-address-address-uint256---uint256---bytes-)
   *
   * ##### Requirements:
   *
   * - the contract must not be paused
   * - One of the following must be true:
   *    - the operation is a mint (which should ONLY occur when BridgedPolygonNORI is being wrapped via `_depositFor`)
   *    - the operation is a burn, which only happens during revocation and withdrawal:
   *      - if the operation is a revocation, that permission is enforced by the TOKEN_REVOKER_ROLE
   *      - if the operation is a withdrawal the burn amount must be <= the sender's claimable balance
   *    - the operation is a transfer and _all_ of the following must be true:
   *      - the operator is operating on their own balance (enforced in the inherited contract)
   *      - the operator has sufficient balance to transfer (enforced in the inherited contract)
   */
  function _beforeTokenTransfer(
    address operator,
    address from,
    address to,
    uint256[] memory ids,
    uint256[] memory amounts,
    bytes memory data
  ) internal override(ERC1155SupplyUpgradeable) whenNotPaused {
    bool isBurning = to == address(0);
    bool isWithdrawing = isBurning && from == operator;
    if (isBurning) {
      for (uint256 i = 0; i < ids.length; i++) {
        uint256 id = ids[i];
        Schedule storage schedule = _scheduleIdToScheduleStruct[id];
        if (isWithdrawing) {
          if (
            amounts[i] >
            schedule._claimableBalanceForScheduleForAccount(
              id,
              from,
              totalSupply(id),
              balanceOf(from, id)
            )
          ) {
            revert InsufficientClaimableBalance({
              account: from,
              scheduleId: id
            });
          }
        }
        schedule.releasedAmountFloor = schedule
          ._releasedBalanceOfSingleSchedule(totalSupply(id));
      }
    }
    return super._beforeTokenTransfer(operator, from, to, ids, amounts, data);
  }

  /**
   * @dev Calculates the number of tokens that should be revoked from a given token holder and schedule based on their
   * proportion of ownership of that schedule's tokens and the total number of tokens being revoked.
   */
  function _quantityToRevokePerTokenHolder(
    uint256 totalQuantityToRevoke,
    uint256 scheduleId,
    Schedule storage schedule,
    address account,
    uint256 balanceOfAccount
  ) private view returns (uint256) {
    uint256 scheduleTrueTotal = schedule._scheduleTrueTotal(
      totalSupply(scheduleId)
    );
    uint256 revocableForAccount;
    // avoid division by or of 0
    if (scheduleTrueTotal == 0 || totalQuantityToRevoke == 0) {
      revocableForAccount = 0;
    } else {
      uint256 claimedAmountForAccount = schedule.claimedAmountsByAddress[
        account
      ];
      revocableForAccount =
        ((claimedAmountForAccount + balanceOfAccount) *
          (totalQuantityToRevoke)) /
        scheduleTrueTotal;
    }

    return revocableForAccount;
  }
}<|MERGE_RESOLUTION|>--- conflicted
+++ resolved
@@ -473,16 +473,6 @@
     uint8 methodology,
     uint8 methodologyVersion
   ) external whenNotPaused onlyRole(SCHEDULE_CREATOR_ROLE) {
-<<<<<<< HEAD
-    if (!_scheduleIdToScheduleStruct[projectId].exists) {
-      _createSchedule({
-        projectId: projectId,
-        startTime: startTime,
-        methodology: methodology,
-        methodologyVersion: methodologyVersion
-      });
-    }
-=======
     uint256 restrictionDuration = getRestrictionDurationForMethodologyAndVersion({
         methodology: methodology,
         methodologyVersion: methodologyVersion
@@ -496,7 +486,6 @@
       startTime: startTime,
       restrictionDuration: restrictionDuration
     });
->>>>>>> 9d458f69
   }
 
   /**
@@ -710,23 +699,6 @@
   function _createSchedule(
     uint256 projectId,
     uint256 startTime,
-<<<<<<< HEAD
-    uint8 methodology,
-    uint8 methodologyVersion
-  ) internal {
-    require(startTime != 0, "rNORI: Invalid start time");
-    require(_allScheduleIds.add(projectId), "rNORI: Schedule exists");
-    Schedule storage schedule = _scheduleIdToScheduleStruct[projectId];
-    uint256 restrictionDuration = getRestrictionDurationForMethodologyAndVersion({
-        methodology: methodology,
-        methodologyVersion: methodologyVersion
-      });
-    require(restrictionDuration != 0, "rNORI: duration not set");
-    schedule.exists = true;
-    schedule.startTime = startTime;
-    schedule.endTime = startTime + restrictionDuration;
-    emit ScheduleCreated(projectId, startTime, schedule.endTime);
-=======
     uint256 restrictionDuration
   ) internal {
     Schedule storage schedule = _scheduleIdToScheduleStruct[projectId];
@@ -744,7 +716,6 @@
     // todo this can probably be moved to the rNoriLib along with _createSchedule (if not, some schedule creator lib)
     require(startTime != 0, "rNORI: Invalid start time");
     require(restrictionDuration != 0, "rNORI: duration not set");
->>>>>>> 9d458f69
   }
 
   /**
