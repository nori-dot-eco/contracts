// SPDX-License-Identifier: MIT
pragma solidity =0.8.17;
import "@openzeppelin/contracts-upgradeable/utils/math/MathUpgradeable.sol";
import "@openzeppelin/contracts-upgradeable/utils/MulticallUpgradeable.sol";
import "@openzeppelin/contracts-upgradeable/token/ERC1155/extensions/ERC1155PausableUpgradeable.sol";
import "@openzeppelin/contracts-upgradeable/token/ERC1155/extensions/ERC1155SupplyUpgradeable.sol";
import "./AccessPresetPausable.sol";
import "./Errors.sol";
import "./IERC20WithPermit.sol";
import "./IRemoval.sol";
import "./IRestrictedNORI.sol";
import {RestrictedNORILib, Schedule} from "./RestrictedNORILib.sol";
import {RemovalIdLib} from "./RemovalIdLib.sol";

/**
 * @notice View information for the current state of one schedule.
 * @param scheduleTokenId The schedule token ID.
 * @param startTime The start time of the schedule.
 * @param endTime The end time of the schedule.
 * @param totalSupply The total supply of the schedule.
 * @param totalClaimableAmount The total amount that can be claimed from the schedule.
 * @param totalClaimedAmount The total amount that has been claimed from the schedule.
 * @param totalQuantityRevoked The total quantity that has been revoked from the schedule.
 * @param tokenHolders The holders of the schedule.
 */
struct ScheduleSummary {
  uint256 scheduleTokenId;
  uint256 startTime;
  uint256 endTime;
  uint256 totalSupply;
  uint256 totalClaimableAmount;
  uint256 totalClaimedAmount;
  uint256 totalQuantityRevoked;
  address[] tokenHolders;
}

/**
 * @notice View information for one account's ownership of a schedule.
 * @param tokenHolder The token holder.
 * @param scheduleTokenId The schedule token ID.
 * @param balance The balance of the token holder.
 * @param claimableAmount The amount that can be claimed from the schedule by the token holder.
 * @param claimedAmount The amount that has been claimed from the schedule by the token holder.
 * @param quantityRevoked The quantity that has been revoked from the schedule by the token holder.
 */
struct ScheduleDetailForAddress {
  address tokenHolder;
  uint256 scheduleTokenId;
  uint256 balance;
  uint256 claimableAmount;
  uint256 claimedAmount;
  uint256 quantityRevoked;
}

/**
 * @title A wrapped ERC20 token contract for restricting the release of tokens for use as insurance
 * collateral.
 * @author Nori Inc.
 * @notice Based on the mechanics of a wrapped ERC-20 token, this contract layers schedules over the withdrawal
 * functionality to implement _restriction_, a time-based release of tokens that, until released, can be reclaimed
 * by Nori to enforce the permanence guarantee of carbon removals.
 *
 * ##### Behaviors and features:
 *
 * ###### Schedules
 *
 * - _Schedules_ define the release timeline for restricted tokens.
 * - A specific schedule is associated with one ERC1155 token ID and can have multiple token holders.
 *
 * ###### Restricting
 *
 * - _Restricting_ is the process of gradually releasing tokens that may need to be recaptured by Nori in the event
 * that the sequestered carbon for which the tokens were exchanged is found to violate its permanence guarantee.
 * In this case, tokens need to be recaptured to mitigate the loss and make the original buyer whole by using them to
 * purchase new NRTs on their behalf.
 * - Tokens are released linearly from the schedule's start time until its end time. As NRTs are sold, proceeds may
 * be routed to a restriction schedule at any point in the schedule's timeline, thus increasing the total balance of
 * the schedule as well as the released amount at the current timestamp (assuming it's after the schedule start time).
 *
 * ###### Transferring
 *
 * - A given schedule is a logical overlay to a specific 1155 token. This token can have any number of token holders,
 * and transferability via `safeTransferFrom` and `safeBatchTransferFrom` is enabled.
 * Ownership percentages only become relevant and are enforced during withdrawal and revocation.
 *
 * ###### Withdrawal
 *
 * - _Withdrawal_ is the process of a token holder claiming the tokens that have been released by the restriction
 * schedule. When tokens are withdrawn, the 1155 schedule token is burned, and the underlying ERC20 token being held
 * by this contract is sent to the address specified by the token holder performing the withdrawal.
 * Tokens are released by a schedule based on the linear release of the schedule's `totalSupply`, but a token holder
 * can only withdraw released tokens in proportion to their percentage ownership of the schedule tokens.
 *
 * ###### Revocation
 *
 * - _Revocation_ is the process of tokens being recaptured by Nori to enforce carbon permanence guarantees.
 * Only unreleased tokens can ever be revoked. When tokens are revoked from a schedule, the current number of released
 * tokens does not decrease, even as the schedule's total supply decreases through revocation (a floor is enforced).
 * When these tokens are revoked, the 1155 schedule token is burned, and the underlying ERC20 token held by this contract
 * is sent to the address specified by Nori. If a schedule has multiple token holders, tokens are burned from each
 * holder in proportion to their total percentage ownership of the schedule.
 *
 * ###### Additional behaviors and features
 *
 * - [Upgradeable](https://docs.openzeppelin.com/contracts/4.x/upgradeable)
 * - [Initializable](https://docs.openzeppelin.com/contracts/4.x/upgradeable#multiple-inheritance)
 * - [Pausable](https://docs.openzeppelin.com/contracts/4.x/api/security#Pausable): all functions that mutate state are
 * pausable.
 * - [Role-based access control](https://docs.openzeppelin.com/contracts/4.x/access-control)
 * - `SCHEDULE_CREATOR_ROLE`: Can create restriction schedules without sending the underlying tokens to the contract. The
 * market contract has this role and sets up relevant schedules as removal tokens are listed for sale.
 * - `MINTER_ROLE`: Can call `mint` on this contract, which mints tokens of the correct schedule ID (token ID) for a
 * given removal. The market contract has this role and can mint RestrictedNORI while routing sale proceeds to this
 * contract.
 * - `TOKEN_REVOKER_ROLE`: Can revoke unreleased tokens from a schedule. Only Nori admin wallet should have this role.
 * - `PAUSER_ROLE`: Can pause and unpause the contract.
 * - `DEFAULT_ADMIN_ROLE`: This is the only role that can add/revoke other accounts to any of the roles.
 *
 * ##### Inherits:
 *
 * - [ERC1155Upgradeable](https://docs.openzeppelin.com/contracts/4.x/api/token/erc1155)
 * - [PausableUpgradeable](https://docs.openzeppelin.com/contracts/4.x/api/security#Pausable)
 * - [AccessControlEnumerableUpgradeable](https://docs.openzeppelin.com/contracts/4.x/api/access)
 * - [ContextUpgradeable](https://docs.openzeppelin.com/upgrades-plugins/1.x/writing-upgradeable)
 * - [Initializable](https://docs.openzeppelin.com/contracts/4.x/api/proxy#Initializable)
 * - [ERC165Upgradeable](https://docs.openzeppelin.com/contracts/4.x/api/utils#ERC165)
 *
 * ##### Implements:
 *
 * - [IERC1155Upgradeable](https://docs.openzeppelin.com/contracts/4.x/api/token/erc1155#IERC1155)
 * - [IAccessControlEnumerable](https://docs.openzeppelin.com/contracts/4.x/api/access#AccessControlEnumerable)
 * - [IERC165Upgradeable](https://docs.openzeppelin.com/contracts/4.x/api/utils#IERC165)
 *
 * ##### Uses:
 *
 * - [RestrictedNORILib](./RestrictedNORILib.md) for `Schedule`.
 * - [EnumerableSetUpgradeable](https://docs.openzeppelin.com/contracts/4.x/api/utils#EnumerableSet) for
 * `EnumerableSetUpgradeable.UintSet` and `EnumerableSetUpgradeable.AddressSet`.
 * - [MathUpgradeable](https://docs.openzeppelin.com/contracts/4.x/api/utils#Math)
 */
contract RestrictedNORI is
  IRestrictedNORI,
  ERC1155SupplyUpgradeable,
  AccessPresetPausable,
  MulticallUpgradeable
{
  using RestrictedNORILib for Schedule;
  using EnumerableSetUpgradeable for EnumerableSetUpgradeable.UintSet;
  using EnumerableSetUpgradeable for EnumerableSetUpgradeable.AddressSet;

  /**
   * @notice Role conferring creation of schedules.
   * @dev The Market contract is granted this role after deployments.
   */
  bytes32 public constant SCHEDULE_CREATOR_ROLE =
    keccak256("SCHEDULE_CREATOR_ROLE");

  /**
   * @notice Role conferring sending of underlying ERC20 token to this contract for wrapping.
   * @dev The Market contract is granted this role after deployments.
   */
  bytes32 public constant MINTER_ROLE = keccak256("MINTER_ROLE");

  /**
   * @notice Role conferring revocation of restricted tokens.
   * @dev Only Nori admin addresses should have this role.
   */
  bytes32 public constant TOKEN_REVOKER_ROLE = keccak256("TOKEN_REVOKER_ROLE");

  /**
   * @notice A mapping of methodology to version to schedule duration.
   */
  mapping(uint256 => mapping(uint256 => uint256))
    private _methodologyAndVersionToScheduleDuration;

  /**
   * @notice A mapping of schedule ID to schedule.
   */
  mapping(uint256 => Schedule) private _scheduleIdToScheduleStruct;

  /**
   * @notice An enumerable set containing all schedule IDs.
   */
  EnumerableSetUpgradeable.UintSet private _allScheduleIds;

  /**
   * @notice The underlying ERC20 token contract for which this contract wraps tokens.
   */
  IERC20WithPermit private _underlyingToken;

  /**
   * @notice The Removal contract that accounts for carbon removal supply.
   */
  IRemoval private _removal;

  /**
   * @notice Emitted on successful creation of a new schedule.
   * @param projectId The ID of the project for which the schedule was created.
   * @param startTime The start time of the schedule.
   * @param endTime The end time of the schedule.
   */
  event ScheduleCreated(
    uint256 indexed projectId,
    uint256 startTime,
    uint256 endTime
  );

  /**
   * @notice Emitted when unreleased tokens of an active schedule are revoked.
   * @param atTime The time at which the revocation occurred.
   * @param scheduleId The ID of the schedule from which tokens were revoked.
   * @param quantity The quantity of tokens revoked.
   * @param scheduleOwners The addresses of the schedule owners from which tokens were revoked.
   * @param quantitiesBurned The quantities of tokens burned from each schedule owner.
   */
  event TokensRevoked(
    uint256 indexed atTime,
    uint256 indexed scheduleId,
    uint256 quantity,
    address[] scheduleOwners,
    uint256[] quantitiesBurned
  );

  /**
   * @notice Emitted on withdrawal of released tokens.
   * @param from The address from which tokens were withdrawn.
   * @param to The address to which tokens were withdrawn.
   * @param scheduleId The ID of the schedule from which tokens were withdrawn.
   * @param quantity The quantity of tokens withdrawn.
   */
  event TokensClaimed(
    address indexed from,
    address indexed to,
    uint256 indexed scheduleId,
    uint256 quantity
  );

  /**
   * @notice Locks the contract, preventing any future re-initialization.
   * @dev See more [here](https://docs.openzeppelin.com/contracts/4.x/api/proxy#Initializable-_disableInitializers--).
   * @custom:oz-upgrades-unsafe-allow constructor
   */
  constructor() {
    _disableInitializers();
  }

  /**
   * @notice Initialize the RestrictedNORI contract.
   */
  function initialize() external initializer {
    __ERC1155_init_unchained({
      uri_: "https://nori.com/api/restrictionschedule/{id}.json"
    });
    __Context_init_unchained();
    __ERC165_init_unchained();
    __AccessControl_init_unchained();
    __AccessControlEnumerable_init_unchained();
    __Pausable_init_unchained();
    __ERC1155Supply_init_unchained();
    __Multicall_init_unchained();
    _grantRole({role: DEFAULT_ADMIN_ROLE, account: _msgSender()});
    _grantRole({role: PAUSER_ROLE, account: _msgSender()});
    _grantRole({role: SCHEDULE_CREATOR_ROLE, account: _msgSender()});
    _grantRole({role: TOKEN_REVOKER_ROLE, account: _msgSender()});
    setRestrictionDurationForMethodologyAndVersion({
      methodology: 1,
      methodologyVersion: 0,
      durationInSeconds: 315_569_520 // Seconds in 10 years (accounts for leap years)
    });
  }

  /**
   * @notice Revokes amount of tokens from the specified project (schedule) ID and transfers to `toAccount`.
   * @dev The behavior of this function can be used in two specific ways:
   * 1. To revoke a specific number of tokens as specified by the `amount` parameter.
   * 2. To revoke all remaining revokable tokens in a schedule by specifying 0 as the `amount`.
   *
   * Transfers any unreleased tokens in the specified schedule and reduces the total supply
   * of that token. Only unreleased tokens can be revoked from a schedule and no change is made to
   * balances that have released but not yet been claimed.
   * If a token has multiple owners, balances are burned proportionally to ownership percentage,
   * summing to the total amount being revoked.
   * Once the tokens have been revoked, the current released amount can never fall below
   * its current level, even if the linear release schedule of the new amount would cause
   * the released amount to be lowered at the current timestamp (a floor is established).
   *
   * Unlike in the `withdrawFromSchedule` function, here we burn RestrictedNORI
   * from the schedule owner but send that underlying ERC20 token back to Nori's
   * treasury or an address of Nori's choosing (the `toAccount` address).
   * The `claimedAmount` is not changed because this is not a claim operation.
   *
   * Emits a `TokensRevoked` event.
   *
   * ##### Requirements:
   *
   * - Can only be used when the caller has the `TOKEN_REVOKER_ROLE` role.
   * - The requirements of `_beforeTokenTransfer` apply to this function.
   * @param projectId The schedule ID from which to revoke tokens.
   * @param amount The amount to revoke.
   * @param toAccount The account to which the underlying ERC20 token should be sent.
   */
  function revokeUnreleasedTokens(
    uint256 projectId,
    uint256 amount,
    address toAccount
  ) external whenNotPaused onlyRole(TOKEN_REVOKER_ROLE) {
    Schedule storage schedule = _scheduleIdToScheduleStruct[projectId];
    if (!schedule.doesExist()) {
      revert NonexistentSchedule({scheduleId: projectId});
    }
    uint256 quantityRevocable = schedule.revocableQuantityForSchedule({
      scheduleId: projectId,
      totalSupply: totalSupply(projectId)
    });
    if (!(amount <= quantityRevocable)) {
      revert InsufficientUnreleasedTokens({scheduleId: projectId});
    }
    // amount of zero indicates revocation of all remaining tokens.
    uint256 quantityToRevoke = amount > 0 ? amount : quantityRevocable;
    // burn correct proportion from each token holder
    address[] memory tokenHoldersLocal = schedule.tokenHolders.values();
    uint256[] memory accountBalances = new uint256[](tokenHoldersLocal.length);
    // Skip overflow check as for loop is indexed starting at zero.
    unchecked {
      for (uint256 i = 0; i < tokenHoldersLocal.length; ++i) {
        accountBalances[i] = balanceOf({
          account: tokenHoldersLocal[i],
          id: projectId
        });
      }
    }
    uint256[] memory quantitiesToBurnForHolders = new uint256[](
      tokenHoldersLocal.length
    );
    /**
     * Calculate the final holder's quantity to revoke by subtracting the sum of other quantities
     * from the desired total to revoke, thus avoiding any precision rounding errors from affecting
     * the total quantity revoked by up to several wei.
     */
    uint256 cumulativeQuantityToBurn = 0;
    for (uint256 i = 0; i < (tokenHoldersLocal.length - 1); ++i) {
      uint256 quantityToBurnForHolder = _quantityToRevokeForTokenHolder({
        totalQuantityToRevoke: quantityToRevoke,
        scheduleId: projectId,
        schedule: schedule,
        account: tokenHoldersLocal[i],
        balanceOfAccount: accountBalances[i]
      });
      quantitiesToBurnForHolders[i] = quantityToBurnForHolder;
      cumulativeQuantityToBurn += quantityToBurnForHolder;
    }
    quantitiesToBurnForHolders[tokenHoldersLocal.length - 1] =
      quantityToRevoke -
      cumulativeQuantityToBurn;
    for (uint256 i = 0; i < (tokenHoldersLocal.length); ++i) {
      super._burn({
        from: tokenHoldersLocal[i],
        id: projectId,
        amount: quantitiesToBurnForHolders[i]
      });
      schedule.quantitiesRevokedByAddress[
        tokenHoldersLocal[i]
      ] += quantitiesToBurnForHolders[i];
    }
    schedule.totalQuantityRevoked += quantityToRevoke;
    emit TokensRevoked({
      atTime: block.timestamp, // solhint-disable-line not-rely-on-time, this is time-dependent
      scheduleId: projectId,
      quantity: quantityToRevoke,
      scheduleOwners: tokenHoldersLocal,
      quantitiesBurned: quantitiesToBurnForHolders
    });
    _underlyingToken.transfer({to: toAccount, amount: quantityToRevoke});
  }

  /**
   * @notice Register the underlying assets used by this contract.
   * @dev Register the addresses of the Market, underlying ERC20, and Removal contracts in this contract.
   *
   * ##### Requirements:
   *
   * - Can only be used when the contract is not paused.
   * - Can only be used when the caller has the `DEFAULT_ADMIN_ROLE` role.
   * @param wrappedToken The address of the underlying ERC20 contract for which this contract wraps tokens.
   * @param removal The address of the Removal contract that accounts for Nori's issued carbon removals.
   */
  function registerContractAddresses(
    IERC20WithPermit wrappedToken,
    IRemoval removal
  ) external whenNotPaused onlyRole(DEFAULT_ADMIN_ROLE) {
    _underlyingToken = IERC20WithPermit(wrappedToken);
    _removal = IRemoval(removal);
  }

  /**
   * @notice Sets up a restriction schedule with parameters determined from the project ID.
   * @dev Create a schedule for a project ID and set the parameters of the schedule.
   *
   * ##### Requirements:
   *
   * - Can only be used when the contract is not paused.
   * - Can only be used when the caller has the `SCHEDULE_CREATOR_ROLE` role.
   * @param projectId The ID that will be used as this schedule's token ID
   * @param startTime The schedule's start time in seconds since the unix epoch
   * @param methodology The methodology of this project, used to look up correct schedule duration
   * @param methodologyVersion The methodology version, used to look up correct schedule duration
   */
  function createSchedule(
    uint256 projectId,
    uint256 startTime,
    uint8 methodology,
    uint8 methodologyVersion
  ) external override whenNotPaused onlyRole(SCHEDULE_CREATOR_ROLE) {
    if (this.scheduleExists({scheduleId: projectId})) {
      revert ScheduleExists({scheduleId: projectId});
    }
    uint256 restrictionDuration = getRestrictionDurationForMethodologyAndVersion({
        methodology: methodology,
        methodologyVersion: methodologyVersion
      });
    _validateSchedule({
      startTime: startTime,
      restrictionDuration: restrictionDuration
    });
    _createSchedule({
      projectId: projectId,
      startTime: startTime,
      restrictionDuration: restrictionDuration
    });
  }

  /**
   * @notice Mint RestrictedNORI tokens for a schedule.
   * @dev Mint `amount` of RestrictedNORI to the schedule ID that corresponds to the provided `removalId`.
   * The schedule ID for this removal is looked up in the Removal contract. The underlying ERC20 asset is
   *  sent to this contract from the buyer by the Market contract during a purchase, so this function only concerns
   * itself with minting the RestrictedNORI token for the correct token ID.
   *
   * ##### Requirements:
   *
   * - Can only be used if the caller has the `MINTER_ROLE` role.
   * - The rules of `_beforeTokenTransfer` apply.
   * @param amount The amount of RestrictedNORI to mint.
   * @param removalId The removal token ID for which proceeds are being restricted.
   */
  function mint(uint256 amount, uint256 removalId) external {
    if (!hasRole({role: MINTER_ROLE, account: _msgSender()})) {
      revert InvalidMinter({account: _msgSender()});
    }
    uint256 projectId = _removal.getProjectId({id: removalId});
    address supplierAddress = RemovalIdLib.supplierAddress({
      removalId: removalId
    });
    super._mint({to: supplierAddress, id: projectId, amount: amount, data: ""});
    _scheduleIdToScheduleStruct[projectId].tokenHolders.add({
      value: supplierAddress
    });
  }

  /**
   * @notice Claim sender's released tokens and withdraw them to `recipient` address.
   *
   * @dev This function burns `amount` of RestrictedNORI for the given schedule ID
   * and transfers `amount` of underlying ERC20 token from the RestrictedNORI contract's
   * balance to `recipient`'s balance.
   * Enforcement of the availability of claimable tokens for the `_burn` call happens in `_beforeTokenTransfer`.
   *
   * Emits a `TokensClaimed` event.
   *
   * ##### Requirements:
   *
   * - Can only be used when the contract is not paused.
   * @param recipient The address receiving the unwrapped underlying ERC20 token.
   * @param scheduleId The schedule from which to withdraw.
   * @param amount The amount to withdraw.
   * @return Whether or not the tokens were successfully withdrawn.
   */
  function withdrawFromSchedule(
    address recipient,
    uint256 scheduleId,
    uint256 amount
  ) external returns (bool) {
    super._burn({from: _msgSender(), id: scheduleId, amount: amount});
    Schedule storage schedule = _scheduleIdToScheduleStruct[scheduleId];
    schedule.totalClaimedAmount += amount;
    schedule.claimedAmountsByAddress[_msgSender()] += amount;
    emit TokensClaimed({
      from: _msgSender(),
      to: recipient,
      scheduleId: scheduleId,
      quantity: amount
    });
    _underlyingToken.transfer({to: recipient, amount: amount});
    return true;
  }

  /**
   * @notice Get all schedule IDs.
   * @return Returns an array of all existing schedule IDs, regardless of the status of the schedule.
   */
  function getAllScheduleIds() external view returns (uint256[] memory) {
    uint256[] memory allScheduleIdsArray = new uint256[](
      _allScheduleIds.length()
    );
    // Skip overflow check as for loop is indexed starting at zero.
    unchecked {
      for (uint256 i = 0; i < allScheduleIdsArray.length; ++i) {
        allScheduleIdsArray[i] = _allScheduleIds.at({index: i});
      }
    }
    return allScheduleIdsArray;
  }

  /**
   * @notice Returns an account-specific view of the details of a specific schedule.
   * @param account The account for which to provide schedule details.
   * @param scheduleId The token ID of the schedule for which to retrieve details.
   * @return Returns a `ScheduleDetails` struct containing the details of the schedule.
   */
  function getScheduleDetailForAccount(address account, uint256 scheduleId)
    external
    view
    returns (ScheduleDetailForAddress memory)
  {
    Schedule storage schedule = _scheduleIdToScheduleStruct[scheduleId];
    return
      ScheduleDetailForAddress({
        tokenHolder: account,
        scheduleTokenId: scheduleId,
        balance: balanceOf({account: account, id: scheduleId}),
        claimableAmount: schedule.claimableBalanceForScheduleForAccount({
          scheduleId: scheduleId,
          account: account,
          totalSupply: totalSupply({id: scheduleId}),
          balanceOfAccount: balanceOf({account: account, id: scheduleId})
        }),
        claimedAmount: schedule.claimedAmountsByAddress[account],
        quantityRevoked: schedule.quantitiesRevokedByAddress[account]
      });
  }

  /**
   * @notice Batch version of `getScheduleDetailForAccount`.
   * @param account The account for which to provide schedule details.
   * @param scheduleIds The token IDs of the schedules for which to retrieve details.
   * @return Returns an array of `ScheduleDetails` structs containing the details of the schedules
   */
  function batchGetScheduleDetailsForAccount(
    address account,
    uint256[] memory scheduleIds
  ) external view returns (ScheduleDetailForAddress[] memory) {
    ScheduleDetailForAddress[]
      memory scheduleDetails = new ScheduleDetailForAddress[](
        scheduleIds.length
      );
    // Skip overflow check as for loop is indexed starting at zero.
    unchecked {
      for (uint256 i = 0; i < scheduleIds.length; ++i) {
        if (_scheduleIdToScheduleStruct[scheduleIds[i]].doesExist()) {
          scheduleDetails[i] = this.getScheduleDetailForAccount({
            account: account,
            scheduleId: scheduleIds[i]
          });
        }
      }
    }
    return scheduleDetails;
  }

  /**
   * @notice Check the existence of a schedule.
   * @param scheduleId The token ID of the schedule for which to check existence.
   * @return Returns a boolean indicating whether or not the schedule exists.
   */
  function scheduleExists(uint256 scheduleId)
    external
    view
    override
    returns (bool)
  {
    return _scheduleIdToScheduleStruct[scheduleId].doesExist();
  }

  /**
   * @notice Returns an array of summary structs for the specified schedules.
   * @param scheduleIds The token IDs of the schedules for which to retrieve details.
   * @return Returns an array of `ScheduleSummary` structs containing the summary of the schedules.
   */
  function batchGetScheduleSummaries(uint256[] calldata scheduleIds)
    external
    view
    returns (ScheduleSummary[] memory)
  {
    ScheduleSummary[] memory scheduleSummaries = new ScheduleSummary[](
      scheduleIds.length
    );
    // Skip overflow check as for loop is indexed starting at zero.
    unchecked {
      for (uint256 i = 0; i < scheduleIds.length; ++i) {
        scheduleSummaries[i] = getScheduleSummary({scheduleId: scheduleIds[i]});
      }
    }
    return scheduleSummaries;
  }

  /**
   * @notice Released balance less the total claimed amount at current block timestamp for a schedule.
   * @param scheduleId The token ID of the schedule for which to retrieve details.
   * @return Returns the claimable amount for the schedule.
   */
  function claimableBalanceForSchedule(uint256 scheduleId)
    external
    view
    returns (uint256)
  {
    Schedule storage schedule = _scheduleIdToScheduleStruct[scheduleId];
    return
      schedule.claimableBalanceForSchedule({
        scheduleId: scheduleId,
        totalSupply: totalSupply({id: scheduleId})
      });
  }

  /**
   * @notice A single account's claimable balance at current block timestamp for a schedule.
   * @dev Calculations have to consider an account's total proportional claim to the schedule's released tokens,
   * using totals constructed from current balances and claimed amounts, and then subtract anything that
   * account has already claimed.
   * @param scheduleId The token ID of the schedule for which to retrieve details.
   * @param account The account for which to retrieve details.
   * @return Returns the claimable amount for an account's schedule.
   */
  function claimableBalanceForScheduleForAccount(
    uint256 scheduleId,
    address account
  ) external view returns (uint256) {
    Schedule storage schedule = _scheduleIdToScheduleStruct[scheduleId];
    return
      schedule.claimableBalanceForScheduleForAccount({
        scheduleId: scheduleId,
        account: account,
        totalSupply: totalSupply({id: scheduleId}),
        balanceOfAccount: balanceOf({account: account, id: scheduleId})
      });
  }

  /**
   * @notice Get the current number of revocable tokens for a given schedule at the current block timestamp.
   * @param scheduleId The schedule ID for which to revoke tokens.
   * @return Returns the number of revocable tokens for a given schedule at the current block timestamp.
   */
  function revocableQuantityForSchedule(uint256 scheduleId)
    external
    view
    returns (uint256)
  {
    Schedule storage schedule = _scheduleIdToScheduleStruct[scheduleId];
    return
      schedule.revocableQuantityForSchedule({
        scheduleId: scheduleId,
        totalSupply: totalSupply({id: scheduleId})
      });
  }

  /**
   * @notice Set the restriction duration for a methodology and version.
   * @dev Set the duration in seconds that should be applied to schedules created on behalf of removals
   * originating from the given methodology and methodology version.
   *
   * ##### Requirements:
   *
   * - Can only be used when the contract is not paused.
   * - Can only be used when the caller has the `DEFAULT_ADMIN_ROLE` role.
   * @param methodology The methodology of carbon removal.
   * @param methodologyVersion The version of the methodology.
   * @param durationInSeconds The duration in seconds that insurance funds should be restricted for this
   * methodology and version.
   */
  function setRestrictionDurationForMethodologyAndVersion(
    uint256 methodology,
    uint256 methodologyVersion,
    uint256 durationInSeconds
  ) public whenNotPaused onlyRole(DEFAULT_ADMIN_ROLE) {
    if (durationInSeconds == 0) {
      revert InvalidZeroDuration();
    }
    _methodologyAndVersionToScheduleDuration[methodology][
      methodologyVersion
    ] = durationInSeconds;
  }

  /**
   * @notice Token transfers disabled.
   * @dev Transfer is disabled because keeping track of claimable amounts as tokens are
   * claimed and transferred requires more bookkeeping infrastructure that we don't currently
   * have time to write but may implement in the future.
   */
  function safeTransferFrom(
    address,
    address,
    uint256,
    uint256,
    bytes memory
  ) public override {
    revert FunctionDisabled();
  }

  /**
   * @notice Token transfers disabled.
   * @dev Transfer is disabled because keeping track of claimable amounts as tokens are
   * claimed and transferred requires more bookkeeping infrastructure that we don't currently
   * have time to write but may implement in the future.
   */
  function safeBatchTransferFrom(
    address,
    address,
    uint256[] memory,
    uint256[] memory,
    bytes memory
  ) public override {
    revert FunctionDisabled();
  }

  /**
   * @notice Get a summary for a schedule.
   * @param scheduleId The token ID of the schedule for which to retrieve details.
   * @return Returns the schedule summary.
   */
  function getScheduleSummary(uint256 scheduleId)
    public
    view
    returns (ScheduleSummary memory)
  {
    Schedule storage schedule = _scheduleIdToScheduleStruct[scheduleId];
    uint256 numberOfTokenHolders = schedule.tokenHolders.length();
    address[] memory tokenHoldersArray = new address[](numberOfTokenHolders);
    uint256[] memory scheduleIdArray = new uint256[](numberOfTokenHolders);
    // Skip overflow check as for loop is indexed starting at zero.
    unchecked {
      for (uint256 i = 0; i < numberOfTokenHolders; ++i) {
        tokenHoldersArray[i] = schedule.tokenHolders.at({index: i});
        scheduleIdArray[i] = scheduleId;
      }
    }
    uint256 supply = totalSupply({id: scheduleId});
    return
      ScheduleSummary({
        scheduleTokenId: scheduleId,
        startTime: schedule.startTime,
        endTime: schedule.endTime,
        totalSupply: supply,
        totalClaimableAmount: schedule.claimableBalanceForSchedule({
          scheduleId: scheduleId,
          totalSupply: supply
        }),
        totalClaimedAmount: schedule.totalClaimedAmount,
        totalQuantityRevoked: schedule.totalQuantityRevoked,
        tokenHolders: tokenHoldersArray
      });
  }

  /**
   * @dev See [IERC165.supportsInterface](
   * https://docs.openzeppelin.com/contracts/4.x/api/utils#IERC165-supportsInterface-bytes4-) for more.
   * @param interfaceId The interface ID to check for support.
   * @return Returns true if the interface is supported, false otherwise.
   */
  function supportsInterface(bytes4 interfaceId)
    public
    view
    override(ERC1155Upgradeable, AccessControlEnumerableUpgradeable)
    returns (bool)
  {
    return super.supportsInterface({interfaceId: interfaceId});
  }

  /**
   * @notice Get the schedule duration (in seconds) that has been set for a given methodology and methodology version.
   * @param methodology The methodology of carbon removal.
   * @param methodologyVersion The version of the methodology.
   * @return Returns the schedule duration in seconds.
   */
  function getRestrictionDurationForMethodologyAndVersion(
    uint256 methodology,
    uint256 methodologyVersion
  ) public view returns (uint256) {
    return
      _methodologyAndVersionToScheduleDuration[methodology][methodologyVersion];
  }

  /**
   * @notice Sets up a schedule for the specified project.
   * @dev Schedules are created when removal tokens are listed for sale in the market contract,
   * so this should only be invoked during `tokensReceived` in the exceptional case that
   * tokens were sent to this contract without a schedule set up.
   *
   * Revert strings are used instead of custom errors here for proper surfacing
   * from within the market contract `onERC1155BatchReceived` hook.
   *
   * Emits a `ScheduleCreated` event.
   * @param projectId The ID that will be used as the new schedule's ID.
   * @param startTime The schedule start time in seconds since the unix epoch.
   * @param restrictionDuration The duration of the schedule in seconds since the unix epoch.
   */
  function _createSchedule(
    uint256 projectId,
    uint256 startTime,
    uint256 restrictionDuration
  ) internal {
    Schedule storage schedule = _scheduleIdToScheduleStruct[projectId];
    schedule.startTime = startTime;
    schedule.endTime = startTime + restrictionDuration;
    _allScheduleIds.add({value: projectId});
    emit ScheduleCreated({
      projectId: projectId,
      startTime: startTime,
      endTime: schedule.endTime
    });
  }

  /**
   * @notice Hook that is called before any token transfer. This includes minting and burning, as well as batched
   * variants.
   * @dev Follows the rules of hooks defined [here](
   * https://docs.openzeppelin.com/contracts/4.x/extending-contracts#rules_of_hooks)
   *
   * See the ERC1155 specific version [here](https://docs.openzeppelin.com/contracts/4.x/api/token/erc1155).
   *
   * ##### Requirements:
   *
   * - The contract must not be paused.
   * - One of the following must be true:
<<<<<<< HEAD
   *    - The operation is a mint.
=======
   *    - The operation is a mint (which should ONLY occur when the underlying token is being wrapped via `_depositFor`).
>>>>>>> 4d3fa755
   *    - The operation is a burn, which only happens during revocation and withdrawal:
   *      - If the operation is a revocation, that permission is enforced by the `TOKEN_REVOKER_ROLE`.
   *      - If the operation is a withdrawal the burn amount must be <= the sender's claimable balance.
   *    - The operation is a transfer and _all_ the following must be true:
   *      - The operator is operating on their own balance (enforced in the inherited contract).
   *      - The operator has sufficient balance to transfer (enforced in the inherited contract).
   * @param operator The address which initiated the transfer (i.e. msg.sender).
   * @param from The address to transfer from.
   * @param to The address to transfer to.
   * @param ids The token IDs to transfer.
   * @param amounts The amounts of the token `id`s to transfer.
   * @param data The data to pass to the receiver contract.
   */
  function _beforeTokenTransfer(
    address operator,
    address from,
    address to,
    uint256[] memory ids,
    uint256[] memory amounts,
    bytes memory data
  ) internal virtual override(ERC1155SupplyUpgradeable) whenNotPaused {
    bool isBurning = to == address(0);
    bool isWithdrawing = isBurning && from == operator;
    if (isBurning) {
      // Skip overflow check as for loop is indexed starting at zero.
      unchecked {
        for (uint256 i = 0; i < ids.length; ++i) {
          uint256 id = ids[i];
          Schedule storage schedule = _scheduleIdToScheduleStruct[id];
          if (isWithdrawing) {
            if (
              amounts[i] >
              schedule.claimableBalanceForScheduleForAccount({
                scheduleId: id,
                account: from,
                totalSupply: totalSupply({id: id}),
                balanceOfAccount: balanceOf({account: from, id: id})
              })
            ) {
              revert InsufficientClaimableBalance({
                account: from,
                scheduleId: id
              });
            }
          }
          schedule.releasedAmountFloor = schedule
            .releasedBalanceOfSingleSchedule({
              totalSupply: totalSupply({id: id})
            });
        }
      }
    }
    return
      super._beforeTokenTransfer({
        operator: operator,
        from: from,
        to: to,
        ids: ids,
        amounts: amounts,
        data: data
      });
  }

  /**
   * @notice Validates that the schedule start time and duration are non-zero.
   * @param startTime The schedule start time in seconds since the unix epoch.
   * @param restrictionDuration The duration of the schedule in seconds since the unix epoch.
   */
  function _validateSchedule(uint256 startTime, uint256 restrictionDuration)
    internal
    pure
  {
    require(startTime != 0, "rNORI: Invalid start time");
    require(restrictionDuration != 0, "rNORI: duration not set");
  }

  /**
   * @notice Calculates the quantity that should be revoked from a given token holder and schedule based on their
   * proportion of ownership of the schedule's tokens and the total number of tokens being revoked.
   * @param totalQuantityToRevoke The total quantity of tokens being revoked from this schedule.
   * @param scheduleId The schedule (token ID) from which tokens are being revoked.
   * @param schedule The schedule (struct) from which tokens are being revoked.
   * @param account The token holder for which to calculate the quantity that should be revoked.
   * @param balanceOfAccount The total balance of this token ID owned by `account`.
   * @return The quantity of tokens that should be revoked from `account` for the given schedule.
   */
  function _quantityToRevokeForTokenHolder(
    uint256 totalQuantityToRevoke,
    uint256 scheduleId,
    Schedule storage schedule,
    address account,
    uint256 balanceOfAccount
  ) private view returns (uint256) {
    uint256 scheduleTrueTotal = schedule.scheduleTrueTotal({
      totalSupply: totalSupply({id: scheduleId})
    });
    uint256 quantityToRevokeForAccount;
    // avoid division by or of 0
    if (scheduleTrueTotal == 0 || totalQuantityToRevoke == 0) {
      quantityToRevokeForAccount = 0;
    } else {
      uint256 claimedAmountForAccount = schedule.claimedAmountsByAddress[
        account
      ];
      quantityToRevokeForAccount =
        ((claimedAmountForAccount + balanceOfAccount) *
          (totalQuantityToRevoke)) /
        scheduleTrueTotal;
    }
    return quantityToRevokeForAccount;
  }
}<|MERGE_RESOLUTION|>--- conflicted
+++ resolved
@@ -830,11 +830,7 @@
    *
    * - The contract must not be paused.
    * - One of the following must be true:
-<<<<<<< HEAD
    *    - The operation is a mint.
-=======
-   *    - The operation is a mint (which should ONLY occur when the underlying token is being wrapped via `_depositFor`).
->>>>>>> 4d3fa755
    *    - The operation is a burn, which only happens during revocation and withdrawal:
    *      - If the operation is a revocation, that permission is enforced by the `TOKEN_REVOKER_ROLE`.
    *      - If the operation is a withdrawal the burn amount must be <= the sender's claimable balance.
