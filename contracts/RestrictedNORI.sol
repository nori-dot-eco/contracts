--- conflicted
+++ resolved
@@ -278,7 +278,7 @@
    * 1. To revoke a specific number of tokens as specified by the `amount` parameter.
    * 2. To revoke all remaining revokable tokens in a schedule by specifying 0 as the `amount`.
    *
-   * Transfers unreleased tokens in the removal's schedule and reduces the total supply
+   * Transfers unreleased tokens in the removal's project's schedule and reduces the total supply
    * of that token. Only unreleased tokens can be revoked from a schedule and no change is made to
    * balances that have released but not yet been claimed.
    * If a token has multiple owners, balances are burned proportionally to ownership percentage,
@@ -306,12 +306,8 @@
     uint256 removalId,
     uint256 amount,
     address toAccount
-<<<<<<< HEAD
-  ) external whenNotPaused onlyRole(TOKEN_REVOKER_ROLE) {
-    uint256 projectId = _removal.getProjectId(removalId);
-=======
   ) external onlyRole(TOKEN_REVOKER_ROLE) {
->>>>>>> e1826916
+    uint256 projectId = _removal.getProjectId({id: removalId});
     Schedule storage schedule = _scheduleIdToScheduleStruct[projectId];
     if (!schedule.doesExist()) {
       revert NonexistentSchedule({scheduleId: projectId});
