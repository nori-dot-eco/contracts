--- conflicted
+++ resolved
@@ -1,38 +1,17 @@
 // SPDX-License-Identifier: MIT
 pragma solidity =0.8.15;
 
-<<<<<<< HEAD
+import "@openzeppelin/contracts-upgradeable/utils/math/MathUpgradeable.sol";
 import "@openzeppelin/contracts-upgradeable/token/ERC1155/extensions/ERC1155PausableUpgradeable.sol";
 import "@openzeppelin/contracts-upgradeable/token/ERC1155/extensions/ERC1155SupplyUpgradeable.sol";
 import "./BridgedPolygonNORI.sol";
 import "./Removal.sol";
 import {RestrictedNORILib, Schedule} from "./RestrictedNORILib.sol";
 import {RemovalIdLib} from "./RemovalIdLib.sol";
-import {ArrayLengthMismatch} from "./SharedCustomErrors.sol";
-=======
-import "@openzeppelin/contracts-upgradeable/utils/math/MathUpgradeable.sol";
-import "@openzeppelin/contracts-upgradeable/token/ERC1155/extensions/ERC1155SupplyUpgradeable.sol";
-import "./BridgedPolygonNORI.sol";
-import "./Removal.sol";
-import {RemovalUtils} from "./RemovalUtils.sol";
 import {ArrayLengthMismatch} from "./Errors.sol";
->>>>>>> bc66ce28
 
 // todo extract some of this contract to a preset?
 // todo https://github.com/nori-dot-eco/contracts/pull/249/files#r906867575
-
-/** The internal governing parameters and data for a schedule */
-struct Schedule {
-  uint256 startTime;
-  uint256 endTime;
-  uint256 totalClaimedAmount;
-  bool exists;
-  uint256 totalQuantityRevoked;
-  uint256 releasedAmountFloor;
-  EnumerableSetUpgradeable.AddressSet tokenHolders;
-  mapping(address => uint256) claimedAmountsByAddress;
-  mapping(address => uint256) quantitiesRevokedByAddress;
-}
 
 /** View information for the current state of one schedule */
 struct ScheduleSummary {
@@ -516,21 +495,12 @@
       revert InvalidMinter({account: _msgSender()});
     }
     uint256 projectId = _removal.getProjectIdForRemoval(removalId);
-<<<<<<< HEAD
-    Schedule storage schedule = _scheduleIdToScheduleStruct[projectId];
-    if (!schedule.exists) {
-      revert NonexistentSchedule({scheduleId: projectId});
-    }
-    Removal.ScheduleData memory scheduleData = _removal
-      .getScheduleDataForProjectId(projectId);
-=======
     ScheduleData memory scheduleData = _removal.getScheduleDataForProjectId(
       projectId
     );
->>>>>>> bc66ce28
     address recipient = scheduleData.supplierAddress;
-
     super._mint(recipient, projectId, amount, "");
+    Schedule storage schedule = _scheduleIdToScheduleStruct[projectId];
     // todo disable slither using slither triage file instead
     // slither-disable-next-line unused-return address may already be in set and that is ok
     schedule.tokenHolders.add(recipient);
