// SPDX-License-Identifier: MIT
pragma solidity =0.8.17;
import "@openzeppelin/contracts-upgradeable/token/ERC1155/extensions/ERC1155SupplyUpgradeable.sol";
import "@openzeppelin/contracts-upgradeable/utils/math/MathUpgradeable.sol";
import "@openzeppelin/contracts-upgradeable/utils/MulticallUpgradeable.sol";
import "./AccessPresetPausable.sol";
import "./Errors.sol";
import "./IMarket.sol";
import "./ICertificate.sol";
import "./IRemoval.sol";
import "./IRestrictedNORI.sol";
import {RemovalIdLib, DecodedRemovalIdV0} from "./RemovalIdLib.sol";

/**
 * @title An extended ERC1155 token contract for carbon removal accounting.
 * @author Nori Inc.
 * @notice This contract uses ERC1155 tokens as an accounting system for keeping track of carbon that Nori has
 * verified to have been removed from the atmosphere. Each token ID encodes information about the source of the
 * removed carbon (see the [RemovalIdLib docs](../docs/RemovalIdLib.md) for encoding details), and each token represents
 * the smallest unit of carbon removal accounting.  For example, in an agricultural methodology, a specific token ID
 * represents one parcel of land in a specific year.  The total supply of that token ID is the number of tonnes of
 * carbon removed.
 *
 * ##### Additional behaviors and features:
 *
 * ###### Minting
 * - Only accounts with the CONSIGNOR_ROLE can mint removal tokens, which should only be account(s) controlled by Nori.
 * - When removal tokens are minted, additional data about those removals are stored in a mapping keyed by the token ID,
 * such as a project ID and a holdback percentage (which determines the percentage of the sale proceeds from the token
 * that will be routed to the RestrictedNORI contract). A restriction schedule is created per `projectId` (if necessary)
 * in RestrictedNORI (see the [RestrictedNORI docs](../docs/RestrictedNORI.md)).
 * - Minting reverts when attempting to mint a token ID that already exists.
 * - The function `addBalance` can be used to mint additional balance to a token ID that already exists.
 *
 *
 * ###### Listing
 * - _Listing_ refers to the process of listing removal tokens for sale in Nori's marketplace (the Market contract).
 * - Removals are listed for sale by transferring ownership of the tokens to the Market contract via
 * `consign`. Alternatively, If the `to` argument to `mintBatch` is the address of the Market contract,
 * removal tokens will be listed in the same transaction that they are minted.
 * - Only accounts with the CONSIGNOR_ROLE can list removals for sale in the market.
 *
 *
 * ###### Releasing
 * - _Releasing_ refers to the process of accounting for carbon that has failed to meet its permanence guarantee
 * and has been released into the atmosphere prematurely.
 * - This accounting is performed by burning the affected balance of a removal that has been released.
 * - Only accounts with the RELEASER_ROLE can initiate a release.
 * - When a removal token is released, balances are burned in a specific order until the released amount
 * has been accounted for: Releasing burns first from unlisted balances, second from listed balances and third from the
 * certificate contract (see `Removal.release` for more).
 * - Affected certificates will have any released balances replaced by new removals purchased by Nori, though an
 * automated implementation of this process is beyond the scope of this version of the contracts.
 *
 *
 * ###### Token ID encoding and decoding
 * - This contract uses the inlined library RemovalIdLib for uint256.
 * - When minting tokens, an array of structs containing information about each removal is passed as an argument to
 * `mintBatch` and that data is used to generate the encoded token IDs for each removal.
 * - `decodeRemovalIdV0` is exposed externally for encoding and decoding Removal token IDs that contain uniquely
 * identifying information about the removal. See the [RemovalIdLib docs](../docs/RemovalIdLib.md) for encoding details.
 *
 * ###### Additional behaviors and features
 *
 * - [ERC-1155 functionality](https://eips.ethereum.org/EIPS/eip-1155)
 * - [Upgradeable](https://docs.openzeppelin.com/contracts/4.x/upgradeable)
 * - [Initializable](https://docs.openzeppelin.com/contracts/4.x/upgradeable#multiple-inheritance)
 * - [Pausable](https://docs.openzeppelin.com/contracts/4.x/api/security#Pausable): all functions that mutate state are
 * pausable
 * - [Role-based access control](https://docs.openzeppelin.com/contracts/4.x/access-control)
 * - `CONSIGNOR_ROLE`: Can mint removal tokens and list them for sale in the Market contract.
 * - `RELEASER_ROLE`: Can release partial or full removal balances.
 * - `PAUSER_ROLE`: Can pause and unpause the contract.
 * - `DEFAULT_ADMIN_ROLE`: This is the only role that can add/revoke other accounts to any of the roles.
 *
 * ##### Inherits:
 *
 * - [ERC1155Upgradeable](https://docs.openzeppelin.com/contracts/4.x/api/token/erc11555)
 * - [ERC1155Supply](https://docs.openzeppelin.com/contracts/4.x/api/token/erc1155#ERC1155Supply)
 * - [MulticallUpgradeable](https://docs.openzeppelin.com/contracts/4.x/api/utils#Multicall)
 * - [PausableUpgradeable](https://docs.openzeppelin.com/contracts/4.x/api/security#Pausable)
 * - [AccessControlEnumerableUpgradeable](https://docs.openzeppelin.com/contracts/4.x/api/access)
 * - [ContextUpgradeable](https://docs.openzeppelin.com/upgrades-plugins/1.x/writing-upgradeable)
 * - [Initializable](https://docs.openzeppelin.com/contracts/4.x/api/proxy#Initializable)
 * - [ERC165Upgradeable](https://docs.openzeppelin.com/contracts/4.x/api/utils#ERC165)
 *
 * ##### Implements:
 *
 * - [IERC1155Upgradeable](https://docs.openzeppelin.com/contracts/4.x/api/token/erc1155#IERC1155)
 * - [IERC1155MetadataURI](https://docs.openzeppelin.com/contracts/4.x/api/token/erc1155#IERC1155MetadataURI)
 * - [IAccessControlEnumerable](https://docs.openzeppelin.com/contracts/4.x/api/access#AccessControlEnumerable)
 * - [IERC165Upgradeable](https://docs.openzeppelin.com/contracts/4.x/api/utils#IERC165)
 *
 * ##### Uses:
 *
 * - [MathUpgradeable](https://docs.openzeppelin.com/contracts/4.x/api/utils#Math)
 * - [EnumerableSetUpgradeable](https://docs.openzeppelin.com/contracts/4.x/api/utils#EnumerableSet) for
 * `EnumerableSetUpgradeable.UintSet`
 */
contract Removal is
  IRemoval,
  ERC1155SupplyUpgradeable,
  AccessPresetPausable,
  MulticallUpgradeable
{
  using EnumerableSetUpgradeable for EnumerableSetUpgradeable.UintSet;

  /**
   * @notice Role conferring the ability to mint removals as well as the ability to list minted removals that have yet
   * to be listed for sale.
   */
  bytes32 public constant CONSIGNOR_ROLE = keccak256("CONSIGNOR_ROLE");

  /**
   * @notice Role conferring the ability to mark a removal as released.
   */
  bytes32 public constant RELEASER_ROLE = keccak256("RELEASER_ROLE");

  /**
   * @notice The Market contract that removals can be bought and sold from.
   */
  IMarket internal _market;

  /**
   * @notice The Certificate contract that removals are retired into.
   */
  ICertificate private _certificate;

  /**
   * @dev Maps from a given project ID to the holdback percentage that will be used to determine what percentage of
   * proceeds are routed to the RestrictedNORI contract when removals from this project are sold.
   */
  mapping(uint256 => uint8) private _projectIdToHoldbackPercentage;

  /**
   * @dev Maps from a removal ID to the project ID it belongs to.
   */
  mapping(uint256 => uint256) private _removalIdToProjectId;

  /**
   * @notice Maps from an address to an EnumerableSet of the token IDs for which that address has a non-zero balance.
   */
  mapping(address => EnumerableSetUpgradeable.UintSet)
    private _addressToOwnedTokenIds;

  /**
   * @notice The current balance of across all removals listed in the market contract.
   */
  uint256 private _currentMarketBalance;

  /**
   * @notice Emitted on updating the addresses for contracts.
   * @param market The address of the new market contract.
   * @param certificate The address of the new certificate contract.
   */
  event RegisterContractAddresses(IMarket market, ICertificate certificate);

  /**
   * @notice Emitted when the holdback percentage is updated for a project.
   * @param projectId The ID of the project.
   * @param holdbackPercentage The new holdback percentage for the project.
   */
  event SetHoldbackPercentage(uint256 projectId, uint8 holdbackPercentage);

  /**
   * @notice Emitted on releasing a removal from a supplier, the market, or a certificate.
   * @param id The id of the removal that was released.
   * @param fromAddress The address the removal was released from.
   * @param amount The amount that was released.
   */
  event ReleaseRemoval(
    uint256 indexed id,
    address indexed fromAddress,
    uint256 amount
  );

  /**
   * @notice Emitted when legacy removals are minted and then immediately used to migrate a legacy certificate.
   * @param certificateRecipient The recipient of the certificate to mint via migration.
   * @param certificateAmount The total amount of the certificate to mint via migration (denominated in NRTs).
   * @param certificateId The ID of the certificate to mint via migration.
   * @param removalIds The removal IDs to use to mint the certificate via migration.
   * @param removalAmounts The amounts for each corresponding removal ID to use to mint the certificate via migration.
   */
  event Migrate(
    address indexed certificateRecipient,
    uint256 indexed certificateAmount,
    uint256 indexed certificateId,
    uint256[] removalIds,
    uint256[] removalAmounts
  );

  /**
   * @notice Locks the contract, preventing any future re-initialization.
   * @dev See more [here](https://docs.openzeppelin.com/contracts/4.x/api/proxy#Initializable-_disableInitializers--).
   * @custom:oz-upgrades-unsafe-allow constructor
   */
  constructor() {
    _disableInitializers();
  }

  /**
   * @notice Initializes the Removal contract.
   * @param baseURI The base URI for the removal NFTs.
   */
  function initialize(string memory baseURI) external initializer {
    __Context_init_unchained();
    __ERC165_init_unchained();
    __ERC1155_init_unchained({uri_: string(abi.encodePacked(baseURI, "{id}"))});
    __Pausable_init_unchained();
    __ERC1155Supply_init_unchained();
    __AccessControl_init_unchained();
    __AccessControlEnumerable_init_unchained();
    __Multicall_init_unchained();
    _grantRole({role: DEFAULT_ADMIN_ROLE, account: _msgSender()});
    _grantRole({role: PAUSER_ROLE, account: _msgSender()});
    _grantRole({role: CONSIGNOR_ROLE, account: _msgSender()});
    _grantRole({role: RELEASER_ROLE, account: _msgSender()});
  }

  /**
   * @notice Registers the market and certificate contracts so that they can be referenced in this contract.
   * Called as part of the market contract system deployment process.
   * @dev Emits a `RegisterContractAddresses` event.
   *
   * ##### Requirements:
   *
   * - Can only be used when the caller has the `DEFAULT_ADMIN_ROLE` role.
   * - Can only be used when this contract is not paused.
   * @param market The address of the Market contract.
   * @param certificate The address of the Certificate contract.
   */
  function registerContractAddresses(IMarket market, ICertificate certificate)
    external
    whenNotPaused
    onlyRole(DEFAULT_ADMIN_ROLE)
  {
    _market = market;
    _certificate = certificate;
    emit RegisterContractAddresses({market: market, certificate: certificate});
  }

  /**
   * @notice Update the holdback percentage value for a project.
   * @dev Emits a `SetHoldbackPercentage` event.
   *
   * ##### Requirements:
   *
   * - Can only be used when the caller has the `DEFAULT_ADMIN_ROLE` role.
   * - Can only be used when this contract is not paused.
   * @param projectId The id of the project for which to update the holdback percentage.
   * @param holdbackPercentage The new holdback percentage.
   */
  function setHoldbackPercentage(uint256 projectId, uint8 holdbackPercentage)
    external
    whenNotPaused
    onlyRole(DEFAULT_ADMIN_ROLE)
  {
    _setHoldbackPercentage({
      projectId: projectId,
      holdbackPercentage: holdbackPercentage
    });
  }

  /**
   * @notice Mints multiple removals at once (for a single supplier).
   * @dev If `to` is the market address, the removals are listed for sale in the market.
   *
   * ##### Requirements:
   * - Can only be used when the caller has the `CONSIGNOR_ROLE`
   * - Enforces the rules of `Removal._beforeTokenTransfer`
   * - Can only be used when this contract is not paused
   * - Cannot mint to a removal ID that already exists (use `addBalance` instead).
   * @param to The recipient of this batch of removals. Should be the supplier's address or the market address.
   * @param amounts Each removal's tonnes of CO2 formatted.
   * @param removals The removals to mint (represented as an array of `DecodedRemovalIdV0`). These removals are used
   * to encode the removal IDs.
   * @param projectId The project ID for this batch of removals.
   * @param scheduleStartTime The start time of the schedule for this batch of removals.
   * @param holdbackPercentage The holdback percentage for this batch of removals.
   */
  function mintBatch(
    address to,
    uint256[] calldata amounts,
    DecodedRemovalIdV0[] calldata removals,
    uint256 projectId,
    uint256 scheduleStartTime,
    uint8 holdbackPercentage
  ) external onlyRole(CONSIGNOR_ROLE) {
    uint256[] memory ids = _createRemovals({
      removals: removals,
      projectId: projectId
    });
    _setHoldbackPercentage({
      projectId: projectId,
      holdbackPercentage: holdbackPercentage
    });
    _mintBatch({to: to, ids: ids, amounts: amounts, data: ""});
    IRestrictedNORI _restrictedNORI = IRestrictedNORI(
      _market.getRestrictedNoriAddress()
    );
    if (!_restrictedNORI.scheduleExists({scheduleId: projectId})) {
      _restrictedNORI.createSchedule({
        projectId: projectId,
        startTime: scheduleStartTime,
        methodology: removals[0].methodology,
        methodologyVersion: removals[0].methodologyVersion
      });
    }
  }

  /**
   * @notice Mints additional balance for multiple removals at once.
   * @dev If `to` is the market address, the removals are listed for sale in the market.
   *
   * ##### Requirements:
   * - Can only be used when the caller has the `CONSIGNOR_ROLE` role.
   * - Can only be used when this contract is not paused.
   * - IDs must already have been minted via `mintBatch`.
   * - Enforces the rules of `Removal._beforeTokenTransfer`.
   * @param to The supplier address or market address.
   * @param amounts Each removal's additional tonnes of CO2 formatted.
   * @param ids The removal IDs to add balance for.
   */
  function addBalance(
    address to,
    uint256[] calldata amounts,
    uint256[] calldata ids
  ) external onlyRole(CONSIGNOR_ROLE) {
    for (uint256 i = 0; i < ids.length; ++i) {
      if (_removalIdToProjectId[ids[i]] == 0) {
        revert RemovalNotYetMinted({tokenId: ids[i]});
      }
    }
    _mintBatch({to: to, ids: ids, amounts: amounts, data: ""});
  }

  /**
   * @notice Lists the provided `amount` of the specified removal `id` for sale in Nori's marketplace.
   * @dev The Market contract implements `onERC1155Received`, which is invoked upon receipt of any tokens from
   * this contract, and handles the mechanics of listing this token for sale.
   * @param from The current owner of the specified token ID and amount
   * @param id The token ID of the removal token being listed for sale
   * @param amount The balance of this token ID to transfer to the Market contract
   */
  function consign(
    address from,
    uint256 id,
    uint256 amount
  ) external onlyRole(CONSIGNOR_ROLE) {
    if (from == address(_certificate) || from == address(_market)) {
      revert RemovalAlreadySoldOrConsigned({tokenId: id});
    }
    _safeTransferFrom({
      from: from,
      to: address(_market),
      id: id,
      amount: amount,
      data: ""
    });
  }

  /**
   * @notice Transfers the provided `amounts` (denominated in NRTs) of the specified removal `ids` directly to the
   * Certificate contract to mint a legacy certificate. This function provides Nori the ability to execute a one-off
   * migration of legacy certificates and removals (legacy certificates and removals are those which existed prior to
   * our deployment to Polygon and covers all historic issuances and purchases up until the date that we start using the
   * Market contract).
   * @dev The Certificate contract implements `onERC1155BatchReceived`, which is invoked upon receipt of a batch of
   * removals (triggered via `_safeBatchTransferFrom`). This function circumvents the market contract's lifecycle by
   * transferring the removals from an account with the `CONSIGNOR_ROLE` role.
   *
   * It is necessary that the consignor holds the removals because of the following:
   * - `ids` can be composed of a list of removal IDs that belong to one or more suppliers.
   * - `_safeBatchTransferFrom` only accepts one `from` address.
   * - `Certificate.onERC1155BatchReceived` will mint a *new* certificate every time an additional batch is received, so
   * we must ensure that all the removals comprising the certificate to be migrated come from a single batch.
   *
   * ##### Requirements:
   * - The caller must have the `CONSIGNOR_ROLE` role.
   * - The contract must not be paused.
   * - The specified removal IDs must exist (e.g., via a prior call to the `mintBatch` function).
   * - The rules of `Removal._beforeTokenTransfer` are enforced.
   * @param ids An array of the removal IDs to add to transfer to the Certificate contract. This array can contain IDs
   * of removals that belong to one or more supplier address (designated in the encoding of the removal ID).
   * @param amounts An array of the removal amounts to add to transfer to the Certificate contract. Each amount in this
   * array corresponds to the removal ID with the same index in the `ids` parameter.
   * @param certificateRecipient The recipient of the certificate to be minted.
   * @param certificateAmount The total amount of the certificate.
   */
  function migrate(
    uint256[] calldata ids,
    uint256[] calldata amounts,
    address certificateRecipient,
    uint256 certificateAmount
  ) external onlyRole(CONSIGNOR_ROLE) {
    emit Migrate({
      certificateRecipient: certificateRecipient,
      certificateAmount: certificateAmount,
      certificateId: _certificate.totalMinted(),
      removalIds: ids,
      removalAmounts: amounts
    });
    _safeBatchTransferFrom({
      from: _msgSender(),
      to: address(_certificate),
      ids: ids,
      amounts: amounts,
      data: abi.encode(
<<<<<<< HEAD
        false,
        certificateRecipient,
        certificateAmount,
        address(0),
=======
        certificateRecipient,
        certificateAmount,
        address(0),
        0,
>>>>>>> 65f3145f
        0
      )
    });
  }

  /**
   * @notice Accounts for carbon that has failed to meet its permanence guarantee and has been released into
   * the atmosphere prematurely.
   * @dev Releases `amount` of removal `id` by burning it. The replacement of released removals that had
   * already been included in certificates is beyond the scope of this version of the contracts.
   *
   * ##### Requirements:
   *
   * - Releasing burns first from unlisted balances, second from listed balances and third from certificates.
   * - If there is unlisted balance for this removal (e.g., owned by the supplier address encoded in the token ID),
   * that balance is burned up to `amount`.
   * - If the released amount has not yet been fully burned and the removal is listed, it is delisted from the market
   * and up to any remaining released amount is burned from the Market's balance.
   * - Finally, if the released amount is still not fully accounted for, the removal must be owned by one or more
   * certificates. The remaining released amount is burned from the Certificate contract's balance.
   * - The caller must have the `RELEASER_ROLE`.
   * - The rules of `_burn` are enforced.
   * - Can only be used when the contract is not paused.
   * @param id The ID of the removal to release some amount of.
   * @param amount The amount of the removal to release.
   */
  function release(uint256 id, uint256 amount)
    external
    onlyRole(RELEASER_ROLE)
  {
    uint256 amountReleased = 0;
    uint256 unlistedBalance = balanceOf({
      account: RemovalIdLib.supplierAddress(id),
      id: id
    });
    if (unlistedBalance > 0) {
      uint256 amountToRelease = MathUpgradeable.min({
        a: amount,
        b: unlistedBalance
      });
      _releaseFromSupplier({id: id, amount: amountToRelease});
      amountReleased += amountToRelease;
    }
    if (amountReleased < amount) {
      uint256 listedBalance = balanceOf({
        account: this.getMarketAddress(),
        id: id
      });
      if (listedBalance > 0) {
        uint256 amountToRelease = MathUpgradeable.min({
          a: amount - amountReleased,
          b: listedBalance
        });
        _releaseFromMarket({amount: amountToRelease, id: id});
        amountReleased += amountToRelease;
      }
      if (amountReleased < amount) {
        if (balanceOf({account: this.getCertificateAddress(), id: id}) > 0) {
          uint256 amountToRelease = amount - amountReleased;
          _releaseFromCertificate({id: id, amount: amount - amountReleased});
          amountReleased += amountToRelease;
        }
      }
    }
  }

  /**
   * @notice Get the address of the Market contract.
   * @return The address of the Market contract.
   */
  function getMarketAddress() external view returns (address) {
    return address(_market);
  }

  /**
   * @notice Get the address of the Certificate contract.
   * @return The address of the Certificate contract.
   */
  function getCertificateAddress() external view returns (address) {
    return address(_certificate);
  }

  /**
   * @notice Get the project ID (which is the removal's schedule ID in RestrictedNORI) for a given removal ID.
   * @param id The removal token ID for which to retrieve the project ID.
   * @return The project ID for the removal token ID.
   */
  function getProjectId(uint256 id) external view override returns (uint256) {
    return _removalIdToProjectId[id];
  }

  /**
   * @notice Gets the holdback percentage for a removal.
   * @param id The removal token ID for which to retrieve the holdback percentage.
   * @return The holdback percentage for the removal token ID.
   */
  function getHoldbackPercentage(uint256 id) external view returns (uint8) {
    return _projectIdToHoldbackPercentage[_removalIdToProjectId[id]];
  }

  /**
   * @notice The current total balance of all removal tokens owned by the Market contract.
   * This sum is maintained as a running total for efficient lookup during purchases.
   * @return The total balance of all removal tokens owned by the Market contract.
   */
  function getMarketBalance() external view returns (uint256) {
    return _currentMarketBalance;
  }

  /**
   * @notice Returns an array of all token IDs currently owned by `owner`.
   * @param owner The account for which to retrieve owned token IDs.
   * @return An array of all Removal token IDs currently owned by `owner`.
   */
  function getOwnedTokenIds(address owner)
    external
    view
    returns (uint256[] memory)
  {
    return _addressToOwnedTokenIds[owner].values();
  }

  /**
   * @notice The number of unique token IDs owned by the given `account`.
   * Maintained for efficient lookup of the number of distinct removal tokens owned by the Market.
   * @param account The account for which to retrieve the unique number of token IDs owned.
   * @return The number of unique Removal token IDs owned by the given `account`.
   */
  function numberOfTokensOwnedByAddress(address account)
    external
    view
    returns (uint256)
  {
    return _addressToOwnedTokenIds[account].length();
  }

  /**
   * @notice Decodes a V0 removal ID into its component data.
   * @param id The removal ID to decode.
   * @return The decoded removal ID data.
   */
  function decodeRemovalIdV0(uint256 id)
    external
    pure
    returns (DecodedRemovalIdV0 memory)
  {
    return RemovalIdLib.decodeRemovalIdV0({removalId: id});
  }

  /**
   * @notice Transfers `amount` tokens of token type `id` from `from` to `to`.
   * @dev Calls `ERC1155Upgradeable.safeTransferFrom`
   *
   * Emits a `TransferSingle` event.
   *
   * ##### Requirements:
   *
   * - Can only be called by the Market contract.
   * - `to` cannot be the zero address.
   * - If the caller is not `from`, it must have been approved to spend ``from``'s tokens via `setApprovalForAll`.
   * - `from` must have a balance of tokens of type `id` of at least `amount`.
   * - If `to` refers to a smart contract, it must implement `IERC1155Receiver.onERC1155Received` and return the
   * acceptance magic value.
   * @param from The address to transfer from.
   * @param to The address to transfer to.
   * @param id The removal ID to transfer.
   * @param amount The amount of removals to transfer.
   * @param data The data to pass to the receiver contract.
   */
  function safeTransferFrom(
    address from,
    address to,
    uint256 id,
    uint256 amount,
    bytes memory data
  ) public override {
    if (_msgSender() != address(_market)) {
      revert ForbiddenTransfer();
    }
    super.safeTransferFrom({
      from: from,
      to: to,
      id: id,
      amount: amount,
      data: data
    });
  }

  /**
   * @notice Batched version of `safeTransferFrom`.
   * @dev Emits a `TransferBatch` event.
   *
   * ##### Requirements:
   *
   * - Can only be called by the Market contract.
   * - `ids` and `amounts` must have the same length.
   * - If `to` refers to a smart contract, it must implement {IERC1155Receiver-onERC1155BatchReceived} and return the
   * acceptance magic value.
   * @param from The address to transfer from.
   * @param to The address to transfer to.
   * @param ids The removal IDs to transfer.
   * @param amounts The amounts of removals to transfer.
   * @param data The data to pass to the receiver contract.
   */
  function safeBatchTransferFrom(
    address from,
    address to,
    uint256[] memory ids,
    uint256[] memory amounts,
    bytes memory data
  ) public override {
    if (_msgSender() != address(_market)) {
      revert ForbiddenTransfer();
    }
    super.safeBatchTransferFrom({
      from: from,
      to: to,
      ids: ids,
      amounts: amounts,
      data: data
    });
  }

  /**
   * @notice Grants or revokes permission to `operator` to transfer the caller's tokens, according to `approved`.
   * @dev Emits an `ApprovalForAll` event.
   *
   * ##### Requirements:
   * - Can only be used when the contract is not paused.
   * - `operator` cannot be the caller.
   * @param operator The address to grant or revoke approval from.
   * @param approved Whether or not the `operator` is approved to transfer the caller's tokens.
   */
  function setApprovalForAll(address operator, bool approved)
    public
    override
    whenNotPaused
  {
    _setApprovalForAll({
      owner: _msgSender(),
      operator: operator,
      approved: approved
    });
  }

  /**
   * @notice Returns true if this contract implements the interface defined by
   * `interfaceId`.
   * @dev See the corresponding [EIP section](https://eips.ethereum.org/EIPS/eip-165#how-interfaces-are-identified) to
   * learn more about how these ids are created.
   * See [IERC165.supportsInterface](
   * https://docs.openzeppelin.com/contracts/4.x/api/utils#IERC165-supportsInterface-bytes4-) for more.
   * This function call must use less than 30,000 gas.
   * @param interfaceId A bytes4 value which represents an interface ID.
   * @return True if this contract implements the interface defined by `interfaceId`, otherwise false.
   */
  function supportsInterface(bytes4 interfaceId)
    public
    view
    override(ERC1155Upgradeable, AccessControlEnumerableUpgradeable)
    returns (bool)
  {
    return super.supportsInterface({interfaceId: interfaceId});
  }

  /**
   * @notice Update the holdback percentage value for a project.
   * @dev Emits a `SetHoldbackPercentage` event.
   * @param projectId The id of the project for which to update the holdback percentage.
   * @param holdbackPercentage The new holdback percentage.
   */
  function _setHoldbackPercentage(uint256 projectId, uint8 holdbackPercentage)
    internal
  {
    if (holdbackPercentage > 100) {
      revert InvalidHoldbackPercentage({
        holdbackPercentage: holdbackPercentage
      });
    }
    _projectIdToHoldbackPercentage[projectId] = holdbackPercentage;
    emit SetHoldbackPercentage({
      projectId: projectId,
      holdbackPercentage: holdbackPercentage
    });
  }

  /**
   * @notice Called during `mintBatch`, creates the removal IDs from the removal data, validates
   * the new IDs to prevent minting a pre-existing ID, stores the project ID in a mapping.
   * @param removals An array of `DecodedRemovalIdV0` structs containing data about each removal
   * @param projectId The project IDentifier for this batch of removals.
   * @return An array of removal IDs that were created.
   */
  function _createRemovals(
    DecodedRemovalIdV0[] calldata removals,
    uint256 projectId
  ) internal returns (uint256[] memory) {
    uint256[] memory ids = new uint256[](removals.length);
    // Skip overflow check as for loop is indexed starting at zero.
    unchecked {
      for (uint256 i = 0; i < removals.length; ++i) {
        uint256 id = RemovalIdLib.createRemovalId({removal: removals[i]});
        _createRemoval({id: id, projectId: projectId});
        ids[i] = id;
      }
    }
    return ids;
  }

  /**
   * @notice Called by `_createRemovals`, validates the new IDs to prevent minting a pre-existing ID,
   * stores the project ID in a mapping.
   * @param id The removal ID being minted.
   * @param projectId The project ID for this removal.
   */
  function _createRemoval(uint256 id, uint256 projectId) internal {
    _validateRemoval({id: id});
    _removalIdToProjectId[id] = projectId;
  }

  /**
   * @notice Burns `amount` of token ID `id` from the supplier address encoded in the ID.
   * @dev Emits a `ReleaseRemoval` event.
   * @param id The token ID to burn.
   * @param amount The amount to burn.
   */
  function _releaseFromSupplier(uint256 id, uint256 amount) internal {
    address supplierAddress = RemovalIdLib.supplierAddress({removalId: id});
    super._burn({from: supplierAddress, id: id, amount: amount});
    emit ReleaseRemoval({id: id, fromAddress: supplierAddress, amount: amount});
  }

  /**
   * @notice Burns `amount` of token ID `id` from the Market's balance.
   * @dev Emits a `ReleaseRemoval` event.
   * @param id The token ID to burn.
   * @param amount The amount to burn.
   */
  function _releaseFromMarket(uint256 id, uint256 amount) internal {
    super._burn({from: this.getMarketAddress(), id: id, amount: amount});
    _market.release(id);
    emit ReleaseRemoval({
      id: id,
      fromAddress: this.getMarketAddress(),
      amount: amount
    });
  }

  /**
   * @notice Burns `amount` of token ID `id` from the Certificate's balance.
   * @dev Emits a `ReleaseRemoval` event.
   * @param id The removal ID to burn.
   * @param amount The amount to burn.
   */
  function _releaseFromCertificate(uint256 id, uint256 amount) internal {
    address certificateAddress_ = this.getCertificateAddress();
    super._burn({from: certificateAddress_, id: id, amount: amount});
    _certificate.incrementNrtDeficit(amount);
    emit ReleaseRemoval({
      id: id,
      fromAddress: certificateAddress_,
      amount: amount
    });
  }

  /**
   * @notice Hook that is called before any token transfer. This includes minting and burning, as well as
   * batched variants. Disables transfers to any address that is not the Market or Certificate contracts, the zero
   * address (for burning), the supplier address that is encoded in the token ID itself, or between consignors.
   * @dev Follows the rules of hooks defined [here](
   *  https://docs.openzeppelin.com/contracts/4.x/extending-contracts#rules_of_hooks)
   *
   * ##### Requirements:
   *
   * - The contract must not be paused.
   * - Enforces the rules of `ERC1155Upgradeable._beforeTokenTransfer`.
   * - Enforces the rules of `ERC1155SupplyUpgradeable._beforeTokenTransfer`.
   * @param operator The address to transfer from.
   * @param from The address to transfer from.
   * @param to The address to transfer to.
   * @param ids The removal IDs to transfer.
   * @param amounts The amounts of removals to transfer.
   * @param data The data to pass to the receiver contract.
   */
  function _beforeTokenTransfer(
    address operator,
    address from,
    address to,
    uint256[] memory ids,
    uint256[] memory amounts,
    bytes memory data
  ) internal virtual override whenNotPaused {
    address market = address(_market);
    address certificate = address(_certificate);
    bool isValidTransfer = to == market ||
      to == certificate ||
      to == address(0) ||
      (hasRole({role: CONSIGNOR_ROLE, account: _msgSender()}) &&
        (to == certificate || hasRole({role: CONSIGNOR_ROLE, account: to})));
    uint256 countOfRemovals = ids.length;
    for (uint256 i = 0; i < countOfRemovals; ++i) {
      uint256 id = ids[i];
      if (to == market) {
        if (amounts[i] == 0) {
          revert InvalidTokenTransfer({tokenId: id});
        }
        _currentMarketBalance += amounts[i];
      }
      if (from == market) {
        _currentMarketBalance -= amounts[i];
      }
      if (
        !isValidTransfer && to != RemovalIdLib.supplierAddress({removalId: id})
      ) {
        revert ForbiddenTransfer();
      }
    }
    super._beforeTokenTransfer({
      operator: operator,
      from: from,
      to: to,
      ids: ids,
      amounts: amounts,
      data: data
    });
  }

  /**
   * @notice Hook that is called after any token transfer. This includes minting and burning, as well as batched
   * variants.
   * @dev Updates the mapping from address to set of owned token IDs.
   *
   * The same hook is called on both single and batched variants. For single transfers, the length of the `id` and
   * `amount` arrays will be 1.
   *
   * ##### Requirements
   *
   * - When `from` and `to` are both non-zero, `amount`s of `from`'s tokens with IDs `id`s will be transferred to `to`.
   * - When `from` is zero, `amount`s tokens of token type `id` will be minted for `to`.
   * - When `to` is zero, `amount`s of `from`'s tokens with IDs `id`s will be burned.
   * - `from` and `to` are never both zero.
   * - `ids` and `amounts` have the same, non-zero length.
   * @param operator The address to transfer from.
   * @param from The address to transfer from.
   * @param to The address to transfer to.
   * @param ids The removal IDs to transfer.
   * @param amounts The amounts of removals to transfer.
   * @param data The data to pass to the receiver contract.
   */
  function _afterTokenTransfer(
    address operator,
    address from,
    address to,
    uint256[] memory ids,
    uint256[] memory amounts,
    bytes memory data
  ) internal virtual override {
    _updateOwnedTokenIds({from: from, to: to, ids: ids});
    super._afterTokenTransfer({
      operator: operator,
      from: from,
      to: to,
      ids: ids,
      amounts: amounts,
      data: data
    });
  }

  /**
   * @notice Updates the mapping from address to set of owned token IDs.
   * @dev Called during `_afterTokenTransfer`.
   * @param from The address from which tokens were transferred.
   * @param to The address to which tokens were transferred.
   * @param ids The token IDs that were transferred.
   */
  function _updateOwnedTokenIds(
    address from,
    address to,
    uint256[] memory ids
  ) internal {
    EnumerableSetUpgradeable.UintSet
      storage receiversOwnedRemovalIds = _addressToOwnedTokenIds[to];
    EnumerableSetUpgradeable.UintSet
      storage sendersOwnedRemovalIds = _addressToOwnedTokenIds[from];
    uint256 countOfRemovals = ids.length;
    // Skip overflow check as for loop is indexed starting at zero.
    unchecked {
      for (uint256 i = 0; i < countOfRemovals; ++i) {
        uint256 id = ids[i];
        if (from != address(0)) {
          if (balanceOf({account: from, id: id}) == 0) {
            sendersOwnedRemovalIds.remove({value: id});
          }
        }
        if (to != address(0)) {
          receiversOwnedRemovalIds.add({value: id});
        }
      }
    }
  }

  /**
   * @notice Validates that the provided `id` should be minted.
   * @dev Reverts if a project ID has already been set for `id`.
   * @param id The ID to validate.
   */
  function _validateRemoval(uint256 id) internal view {
    if (_removalIdToProjectId[id] != 0) {
      revert InvalidData();
    }
  }
}<|MERGE_RESOLUTION|>--- conflicted
+++ resolved
@@ -407,17 +407,11 @@
       ids: ids,
       amounts: amounts,
       data: abi.encode(
-<<<<<<< HEAD
         false,
         certificateRecipient,
         certificateAmount,
         address(0),
-=======
-        certificateRecipient,
-        certificateAmount,
-        address(0),
         0,
->>>>>>> 65f3145f
         0
       )
     });
