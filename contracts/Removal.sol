// SPDX-License-Identifier: MIT
pragma solidity =0.8.15;

import "@openzeppelin/contracts-upgradeable/token/ERC1155/extensions/ERC1155PausableUpgradeable.sol";
import "@openzeppelin/contracts-upgradeable/token/ERC1155/extensions/ERC1155BurnableUpgradeable.sol";
import "@openzeppelin/contracts-upgradeable/token/ERC1155/extensions/ERC1155SupplyUpgradeable.sol";
import "@openzeppelin/contracts-upgradeable/utils/structs/EnumerableMapUpgradeable.sol";
import "./RestrictedNORI.sol";
import {RemovalUtils, UnpackedRemovalIdV0} from "./RemovalUtils.sol";
import {TokenIdExists, ArrayLengthMismatch} from "./SharedCustomErrors.sol";
<<<<<<< HEAD
import "./FIFOMarket.sol";
=======
import "./Market.sol";
>>>>>>> feae5942

struct BatchMintRemovalsData {
  uint256 projectId;
  uint256 scheduleStartTime;
  uint256 holdbackPercentage;
  bool list;
}

// todo disable other mint functions

/**
 * @title Removal
 */
contract Removal is
  ERC1155PausableUpgradeable,
  ERC1155BurnableUpgradeable,
  ERC1155SupplyUpgradeable,
  AccessControlEnumerableUpgradeable
{
  using RemovalUtils for uint256;
  using EnumerableMapUpgradeable for EnumerableMapUpgradeable.UintToAddressMap;
  using EnumerableSetUpgradeable for EnumerableSetUpgradeable.UintSet;

  error TokenIdDoesNotExist(uint256 tokenId);

  struct ScheduleData {
    uint256 startTime;
    address supplierAddress;
    uint256 methodology;
    uint256 methodologyVersion;
  }

  struct RemovalData {
    uint256 projectId;
    uint256 holdbackPercentage;
  }

  /**
   * @notice Role conferring the the ability to mark a removal as released.
   * @dev only a Nori admin address should have this role.
   */
  bytes32 public constant RELEASER_ROLE = keccak256("RELEASER_ROLE");

  /**
   * @notice Role conferring the abilit to mint removals.
   *
   * @dev only a Nori admin address should have this role.
   */
  bytes32 public constant MINTER_ROLE = keccak256("MINTER_ROLE");

  /**
   * @notice Role conferring pausing and unpausing of this contract.
   *
   * @dev only a Nori admin address should have this role.
   */
  bytes32 public constant PAUSER_ROLE = keccak256("PAUSER_ROLE");

  /**
   * @notice the RestrictedNORI contract that manages restricted tokens.
   */
  RestrictedNORI private _restrictedNori;
<<<<<<< HEAD
  FIFOMarket private _market;
=======
  Market private _market;
>>>>>>> feae5942
  mapping(uint256 => RemovalData) private _removalIdToRemovalData;
  mapping(uint256 => ScheduleData) private _projectIdToScheduleData;
  mapping(address => EnumerableSetUpgradeable.UintSet)
    private _addressToOwnedTokenIds;
  EnumerableSetUpgradeable.UintSet private _tokenIdSet;

  /**
   * @custom:oz-upgrades-unsafe-allow constructor
   */
  constructor() {
    _disableInitializers();
  }

  function initialize() external initializer {
    __ERC1155_init_unchained("https://nori.com/api/removal/{id}.json");
    __Pausable_init_unchained();
    __ERC1155Burnable_init_unchained();
    __ERC1155Supply_init_unchained();
    __AccessControl_init_unchained();
    __AccessControlEnumerable_init_unchained();
    _grantRole(DEFAULT_ADMIN_ROLE, _msgSender());
    _grantRole(PAUSER_ROLE, _msgSender());
    _grantRole(MINTER_ROLE, _msgSender());
    _grantRole(RELEASER_ROLE, _msgSender());
  }

  function registerContractAddresses(
    RestrictedNORI restrictedNoriAddress_,
<<<<<<< HEAD
    FIFOMarket marketAddress_
=======
    Market marketAddress_
>>>>>>> feae5942
  ) external onlyRole(DEFAULT_ADMIN_ROLE) {
    _restrictedNori = RestrictedNORI(restrictedNoriAddress_);
    _market = marketAddress_;
  }

  function marketAddress() external view returns (address) {
    return address(_market);
  }

  function restrictedNoriAddress() external view returns (address) {
    return address(_restrictedNori);
  }

  /**
   * @dev See {IERC1155-setApprovalForAll}.
   */
  function setApprovalForAll(
    // todo override internal version instead
    address owner,
    address operator,
    bool approved
  ) public virtual {
    _setApprovalForAll(owner, operator, approved);
  }

  /**
   * @notice Packs data about a removal into a 256-bit token id for the removal.
   * @dev Performs some possible validations on the data before attempting to create the id.
   * @param removalData removal data encoded as bytes, with the first byte storing the version.
   */
  function createRemovalId(bytes calldata removalData)
    public
    pure
    returns (uint256)
  {
    return RemovalUtils.createRemovalId(removalData);
  }

  /**
   * @notice Unpacks a V0 removal id into its component data.
   */
  function unpackRemovalIdV0(uint256 removalId)
    public
    pure
    returns (UnpackedRemovalIdV0 memory)
  {
    return removalId.unpackRemovalIdV0();
  }

  /**
   * @notice Get the restriction schedule id (which is the removal's project id) for a given removal id.
   */
  function getProjectIdForRemoval(uint256 removalId)
    external
    view
    returns (uint256)
  {
    return _removalIdToRemovalData[removalId].projectId;
  }

  /**
   * @notice Get the restriction schedule data for a given removal id.
   */
  function getScheduleDataForRemovalId(uint256 removalId)
    external
    view
    returns (ScheduleData memory)
  {
    return
      _projectIdToScheduleData[_removalIdToRemovalData[removalId].projectId];
  }

  /**
   * @notice Get the restriction schedule data for a given project id.
   */
  function getScheduleDataForProjectId(uint256 projectId)
    external
    view
    returns (ScheduleData memory)
  {
    return _projectIdToScheduleData[projectId];
  }

  /** Get the holdback percentages for a batch of removal ids. */
  function batchGetHoldbackPercentages(uint256[] memory removalIds)
    external
    view
    returns (uint256[] memory)
  {
    uint256 numberOFRemovals = removalIds.length;
    uint256[] memory holdbackPercentages = new uint256[](numberOFRemovals);
    for (uint256 i = 0; i < numberOFRemovals; ++i) {
      uint256 id = removalIds[i];
      holdbackPercentages[i] = _removalIdToRemovalData[id].holdbackPercentage;
    }
    return holdbackPercentages;
  }

  /** Set the holdback percentages for a batch of removal ids. */
  function batchSetHoldbackPercentage(
    uint256[] calldata removalIds,
    uint256 holdbackPercentage
  ) external {
    for (uint256 i = 0; i < removalIds.length; ++i) {
      uint256 id = removalIds[i];
      _removalIdToRemovalData[id].holdbackPercentage = holdbackPercentage;
    }
  }

  /**
   * @notice Mints multiple removals at once (for a single supplier).
   * @dev If `list` is true in the decoded BatchMintRemovalsData, also lists those removals for sale in the market.
   * @param to The supplier address
   * @param amounts Each removal's tonnes of CO2 formatted as wei
   * @param ids The token ids to use for this batch of removals. The id itself encodes the supplier's ethereum address,
   * a parcel identifier, the vintage, country code, state code, methodology identifer, methodology version, and id
   * format.
   * @param data Encodes the project id and schedule start time for this batch of removals, the market contract
   * address and a boolean that indicates whether to list these removals for sale now.
   */
  function mintBatch(
    address to,
    uint256[] memory amounts,
    uint256[] memory ids,
    BatchMintRemovalsData memory data
  ) external {
    uint256 numberOfRemovals = ids.length;
    if (!(amounts.length == numberOfRemovals)) {
      revert ArrayLengthMismatch({array1Name: "amounts", array2Name: "ids"});
    }
    uint256 projectId = data.projectId;
    uint256 holdbackPercentage = data.holdbackPercentage;
    for (uint256 i = 0; i < numberOfRemovals; ++i) {
      uint256 id = ids[i];
      if (_tokenIdSet.contains(id)) {
        revert TokenIdExists({tokenId: id});
      }
      _removalIdToRemovalData[id].projectId = projectId;
      _removalIdToRemovalData[id].holdbackPercentage = holdbackPercentage;
    }
    uint256 firstRemoval = ids[0];
    _projectIdToScheduleData[projectId] = ScheduleData({
      startTime: data.scheduleStartTime,
      supplierAddress: firstRemoval.supplierAddress(),
      methodology: firstRemoval.methodology(),
      methodologyVersion: firstRemoval.methodologyVersion()
    });
    bytes memory encodedData = abi.encode(data);
    _mintBatch(to, ids, amounts, encodedData);
    setApprovalForAll(to, _msgSender(), true); // todo look at vesting contract for potentially better approach
    if (data.list) {
      safeBatchTransferFrom(to, address(_market), ids, amounts, encodedData);
    }
  }

  /**
   * @dev used to list removals for sale by transferring the removals to the market contract
   *
   * ### Requirements:
   *  - all removals being listed must belong to the same project id.
   */
  function safeBatchTransferFrom(
    address from,
    address to,
    uint256[] memory ids,
    uint256[] memory amounts,
    bytes memory
  ) public override {
    // todo perhaps call this listRemovals instead
    // todo do we add any validation to enforce that all removals in batch belong to the same project id?
    bytes memory projectId = abi.encode(
      _removalIdToRemovalData[ids[0]].projectId
    );
    super.safeBatchTransferFrom(from, to, ids, amounts, projectId);
  }

  /**
   * @notice Marks an amount of a removal as released given a removal ID and a quantity.
   * @param owner The owner of the removal to release
   * @param removalId The ID of the removal to mark as released.
   * @param amount The amount of the removal to release.
   *
   * ##### Requirements:
   *
   * - The contract must not be paused.
   * - The caller must have the `RELEASER_ROLE`.
   * - The `amount` for the removal must be <= the removal's initial amount
   */
  function release(
    address owner,
    uint256 removalId,
    uint256 amount
  ) external onlyRole(RELEASER_ROLE) {
    // todo initialBalanceOf? should be amount + released?
    // Querying the details of a removal returns a flag showing the quantity that was invalidated.
    // If this Removal has not been completely sold, we will not sell the invalidated amount of that Removal
    burn(owner, removalId, amount); // todo remove public burn interface and use internal one
    if (owner == address(_market)) {
<<<<<<< HEAD
      FIFOMarket(owner).release(removalId, amount);
=======
      Market(owner).release(removalId, amount);
>>>>>>> feae5942
    }
  }

  function supportsInterface(bytes4 interfaceId)
    public
    view
    override(ERC1155Upgradeable, AccessControlEnumerableUpgradeable)
    returns (bool)
  {
    return super.supportsInterface(interfaceId);
  }

  function _beforeTokenTransfer(
    address operator,
    address from,
    address to,
    uint256[] memory ids,
    uint256[] memory amounts,
    bytes memory data
  )
    internal
    override(
      ERC1155SupplyUpgradeable,
      ERC1155PausableUpgradeable,
      ERC1155Upgradeable
    )
  {
    uint256 numberOfTokenTransfers = amounts.length;
    for (uint256 i = 0; i < numberOfTokenTransfers; ++i) {
      uint256 id = ids[i];
      if (from != address(0)) {
        _addressToOwnedTokenIds[from].remove(id);
      }
      if (to != address(0)) {
        _addressToOwnedTokenIds[to].add(id);
      }
    }
    return super._beforeTokenTransfer(operator, from, to, ids, amounts, data);
  }

  function cumulativeBalanceOfBatch(address[] memory accounts)
    external
    view
    returns (uint256[] memory)
  {
    uint256 numberOfAccounts = accounts.length; // todo global rename (accounts -> owners)
    uint256[] memory batchBalances = new uint256[](numberOfAccounts);
    for (uint256 i = 0; i < numberOfAccounts; ++i) {
      batchBalances[i] = cumulativeBalanceOf(accounts[i]);
    }
    return batchBalances;
  }

  // todo batch?
  function tokensOfOwner(
    address owner // todo global rename (tokens -> removals?)
  ) external view returns (uint256[] memory) {
    return _addressToOwnedTokenIds[owner].values();
  }

  function cumulativeBalanceOf(address owner) public view returns (uint256) {
    EnumerableSetUpgradeable.UintSet storage removals = _addressToOwnedTokenIds[
      owner
    ];
    uint256 numberOfTokensOwned = removals.length();
    address[] memory owners = new address[](numberOfTokensOwned);
    for (uint256 i = 0; i < numberOfTokensOwned; ++i) {
      owners[i] = owner;
    }
    uint256[] memory totals = balanceOfBatch(owners, removals.values());
    uint256 total = 0;
    for (uint256 i = 0; i < numberOfTokensOwned; ++i) {
      total += totals[i];
    }
    return total;
  }

  // todo batch?
  function numberOfTokensOwnedByAddress(address account)
    external
    view
    returns (uint256)
  {
    return _addressToOwnedTokenIds[account].length();
  }

  function balanceOfIds(address account, uint256[] memory ids)
    external
    view
    returns (uint256[] memory)
  {
    uint256[] memory batchBalances = new uint256[](ids.length);
    for (uint256 i = 0; i < ids.length; ++i) {
      batchBalances[i] = balanceOf(account, ids[i]);
    }
    return batchBalances;
  }
}<|MERGE_RESOLUTION|>--- conflicted
+++ resolved
@@ -8,11 +8,7 @@
 import "./RestrictedNORI.sol";
 import {RemovalUtils, UnpackedRemovalIdV0} from "./RemovalUtils.sol";
 import {TokenIdExists, ArrayLengthMismatch} from "./SharedCustomErrors.sol";
-<<<<<<< HEAD
-import "./FIFOMarket.sol";
-=======
 import "./Market.sol";
->>>>>>> feae5942
 
 struct BatchMintRemovalsData {
   uint256 projectId;
@@ -74,11 +70,7 @@
    * @notice the RestrictedNORI contract that manages restricted tokens.
    */
   RestrictedNORI private _restrictedNori;
-<<<<<<< HEAD
-  FIFOMarket private _market;
-=======
   Market private _market;
->>>>>>> feae5942
   mapping(uint256 => RemovalData) private _removalIdToRemovalData;
   mapping(uint256 => ScheduleData) private _projectIdToScheduleData;
   mapping(address => EnumerableSetUpgradeable.UintSet)
@@ -107,11 +99,7 @@
 
   function registerContractAddresses(
     RestrictedNORI restrictedNoriAddress_,
-<<<<<<< HEAD
-    FIFOMarket marketAddress_
-=======
     Market marketAddress_
->>>>>>> feae5942
   ) external onlyRole(DEFAULT_ADMIN_ROLE) {
     _restrictedNori = RestrictedNORI(restrictedNoriAddress_);
     _market = marketAddress_;
@@ -310,11 +298,7 @@
     // If this Removal has not been completely sold, we will not sell the invalidated amount of that Removal
     burn(owner, removalId, amount); // todo remove public burn interface and use internal one
     if (owner == address(_market)) {
-<<<<<<< HEAD
-      FIFOMarket(owner).release(removalId, amount);
-=======
       Market(owner).release(removalId, amount);
->>>>>>> feae5942
     }
   }
 
