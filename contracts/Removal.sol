--- conflicted
+++ resolved
@@ -48,6 +48,19 @@
     uint256 methodologyVersion;
   }
 
+  /**
+   * @notice Role conferring the the ability to mark a removal as released.
+   */
+  bytes32 public constant RELEASER_ROLE = keccak256("RELEASER_ROLE");
+
+  /**
+   * @notice A mapping of removal token IDs to a released state. If a removal has been marked as released, it will
+   * exist within this mapping with a value greater than 0.
+   * @dev We rely on the defaut `uint` value of 0 for unreleased removals so that we never need to explicitly set
+   * this value for a removal when it is created.
+   */
+  mapping(uint256 => uint256) private _tokenIdToReleased;
+
   struct RemovalData {
     uint256 projectId;
     uint256 holdbackPercentage;
@@ -65,21 +78,6 @@
   mapping(uint256 => ScheduleData) private _projectIdToScheduleData;
 
   /**
-<<<<<<< HEAD
-   * @notice Role conferring the the ability to mark a removal as released.
-   */
-  bytes32 public constant RELEASER_ROLE = keccak256("RELEASER_ROLE");
-
-  /**
-   * @notice A mapping of removal token IDs to a released state. If a removal has been marked as released, it will
-   * exist within this mapping with a value greater than 0.
-   * @dev We rely on the defaut `uint` value of 0 for unreleased removals so that we never need to explicitly set
-   * this value for a removal when it is created.
-   */
-  mapping(uint256 => uint256) private _tokenIdToReleased;
-
-  function initialize() public virtual initializer {
-=======
    * @custom:oz-upgrades-unsafe-allow constructor
    */
   constructor() {
@@ -87,7 +85,6 @@
   }
 
   function initialize() external initializer {
->>>>>>> 2340226f
     super.initialize("https://nori.com/api/removal/{id}.json");
     __ERC1155Supply_init_unchained();
     tokenIdCounter = 0;
