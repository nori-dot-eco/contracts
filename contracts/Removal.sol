--- conflicted
+++ resolved
@@ -136,14 +136,14 @@
   uint256 private _currentMarketBalance;
 
   /**
-<<<<<<< HEAD
    * @notice Emitted on updating the addresses for contracts.
    *
    * @param market The address of the new `market` contract.
    * @param certificate The address of the new `certificate` contract.
    */
   event ContractAddressesRegistered(Market market, Certificate certificate);
-=======
+
+  /**
    * @notice Emitted on releasing a removal from a supplier, the market, or a certificate.
    * @param id The id of the removal that was released.
    * @param fromAddress The address the removal was released from.
@@ -154,7 +154,6 @@
     address indexed fromAddress,
     uint256 amount
   );
->>>>>>> bbde27ed
 
   /**
    * @custom:oz-upgrades-unsafe-allow constructor
