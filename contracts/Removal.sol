// SPDX-License-Identifier: MIT
pragma solidity =0.8.15;
import "@openzeppelin/contracts-upgradeable/token/ERC1155/extensions/ERC1155SupplyUpgradeable.sol";
import "@openzeppelin/contracts-upgradeable/utils/MulticallUpgradeable.sol";
import "./Market.sol";
import {RemovalIdLib, DecodedRemovalIdV0} from "./RemovalIdLib.sol";
import {InvalidCall, InvalidData, InvalidTokenTransfer, ForbiddenTransfer} from "./Errors.sol";

/**
 * @title An extended ERC1155 token contract for carbon removal accounting.
 *
 * @author Nori Inc.
 *
 * @notice This contract uses ERC1155 tokens as an accounting system for keeping track of carbon that Nori has
 * verified to have been removed from the atmosphere. Each token ID encodes information about the source of the
 * removed carbon (see RemovalIdLib.sol for encoding details), and each token represents the smallest unit of
 * carbon removal accounting.  For example, in an agricultural methodology, a specific token ID represents one
 * parcel of land in a specific year.  The total supply of that token ID is the number of tonnes of carbon
 * removed.
 *
 * ##### Behaviors and features
 *
 * ##### Minting
 * - Only accounts with the CONSIGNOR_ROLE can mint removal tokens, which should only be account(s) controlled by Nori.
 *
 * - When removal tokens are minted, additional data about those removals are stored in a mapping keyed by the token ID,
 * such as a projectId and a holdback percentage (which determines the percentage of the sale proceeds from the token
 * that will be routed to the RestrictedNORI contract). A restriction schedule is created per projectId (if necessary)
 * in RestrictedNORI. (see RestrictedNORI.sol)
 * - Minting reverts when attempting to mint a token ID that already exists.
 * - The function `addBalance` can be used to mint additional balance to a token ID that already exists.
 *
 *
 * ##### Listing
 * - _Listing_ refers to the process of listing removal tokens for sale in Nori's marketplace (Market.sol)
 * - Removals are listed for sale by transferring ownership of the tokens to the Market contract via
 * `consign`. Alternatively, If the `to` argument to `mintBatch` is the address of the Market contract,
 * removal tokens will be listed in the same transaction that they are minted.
 * - Only accounts with the CONSIGNOR_ROLE can list removals for sale in the market.
 *
 *
 * ##### Releasing
 * - _Releasing_ refers to the process of accounting for carbon that has failed to meet its permanence guarantee
 * and has been released into the atmosphere prematurely.
 * - This accounting is performed by burning the affected balance of a removal that has been released.
 * - Only accounts with the RELEASER_ROLE can initiate a release.
 * - When a removal token is released, balances are burned in a specific order until the released amount
 * has been accounted for: Releasing burns first from unlisted balances, second from listed balances and third
 * from any certificates in which this removal may have already been included. (see `Removal.release` for more)
 * - Affected certificates will have any released balances replaced by new removals purchased by Nori, though an
 * automated implementation of this process is beyond the scope of this version of the contracts.
 *
 *
 * ##### Token ID encoding and decoding
 * - This contract uses the inlined library RemovalIdLib.sol for uint256.
 * - When minting tokens, an array of structs containing information about each removal is passed as an argument to
 * `mintBatch` and that data is used to generate the encoded token IDs for each removal.
 * - `decodeRemovalIdV0` is exposed externally for encoding and decoding removal token IDs that contain uniquely
 * identifying information about the removal. See RemovalIdLib.sol for encoding details.
 *
 * ###### Additional behaviors and features
 *
 * - [ERC-1155 functionality](https://eips.ethereum.org/EIPS/eip-1155)
 * - [Upgradeable](https://docs.openzeppelin.com/contracts/4.x/upgradeable)
 * - [Initializable](https://docs.openzeppelin.com/contracts/4.x/upgradeable#multiple-inheritance)
 * - [Pausable](https://docs.openzeppelin.com/contracts/4.x/api/security#Pausable)
 *   - all functions that mutate state are pausable
 * - [Role-based access control](https://docs.openzeppelin.com/contracts/4.x/access-control)
 *    - CONSIGNOR_ROLE
 *      - Can mint removal tokens and list them for sale in the Market contract
 *    - RELEASER_ROLE
 *      - Can release partial or full removal balances
 *    - PAUSER_ROLE
 *      - Can pause and unpause the contract
 *    - DEFAULT_ADMIN_ROLE
 *      - This is the only role that can add/revoke other accounts to any of the roles
 *
 * ##### Inherits
 *
 * - [ERC1155Upgradeable](https://docs.openzeppelin.com/contracts/4.x/api/token/erc11555)
 * - [ERC1155Supply](https://docs.openzeppelin.com/contracts/4.x/api/token/erc1155#ERC1155Supply)
 * - [MulticallUpgradeable](https://docs.openzeppelin.com/contracts/4.x/api/utils#Multicall)
 * - [PausableUpgradeable](https://docs.openzeppelin.com/contracts/4.x/api/security#Pausable)
 * - [AccessControlEnumerableUpgradeable](https://docs.openzeppelin.com/contracts/4.x/api/access)
 * - [ContextUpgradeable](https://docs.openzeppelin.com/upgrades-plugins/1.x/writing-upgradeable)
 * - [Initializable](https://docs.openzeppelin.com/contracts/4.x/api/proxy#Initializable)
 * - [ERC165Upgradeable](https://docs.openzeppelin.com/contracts/4.x/api/utils#ERC165)
 *
 * ##### Implements
 *
 * - [IERC1155Upgradeable](https://docs.openzeppelin.com/contracts/4.x/api/token/erc1155#IERC1155)
 * - [IERC1155MetadataURI](https://docs.openzeppelin.com/contracts/4.x/api/token/erc1155#IERC1155MetadataURI)
 * - [IAccessControlEnumerable](https://docs.openzeppelin.com/contracts/4.x/api/access#AccessControlEnumerable)
 * - [IERC165Upgradeable](https://docs.openzeppelin.com/contracts/4.x/api/utils#IERC165)
 *
 * ##### Uses
 *
 * - [RemovalIdLib](./RemovalIdLib.md) for uint256
 * - [MathUpgradeable](https://docs.openzeppelin.com/contracts/4.x/api/utils#Math)
 *
 */
contract Removal is
  ERC1155SupplyUpgradeable,
  AccessPresetPausable,
  MulticallUpgradeable
{
  using EnumerableSetUpgradeable for EnumerableSetUpgradeable.UintSet;
  using RemovalIdLib for uint256;

  /**
   * @notice Role conferring the ability to mint removals as well as the ability to list minted removals that have yet
   * to be listed for sale.
   */
  bytes32 public constant CONSIGNOR_ROLE = keccak256("CONSIGNOR_ROLE");

  /**
   * @notice Role conferring the the ability to mark a removal as released.
   */
  bytes32 public constant RELEASER_ROLE = keccak256("RELEASER_ROLE");

  /**
   * @notice The `Market` contract that removals can be bought and sold from.
   */
  Market internal _market;

  /**
   * @notice The `Certificate` contract that removals are retired into.
   */
  Certificate private _certificate;

  // todo Test accounting for `_projectIdToHoldbackPercentage` is maintained correctly (assuming we need it)
  mapping(uint256 => uint8) private _projectIdToHoldbackPercentage;
  // todo Test accounting for `_removalIdToProjectId` is maintained correctly (assuming we need it)
  // todo consider moving `Removal._removalIdToProjectId` to _restrictedNORI
  mapping(uint256 => uint256) private _removalIdToProjectId;
  // todo Test accounting for `_addressToOwnedTokenIds` is maintained correctly (assuming we need it)
  mapping(address => EnumerableSetUpgradeable.UintSet)
    private _addressToOwnedTokenIds; // TODO expose getter for the list of ids for an address
  uint256 private _currentMarketBalance;

  /**
   * @notice Emitted on updating the addresses for contracts.
   *
   * @param market The address of the new `market` contract.
   * @param certificate The address of the new `certificate` contract.
   */
  event ContractAddressesRegistered(Market market, Certificate certificate);

  /**
   * @notice Emitted on releasing a removal from a supplier, the market, or a certificate.
   *
   * @param id The id of the removal that was released.
   * @param fromAddress The address the removal was released from.
   * @param amount The amount that was released.
   */
  event RemovalReleased(
    uint256 indexed id,
    address indexed fromAddress,
    uint256 amount
  );

  /**
   * @custom:oz-upgrades-unsafe-allow constructor
   */
  constructor() {
    _disableInitializers();
  }

  function initialize() external initializer {
    __Context_init_unchained();
    __ERC165_init_unchained();
    __ERC1155_init_unchained("https://nori.com/api/removal/{id}.json");
    __Pausable_init_unchained();
    __ERC1155Supply_init_unchained();
    __AccessControl_init_unchained();
    __AccessControlEnumerable_init_unchained();
    __Multicall_init_unchained();
    _grantRole(DEFAULT_ADMIN_ROLE, _msgSender());
    _grantRole(PAUSER_ROLE, _msgSender());
    _grantRole(CONSIGNOR_ROLE, _msgSender());
    _grantRole(RELEASER_ROLE, _msgSender());
  }

  /**
   * @dev Registers the market and certificate contracts so that they can be referenced in this contract.
   * Called as part of the market contract system deployment process.
   *
   * @param market The address of the `Market` contract.
   * @param certificate The address of the `Certificate` contract.
   *
   * ##### Requirements:
   *
   * - Can only be used when the caller has the `DEFAULT_ADMIN_ROLE`
   * - Can only be used when this contract is not paused
   */
  function registerContractAddresses(Market market, Certificate certificate)
    external
    whenNotPaused
    onlyRole(DEFAULT_ADMIN_ROLE)
  {
    _market = market;
    _certificate = certificate;
    emit ContractAddressesRegistered(market, certificate);
  }

  /**
   * @notice Mints multiple removals at once (for a single supplier).
   *
   * @dev If `to` is the market address, the removals are listed for sale in the market.
   *
   * @param to The recipient of this batch of removals. Should be the supplier's address or the market address.
   * @param amounts Each removal's tonnes of CO2 formatted.
   * @param removals The removals to mint (represented as an array of `DecodedRemovalIdV0`). These removals are used
   * to encode the removal IDs.
   * @param projectId The project id for this batch of removals.
   * @param scheduleStartTime The start time of the schedule for this batch of removals.
   * @param holdbackPercentage The holdback percentage for this batch of removals.
   *
   * ##### Requirements:
   * - Can only be used when the caller has the `CONSIGNER_ROLE`
   * - Enforces the rules of `Removal._beforeTokenTransfer`
   * - Can only be used when this contract is not paused
   * - Cannot mint to a removal ID that already exists (use `addBalance` instead)
   *
   */
  function mintBatch(
    address to,
    uint256[] calldata amounts,
    DecodedRemovalIdV0[] calldata removals,
    uint256 projectId,
    uint256 scheduleStartTime,
    uint8 holdbackPercentage
  ) external whenNotPaused onlyRole(CONSIGNOR_ROLE) {
    uint256[] memory ids = _createRemovals({
      removals: removals,
      projectId: projectId
    });
    _projectIdToHoldbackPercentage[projectId] = holdbackPercentage;
    _mintBatch({to: to, ids: ids, amounts: amounts, data: ""});
    RestrictedNORI _restrictedNORI = RestrictedNORI(
      _market.restrictedNoriAddress()
    );
    if (!_restrictedNORI.scheduleExists({scheduleId: projectId})) {
      _restrictedNORI.createSchedule({
        projectId: projectId,
        startTime: scheduleStartTime,
        methodology: removals[0].methodology, // todo enforce same methodology+version across ids?
        methodologyVersion: removals[0].methodologyVersion
      });
    }
  }

  /**
   * @notice Mints additional balance for multiple removals at once.
   *
   * @dev If `to` is the market address, the removals are listed for sale in the market.
   *
   * @param to The supplier address or market address.
   * @param amounts Each removal's additional tonnes of CO2 formatted.
   * @param ids The removal IDs to add balance for.
   *
   * ##### Requirements:
   * - Can only be used when the caller has the `CONSIGNER_ROLE`
   * - Can only be used when this contract is not paused
   * - IDs must already have been minted via `mintBatch`.
   * - Enforces the rules of `Removal._beforeTokenTransfer`.
   */
  function addBalance(
    address to,
    uint256[] calldata amounts,
    uint256[] calldata ids
  ) external whenNotPaused onlyRole(CONSIGNOR_ROLE) {
    for (uint256 i = 0; i < ids.length; ++i) {
      if (_removalIdToProjectId[ids[i]] == 0) {
        revert RemovalNotYetMinted({tokenId: ids[i]});
      }
    }
    _mintBatch({to: to, ids: ids, amounts: amounts, data: ""});
  }

  /**
   * @notice Lists the provided `amount` of the specified removal `id` for sale in Nori's marketplace.
   *
   * @dev The Market contract implements `onERC1155Received`, which is invoked upon receipt of any tokens from
   * this contract, and handles the mechanics of listing this token for sale.
   *
   * @param from The current owner of the specified token ID and amount
   * @param id The token ID of the removal token being listed for sale
   * @param amount The balance of this token ID to transfer to the Market contract
   */
  function consign(
    address from,
    uint256 id,
    uint256 amount
  ) external whenNotPaused onlyRole(CONSIGNOR_ROLE) {
    // todo test that checks consignment can happen using multi call with mix-match project ids
    _safeTransferFrom({
      from: from,
      to: address(_market),
      id: id,
      amount: amount,
      data: ""
    });
  }

  /**
   * @notice Accounts for carbon that has failed to meet its permanence guarantee and has been released into
   * the atmosphere prematurely.
   *
   * @dev Releases `amount` of removal `id` by burning it. The replacement of released removals that had
   * already been included in certificates is beyond the scope of this version of the contracts.
   *
   * ##### Requirements:
   *
   * - Releasing burns first from unlisted balances, second from listed balances and third from certificates.
   * - If there is unlisted balance for this removal (e.g., owned by the supplier address encoded in the token ID),
   * that balance is burned up to `amount`.
   * - If the released amount has not yet been fully burned and the removal is listed, it is delisted from the market
   * and up to any remaining released amount is burned from the Market's balance.
   * - Finally, if the released amount is still not fully accounted for, the removal must be owned by one or more
   * certificates. The remaining released amount is burned from the Certificate contract's balance and certificate
   * balances are decremented iteratively across each certificate until the amount is exhausted (e.g., if a removal
   * of amount 3 releases an amount of 2.5 and that removal is owned by 3 certificates containing an amount of 1 each
   * from the released removal, the resulting certificate's removal balances for this removal are: 0, 0, and 0.5).
   *
   * - The rules of `_beforeTokenTransfer` are enforced.
   * - The caller must have the `RELEASER_ROLE`.
   * - The rules of `_burn` are enforced.
   * - Can only be used when the contract is not paused.
   *
   * @param id The ID of the removal to release some amount of.
   * @param amount The amount of the removal to release.
   */
  function release(uint256 id, uint256 amount)
    external
    whenNotPaused
    onlyRole(RELEASER_ROLE)
  {
    // todo might need to add pagination/incremental if removal spans a ton of certificates and reaches max gas
    uint256 amountReleased = 0;
    uint256 unlistedBalance = balanceOf({
      account: id.supplierAddress(),
      id: id
    });
    if (unlistedBalance > 0) {
      uint256 amountToRelease = MathUpgradeable.min(amount, unlistedBalance);
      _releaseFromSupplier({id: id, amount: amountToRelease});
      amountReleased += amountToRelease;
    }
    if (amountReleased < amount) {
      uint256 listedBalance = balanceOf(this.marketAddress(), id);
      if (listedBalance > 0) {
        uint256 amountToRelease = MathUpgradeable.min(
          amount - amountReleased,
          listedBalance
        );
        _releaseFromMarket({amount: amountToRelease, id: id});
        amountReleased += amountToRelease;
      }
      if (amountReleased < amount) {
        if (balanceOf(this.certificateAddress(), id) > 0) {
          uint256 amountToRelease = amount - amountReleased;
          _releaseFromCertificate({id: id, amount: amount - amountReleased});
          amountReleased += amountToRelease;
        }
      }
    }
  }

  /**
   * @dev Transfers `amount` tokens of token type `id` from `from` to `to`.
   *
   * Emits a {TransferSingle} event.
   *
   * Requirements:
   *
   * - Can only be called by the `Market` contract.
   * - `to` cannot be the zero address.
   * - If the caller is not `from`, it must have been approved to spend ``from``'s tokens via {setApprovalForAll}.
   * - `from` must have a balance of tokens of type `id` of at least `amount`.
   * - If `to` refers to a smart contract, it must implement {IERC1155Receiver-onERC1155Received} and return the
   * acceptance magic value.
   */
  function safeTransferFrom(
    address from,
    address to,
    uint256 id,
    uint256 amount,
    bytes memory data
  ) public override whenNotPaused {
    if (_msgSender() != address(_market)) {
      revert ForbiddenTransfer();
    }
    super.safeTransferFrom(from, to, id, amount, data);
  }

  /**
   * @dev Batched version of {safeTransferFrom}.
   *
   * Emits a {TransferBatch} event.
   *
   * Requirements:
   *
   * - Can only be called by the `Market` contract.
   * - `ids` and `amounts` must have the same length.
   * - If `to` refers to a smart contract, it must implement {IERC1155Receiver-onERC1155BatchReceived} and return the
   * acceptance magic value.
   */
  function safeBatchTransferFrom(
    address from,
    address to,
    uint256[] memory ids,
    uint256[] memory amounts,
    bytes memory data
  ) public override whenNotPaused {
    if (_msgSender() != address(_market)) {
      revert ForbiddenTransfer();
    }
    super.safeBatchTransferFrom(from, to, ids, amounts, data);
  }

  /**
   * @notice The address of the `Market` contract.
   */
  function marketAddress() external view returns (address) {
    return address(_market);
  }

  /**
   * @notice The address of the `Certificate` contract.
   */
  function certificateAddress() external view returns (address) {
    return address(_certificate);
  }

  /**
   * @notice Gets the project id (which is the removal's schedule id in RestrictedNORI) for a given removal id.
   *
   * @param id The removal token ID for which to retrieve the project id
   */
  function getProjectId(uint256 id) external view returns (uint256) {
    return _removalIdToProjectId[id];
  }

  /**
   * @notice Gets the holdback percentage for a removal.
   *
   * @param id The removal token ID for which to retrieve the holdback percentage.
   */
  function getHoldbackPercentage(uint256 id) external view returns (uint8) {
    return _projectIdToHoldbackPercentage[_removalIdToProjectId[id]];
  }

  /**
   * @dev The current total balance of all removal tokens owned by the `Market` contract.
   * This sum is maintained as a running total for efficient lookup during purchases.
   */
  function getMarketBalance() external view returns (uint256) {
    return _currentMarketBalance;
  }

  /**
   * @dev The number of unique token IDs owned by the given `account`.
   * Maintained for efficient lookup of the number of distinct removal tokens owned by the Market.
   *
   * @param account The account for which to retrieve the unique number of token ids owned.
   */
  function numberOfTokensOwnedByAddress(address account)
    external
    view
    returns (uint256)
  {
    return _addressToOwnedTokenIds[account].length();
  }

  /**
   * @notice Decodes a V0 removal id into its component data.
   *
   * @param id The token ID to decode.
   */
  function decodeRemovalIdV0(uint256 id)
    external
    pure
    returns (DecodedRemovalIdV0 memory)
  {
    return id.decodeRemovalIdV0();
  }

  /**
   * @dev Grants or revokes permission to `operator` to transfer the caller's tokens, according to `approved`,
   *
   * Emits an {ApprovalForAll} event.
   *
   * Requirements:
   * - Can only be used when the contract is not paused.
   * - `operator` cannot be the caller.
   *
   * @param operator The address to grant or revoke approval from.
   * @param approved Whether or not the `operator` is approved to transfer the caller's tokens.
   */
  function setApprovalForAll(address operator, bool approved)
    public
    override
    whenNotPaused
  {
    _setApprovalForAll({
      owner: _msgSender(),
      operator: operator,
      approved: approved
    });
  }

  /**
   * @dev Returns true if this contract implements the interface defined by
   * `interfaceId`. See the corresponding
   * https://eips.ethereum.org/EIPS/eip-165#how-interfaces-are-identified[EIP section]
   * to learn more about how these ids are created.
   *
   * This function call must use less than 30 000 gas.
   */
  function supportsInterface(bytes4 interfaceId)
    public
    view
    override(ERC1155Upgradeable, AccessControlEnumerableUpgradeable)
    returns (bool)
  {
    return super.supportsInterface(interfaceId);
  }

  /**
   * @notice Hook that is called before before any token transfer. This includes minting and burning, as well as
   * batched variants. Disables transfers to any address that is not the `Market` or `Certificate` contracts, or
   * the supplier address that is encoded in the token ID itself.
   *
   * @dev Follows the rules of hooks defined [here](
   *  https://docs.openzeppelin.com/contracts/4.x/extending-contracts#rules_of_hooks)
   *
   * ##### Requirements:
   *
   * - The contract must not be paused.
   * - Enforces the rules of `ERC1155Upgradeable._beforeTokenTransfer`.
   * - Enforces the rules of `ERC1155SupplyUpgradeable._beforeTokenTransfer`.
   */
  function _beforeTokenTransfer(
    address operator,
    address from,
    address to,
    uint256[] memory ids,
    uint256[] memory amounts,
    bytes memory data
  ) internal virtual override whenNotPaused {
    address market = address(_market);
<<<<<<< HEAD
    bool isToAllowed = to == market ||
      (to == address(_certificate) || to == address(0));
=======
>>>>>>> f4244e7c
    for (uint256 i = 0; i < ids.length; ++i) {
      uint256 id = ids[i];
      if (amounts[i] == 0) {
        revert InvalidTokenTransfer({tokenId: id});
      }
      if (to == market) {
        _currentMarketBalance += amounts[i];
      }
      if (from == market) {
        _currentMarketBalance -= amounts[i];
      }
      if (!isToAllowed && to != id.supplierAddress()) {
        revert ForbiddenTransfer();
      }
    }
    super._beforeTokenTransfer(operator, from, to, ids, amounts, data);
  }

  /**
   * @dev Burns `amount` of token ID `id` from the supplier address encoded in the ID.
   *
   * Emits a {RemovalReleased} event.
   *
   * @param id The token ID to burn.
   * @param amount The amount to burn.
   */
  function _releaseFromSupplier(uint256 id, uint256 amount) internal {
    address supplierAddress = id.supplierAddress();
    emit RemovalReleased(id, supplierAddress, amount);
    super._burn(supplierAddress, id, amount);
  }

  function _createRemovals(
    DecodedRemovalIdV0[] calldata removals,
    uint256 projectId
  ) internal returns (uint256[] memory) {
    uint256[] memory ids = new uint256[](removals.length);
    // Skip overflow check as for loop is indexed starting at zero.
    unchecked {
      for (uint256 i = 0; i < removals.length; ++i) {
        uint256 id = RemovalIdLib.createRemovalId({removal: removals[i]});
        _createRemoval({id: id, projectId: projectId});
        ids[i] = id;
      }
    }
    return ids;
  }

  function _createRemoval(uint256 id, uint256 projectId) internal {
    _validateRemoval({id: id});
    _removalIdToProjectId[id] = projectId;
  }

  function _releaseFromMarket(uint256 id, uint256 amount) internal {
    super._burn(this.marketAddress(), id, amount);
    _market.release(id, amount);
    emit RemovalReleased(id, this.marketAddress(), amount);
  }

  function _releaseFromCertificate(uint256 id, uint256 amount) internal {
    uint256 amountReleased = 0;
    Certificate.Balance[] memory certificatesOfRemoval = _certificate
      .certificatesOfRemoval(id);
    uint256 numberOfCertificatesForRemoval = certificatesOfRemoval.length;
    for (uint256 i = 0; i < numberOfCertificatesForRemoval; ++i) {
      Certificate.Balance memory certificateBalance = certificatesOfRemoval[i];
      uint256 amountToReleaseFromCertificate = MathUpgradeable.min(
        amount - amountReleased,
        certificateBalance.amount
      );
      amountReleased += amountToReleaseFromCertificate;
      super._burn(
        this.certificateAddress(),
        id,
        amountToReleaseFromCertificate
      );
      _certificate.releaseRemoval({
        certificateId: certificateBalance.id,
        removalId: id,
        amount: amountToReleaseFromCertificate
      });
      emit RemovalReleased(
        id,
        this.certificateAddress(),
        amountToReleaseFromCertificate
      );
      if (amountReleased == amount) break;
    }
  }

  function _afterTokenTransfer(
    address operator,
    address from,
    address to,
    uint256[] memory ids,
    uint256[] memory amounts,
    bytes memory data
  ) internal virtual override {
    _updateOwnedTokenIds(from, to, ids);
    super._afterTokenTransfer(operator, from, to, ids, amounts, data);
  }

  function _updateOwnedTokenIds(
    address from,
    address to,
    uint256[] memory ids
  ) internal {
    // Skip overflow check as for loop is indexed starting at zero.
    unchecked {
      for (uint256 i = 0; i < ids.length; ++i) {
        uint256 id = ids[i];
        if (from != address(0)) {
          if (balanceOf(from, id) == 0) {
            _addressToOwnedTokenIds[from].remove(id);
          }
        }
        if (to != address(0)) {
          _addressToOwnedTokenIds[to].add(id);
        }
      }
    }
  }

  function _validateRemoval(uint256 id) internal view {
    if (_removalIdToProjectId[id] != 0) {
      revert InvalidData();
    }
  }
}<|MERGE_RESOLUTION|>--- conflicted
+++ resolved
@@ -550,11 +550,8 @@
     bytes memory data
   ) internal virtual override whenNotPaused {
     address market = address(_market);
-<<<<<<< HEAD
     bool isToAllowed = to == market ||
       (to == address(_certificate) || to == address(0));
-=======
->>>>>>> f4244e7c
     for (uint256 i = 0; i < ids.length; ++i) {
       uint256 id = ids[i];
       if (amounts[i] == 0) {
