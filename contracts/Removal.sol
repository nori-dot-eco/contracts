// SPDX-License-Identifier: MIT
pragma solidity =0.8.15;
import "@openzeppelin/contracts-upgradeable/token/ERC1155/extensions/ERC1155SupplyUpgradeable.sol";
import "./Market.sol";
import {RemovalIdLib, UnpackedRemovalIdV0} from "./RemovalIdLib.sol";
<<<<<<< HEAD
import {InvalidCall, InvalidData, InvalidTokenTransfer} from "./Errors.sol";
=======
import "./Errors.sol";

// todo shared Consider a shared MinterAccessPreset base contract that handles minting roles so role names can be shared
// todo consider globally renaming `account` to `owner`. Or if not, make sure we are cosnsistent with the naming
// todo disable unused inherited mint functions
// todo check that we are not re-defining logic inherited from `ERC1155SupplyUpgradeable` (esp. `totalSupply`)
// todo Removal.sol defines several structs making it a strong candidate for gas optimization
// todo consider removing cumulative fns and instead use multicall where needed to prevent defining fns that dont scale

struct BatchMintRemovalsData {
  uint256 projectId; // todo what is the max project ID size? Smaller id allows tighter `BatchMintRemovalsData` struct.
  uint256 scheduleStartTime;
  uint8 holdbackPercentage;
  bool list;
}

>>>>>>> 1acfa174

/**
 * @title Removal
 *  // todo consider globally renaming `account` to `owner`. Or if not, make sure we are cosnsistent with the naming
 */
contract Removal is
  ERC1155SupplyUpgradeable,
  PausableAccessPreset,
  MulticallUpgradeable
{
  using EnumerableSetUpgradeable for EnumerableSetUpgradeable.UintSet;

  /**
   * @notice Role conferring the the ability to mark a removal as released.
   */
  bytes32 public constant RELEASER_ROLE = keccak256("RELEASER_ROLE");

  /**
   * @notice Role conferring the ability to mint removals as well as the ability to list minted removals that have yet
   * to be listed for sale.
   */
  bytes32 public constant CONSIGNOR_ROLE = keccak256("CONSIGNOR_ROLE");

  /**
   * @notice The `Market` contract that removals can be bought and sold from.
   */
  Market private _market;

  /**
   * @notice The `Certificate` contract that removals are retired into.
   */
  Certificate private _certificate;

  // todo Test accounting for `_projectIdToHoldbackPercentage` is maintained correctly (assuming we need it)
  mapping(uint256 => uint8) private _projectIdToHoldbackPercentage;
  // todo Test accounting for `_removalIdToProjectId` is maintained correctly (assuming we need it)
  // todo consider moving `Removal._removalIdToProjectId` to rNori
  mapping(uint256 => uint256) private _removalIdToProjectId;
  // todo Test accounting for `_addressToOwnedTokenIds` is maintained correctly (assuming we need it)
  mapping(address => EnumerableSetUpgradeable.UintSet)
    private _addressToOwnedTokenIds;
  uint256 private _currentMarketBalance;

  /**
   * @custom:oz-upgrades-unsafe-allow constructor
   */
  constructor() {
    _disableInitializers();
  }

  function initialize() external initializer {
    __Context_init_unchained();
    __ERC1155_init_unchained("https://nori.com/api/removal/{id}.json");
    __Pausable_init_unchained();
    __ERC1155Supply_init_unchained();
    __AccessControl_init_unchained();
    __AccessControlEnumerable_init_unchained();
    __Multicall_init_unchained();
    _grantRole(DEFAULT_ADMIN_ROLE, _msgSender());
    _grantRole(PAUSER_ROLE, _msgSender());
    _grantRole(CONSIGNOR_ROLE, _msgSender());
    _grantRole(RELEASER_ROLE, _msgSender());
  }

  /**
   * @dev Registers the market, and certificate contracts so that they can be referenced in this contract.
   */
  function registerContractAddresses(Market market, Certificate certificate)
    external
    whenNotPaused
    onlyRole(DEFAULT_ADMIN_ROLE)
  {
    _market = market;
    _certificate = certificate;
  }

  /**
   * @notice Mints multiple removals at once (for a single supplier).
   * @param to The supplier address.
   * @param amounts Each removal's tonnes of CO2 formatted.
   * @param removals The removals to mint (represented as an array of `UnpackedRemovalIdV0`). These removals are used
   * to encode the removal IDs.
   * @param projectId The project id for this batch of removals.
   * @param scheduleStartTime The start time of the schedule for this batch of removals.
   * @param holdbackPercentage The holdback percentage for this batch of removals.
   *
   * @dev If `to` is the market address, the removals are listed for sale in the market.
   *
   * ##### Requirements:
   *
   * - Enforces the rules of `Removal._beforeTokenTransfer`.
   * TODO add remaining `mintBatch` requirements docs
   */
  function mintBatch(
    address to,
<<<<<<< HEAD
    uint256[] calldata amounts,
    UnpackedRemovalIdV0[] calldata removals,
    uint256 projectId,
    uint256 scheduleStartTime,
    uint8 holdbackPercentage
  ) external onlyRole(CONSIGNOR_ROLE) {
    uint256[] memory removalIds = _createRemovalDataBatch({
      removals: removals,
      projectId: projectId
    });
    _projectIdToHoldbackPercentage[projectId] = holdbackPercentage;
    _mintBatch({to: to, ids: removalIds, amounts: amounts, data: ""});
    RestrictedNORI rNori = RestrictedNORI(_market.restrictedNoriAddress());
    if (!rNori.scheduleExists({scheduleId: projectId})) {
      rNori.createSchedule({
        projectId: projectId,
        startTime: scheduleStartTime,
        methodology: removals[0].methodology, // todo enforce same methodology+version across ids?
        methodologyVersion: removals[0].methodologyVersion
=======
    uint256[] memory amounts,
    uint256[] calldata ids, // todo consider changing the ids arg from uint256[] -> UnpackedRemovalIdV0[]
    BatchMintRemovalsData memory data // todo is a struct necessary for the data arg? Can we just add args instead?
  ) external onlyRole(MINTER_ROLE) {
    uint256 numberOfRemovals = ids.length;
    if (!(amounts.length == numberOfRemovals)) {
      revert ArrayLengthMismatch({array1Name: "amounts", array2Name: "ids"});
    }
    uint256 projectId = data.projectId;
    _projectIdToHoldbackPercentage[projectId] = data.holdbackPercentage;
    _createRemovalDataBatch({removalIds: ids, projectId: projectId});
    _mintBatch(to, ids, amounts, "");
    RestrictedNORI rNori = RestrictedNORI(_market.restrictedNoriAddress());
    if (!rNori.scheduleExists({scheduleId: projectId})) {
      uint256 firstRemoval = ids[0];
      rNori.createSchedule({
        projectId: projectId,
        startTime: data.scheduleStartTime,
        methodology: RemovalIdLib.methodology(firstRemoval), // todo enforce same methodology+version across ids?
        methodologyVersion: RemovalIdLib.methodologyVersion(firstRemoval)
      });
    }
    if (data.list) {
      safeBatchTransferFrom({
        from: to,
        to: address(_market),
        ids: ids,
        amounts: amounts,
        data: ""
>>>>>>> 1acfa174
      });
    }
  }

  function consign(
    address from,
    uint256 id,
    uint256 amount
  ) external onlyRole(CONSIGNOR_ROLE) {
    // todo test that checks consignment can happen using multi call with mix-match project ids
    _safeTransferFrom({
      from: from,
      to: address(_market),
      id: id,
      amount: amount,
      data: ""
    });
  }

  /**
   * @notice Releases an amount of a removal.
   * @dev Releases `amount` of removal by `removalId` by burning them.
   *
   * ##### Requirements:
   *
   * - Releasing burns first from unlisted balances, second from listed balances and third from certificates.
   * - If the removal is unlisted (e.g., owned by any account other than the market or certificate), the removal is
   * simply burned.
   * - If the removal is listed, it is delisted from the market and burned.
   * - If the removal is owned by one or more certificates, the removal is burned iteratively across each certificate
   * until the amount is exhausted (e.g., if a removal of amount 3 releases an amount of 2.5 and that removal is owned
   * by 3 certificates containing an amount of 1 from the released removal, the resulting certificate's removal balances
   * for this removal are: 0, 0, and 0.5).
   * - If the removal is included as part of any certificates, the certificate balances are decremented by `amount`.
   * - The rules of `_beforeTokenTransfer` are enforced.
   * - The caller must have the `RELEASER_ROLE`.
   * - The rules of `_burn` are enforced.
   *
   * @param removalId The ID of the removal to release some amount of.
   * @param amount The amount of the removal to release.
   */
  function release(uint256 removalId, uint256 amount)
    external
    onlyRole(RELEASER_ROLE)
  {
    // todo might need to add pagination/incremental if removal spans a ton of certificates and reaches max gas
    uint256 amountReleased = 0;
    uint256 unlistedBalance = balanceOf({
      account: RemovalIdLib.supplierAddress(removalId),
      id: removalId
    });
    if (unlistedBalance > 0) {
      uint256 amountToRelease = MathUpgradeable.min(amount, unlistedBalance);
      _releaseFromSupplier({removalId: removalId, amount: amountToRelease});
      amountReleased += amountToRelease;
    }
    if (amountReleased < amount) {
      uint256 listedBalance = balanceOf(this.marketAddress(), removalId);
      if (listedBalance > 0) {
        uint256 amountToRelease = MathUpgradeable.min(
          amount - amountReleased,
          listedBalance
        );
        _releaseFromMarket({amount: amountToRelease, removalId: removalId});
        amountReleased += amountToRelease;
      }
      if (amountReleased < amount) {
        if (balanceOf(this.certificateAddress(), removalId) > 0) {
          uint256 amountToRelease = amount - amountReleased;
          _releaseFromCertificate({
            removalId: removalId,
            amount: amount - amountReleased
          });
          amountReleased += amountToRelease;
        }
      }
    }
  }

  function marketAddress() external view returns (address) {
    return address(_market);
  }

  function certificateAddress() external view returns (address) {
    return address(_certificate);
  }

  /**
   * @notice Gets the restriction schedule id (which is the removal's project id) for a given removal id.
   */
  function getProjectId(uint256 removalId) external view returns (uint256) {
    return _removalIdToProjectId[removalId];
  }

  // todo use multicall instead
  /** @notice Gets the holdback percentages for a batch of removal ids. */
<<<<<<< HEAD
  function batchGetHoldbackPercentages(uint256[] calldata ids)
=======
  function batchGetHoldbackPercentages(uint256[] memory ids)
>>>>>>> 1acfa174
    external
    view
    returns (uint8[] memory)
  {
    uint256 numberOfRemovals = ids.length;
    uint8[] memory holdbackPercentages = new uint8[](numberOfRemovals);
    for (uint256 i = 0; i < numberOfRemovals; ++i) {
      holdbackPercentages[i] = _projectIdToHoldbackPercentage[
        _removalIdToProjectId[ids[i]]
      ];
    }
    return holdbackPercentages;
  }

  function getMarketBalance() external view returns (uint256) {
    return _currentMarketBalance;
  }

  function numberOfTokensOwnedByAddress(address account)
    external
    view
    returns (uint256)
  {
    return _addressToOwnedTokenIds[account].length();
  }

  function balanceOfIds(address account, uint256[] memory ids)
    external
    view
    returns (uint256[] memory)
  {
    uint256[] memory batchBalances = new uint256[](ids.length);
    for (uint256 i = 0; i < ids.length; ++i) {
      batchBalances[i] = balanceOf(account, ids[i]); // todo batch retrieve balances outside of loop
    }
    return batchBalances;
  }

  function setApprovalForAll(address operator, bool approved)
    public
    override
    whenNotPaused
  {
    if (operator == address(_market)) {
      revert InvalidCall();
    }
    _setApprovalForAll({
      owner: _msgSender(),
      operator: operator,
      approved: approved
    });
  }

  function supportsInterface(bytes4 interfaceId)
    public
    view
    override(ERC1155Upgradeable, AccessControlEnumerableUpgradeable)
    returns (bool)
  {
    return super.supportsInterface(interfaceId);
  }

  function isApprovedForAll(address account, address operator)
    public
    view
    override
    returns (bool)
  {
    return
      account == address(_market) ||
      super.isApprovedForAll({account: account, operator: operator});
  }

  function _setApprovalForAll(
    address owner,
    address operator,
    bool approved
  ) internal override {
    super._setApprovalForAll({
      owner: owner,
      operator: operator,
      approved: approved
    });
  }

  /**
   * @notice Hook that is called before before any token transfer. This includes minting and burning, as well as
   * batched variants.
   *
   * @dev Follows the rules of hooks defined [here](
   *  https://docs.openzeppelin.com/contracts/4.x/extending-contracts#rules_of_hooks)
   *
   * ##### Requirements:
   *
   * - The contract must not be paused.
   * - Enforces the rules of `ERC1155Upgradeable._beforeTokenTransfer`.
   * - Enforces the rules of `ERC1155SupplyUpgradeable._beforeTokenTransfer`.
   * TODO rest
   */
  function _beforeTokenTransfer(
    address operator,
    address from,
    address to,
    uint256[] memory ids,
    uint256[] memory amounts,
    bytes memory data
  ) internal override whenNotPaused {
    for (uint256 i = 0; i < ids.length; ++i) {
      if (amounts[i] == 0) {
        revert InvalidTokenTransfer({tokenId: ids[i]});
      }
      address market = address(_market);
      if (to == market) {
        _currentMarketBalance += amounts[i];
      }
      if (from == market) {
        _currentMarketBalance -= amounts[i];
      }
    }
    super._beforeTokenTransfer(operator, from, to, ids, amounts, data);
  }

  function _releaseFromSupplier(uint256 removalId, uint256 amount) internal {
    super._burn(RemovalIdLib.supplierAddress(removalId), removalId, amount);
  }

  function _createRemovalDataBatch(
<<<<<<< HEAD
    UnpackedRemovalIdV0[] calldata removals,
    uint256 projectId
  ) internal returns (uint256[] memory) {
    uint256[] memory removalIds = new uint256[](removals.length);
    // Skip overflow check as for loop is indexed starting at zero.
    unchecked {
      for (uint256 i = 0; i < removals.length; ++i) {
        uint256 removalId = RemovalIdLib.createRemovalId({
          removal: removals[i]
        });
        _createRemovalData({removalId: removalId, projectId: projectId});
        removalIds[i] = removalId;
      }
    }
    return removalIds;
=======
    uint256[] calldata removalIds,
    uint256 projectId
  ) internal {
    // Skip overflow check as for loop is indexed starting at zero.
    unchecked {
      for (uint256 i = 0; i < removalIds.length; ++i) {
        _createRemovalData({removalId: removalIds[i], projectId: projectId});
      }
    }
>>>>>>> 1acfa174
  }

  function _createRemovalData(uint256 removalId, uint256 projectId) internal {
    _validateRemoval({id: removalId});
    _removalIdToProjectId[removalId] = projectId;
  }

  function _releaseFromMarket(uint256 removalId, uint256 amount) internal {
    super._burn(this.marketAddress(), removalId, amount);
    _market.release(removalId, amount);
  }

  function _releaseFromCertificate(uint256 removalId, uint256 amount) internal {
    uint256 amountReleased = 0;
    Certificate.Balance[] memory certificatesOfRemoval = _certificate
      .certificatesOfRemoval(removalId);
    uint256 numberOfCertificatesForRemoval = certificatesOfRemoval.length;
    bytes[] memory releaseCalls = new bytes[](numberOfCertificatesForRemoval);
    for (uint256 i = 0; i < numberOfCertificatesForRemoval; ++i) {
      Certificate.Balance memory certificateBalance = certificatesOfRemoval[i];
      uint256 amountToReleaseFromCertificate = MathUpgradeable.min(
        amount - amountReleased,
        certificateBalance.amount
      );
      amountReleased += amountToReleaseFromCertificate;
      super._burn(
        this.certificateAddress(),
        removalId,
        amountToReleaseFromCertificate
      );
      releaseCalls[i] = abi.encodeWithSelector(
        _certificate.releaseRemoval.selector,
        certificateBalance.id,
        removalId,
        amountToReleaseFromCertificate
      );
      if (amountReleased == amount) break;
    }
    _certificate.multicall(releaseCalls);
  }

  function _afterTokenTransfer(
    address operator,
    address from,
    address to,
    uint256[] memory ids,
    uint256[] memory amounts,
    bytes memory data
  ) internal override {
    _updateOwnedTokenIds(from, to, ids);
    super._afterTokenTransfer(operator, from, to, ids, amounts, data);
  }

  function _updateOwnedTokenIds(
    address from,
    address to,
    uint256[] memory ids
  ) internal {
    // Skip overflow check as for loop is indexed starting at zero.
    unchecked {
      for (uint256 i = 0; i < ids.length; ++i) {
        uint256 id = ids[i];
        if (from != address(0)) {
          if (balanceOf(from, id) == 0) {
            _addressToOwnedTokenIds[from].remove(id);
          }
        }
        if (to != address(0)) {
          _addressToOwnedTokenIds[to].add(id);
        }
      }
    }
  }

  function _validateRemoval(uint256 id) internal view {
    if (_removalIdToProjectId[id] != 0) {
      revert InvalidData();
    }
  }

  function _validateRemoval(uint256 id) internal view {
    if (_removalIdToProjectId[id] != 0) {
      revert TokenIdExists(id);
    }
  }
}<|MERGE_RESOLUTION|>--- conflicted
+++ resolved
@@ -3,26 +3,7 @@
 import "@openzeppelin/contracts-upgradeable/token/ERC1155/extensions/ERC1155SupplyUpgradeable.sol";
 import "./Market.sol";
 import {RemovalIdLib, UnpackedRemovalIdV0} from "./RemovalIdLib.sol";
-<<<<<<< HEAD
 import {InvalidCall, InvalidData, InvalidTokenTransfer} from "./Errors.sol";
-=======
-import "./Errors.sol";
-
-// todo shared Consider a shared MinterAccessPreset base contract that handles minting roles so role names can be shared
-// todo consider globally renaming `account` to `owner`. Or if not, make sure we are cosnsistent with the naming
-// todo disable unused inherited mint functions
-// todo check that we are not re-defining logic inherited from `ERC1155SupplyUpgradeable` (esp. `totalSupply`)
-// todo Removal.sol defines several structs making it a strong candidate for gas optimization
-// todo consider removing cumulative fns and instead use multicall where needed to prevent defining fns that dont scale
-
-struct BatchMintRemovalsData {
-  uint256 projectId; // todo what is the max project ID size? Smaller id allows tighter `BatchMintRemovalsData` struct.
-  uint256 scheduleStartTime;
-  uint8 holdbackPercentage;
-  bool list;
-}
-
->>>>>>> 1acfa174
 
 /**
  * @title Removal
@@ -118,7 +99,6 @@
    */
   function mintBatch(
     address to,
-<<<<<<< HEAD
     uint256[] calldata amounts,
     UnpackedRemovalIdV0[] calldata removals,
     uint256 projectId,
@@ -138,37 +118,6 @@
         startTime: scheduleStartTime,
         methodology: removals[0].methodology, // todo enforce same methodology+version across ids?
         methodologyVersion: removals[0].methodologyVersion
-=======
-    uint256[] memory amounts,
-    uint256[] calldata ids, // todo consider changing the ids arg from uint256[] -> UnpackedRemovalIdV0[]
-    BatchMintRemovalsData memory data // todo is a struct necessary for the data arg? Can we just add args instead?
-  ) external onlyRole(MINTER_ROLE) {
-    uint256 numberOfRemovals = ids.length;
-    if (!(amounts.length == numberOfRemovals)) {
-      revert ArrayLengthMismatch({array1Name: "amounts", array2Name: "ids"});
-    }
-    uint256 projectId = data.projectId;
-    _projectIdToHoldbackPercentage[projectId] = data.holdbackPercentage;
-    _createRemovalDataBatch({removalIds: ids, projectId: projectId});
-    _mintBatch(to, ids, amounts, "");
-    RestrictedNORI rNori = RestrictedNORI(_market.restrictedNoriAddress());
-    if (!rNori.scheduleExists({scheduleId: projectId})) {
-      uint256 firstRemoval = ids[0];
-      rNori.createSchedule({
-        projectId: projectId,
-        startTime: data.scheduleStartTime,
-        methodology: RemovalIdLib.methodology(firstRemoval), // todo enforce same methodology+version across ids?
-        methodologyVersion: RemovalIdLib.methodologyVersion(firstRemoval)
-      });
-    }
-    if (data.list) {
-      safeBatchTransferFrom({
-        from: to,
-        to: address(_market),
-        ids: ids,
-        amounts: amounts,
-        data: ""
->>>>>>> 1acfa174
       });
     }
   }
@@ -265,11 +214,7 @@
 
   // todo use multicall instead
   /** @notice Gets the holdback percentages for a batch of removal ids. */
-<<<<<<< HEAD
   function batchGetHoldbackPercentages(uint256[] calldata ids)
-=======
-  function batchGetHoldbackPercentages(uint256[] memory ids)
->>>>>>> 1acfa174
     external
     view
     returns (uint8[] memory)
@@ -397,7 +342,6 @@
   }
 
   function _createRemovalDataBatch(
-<<<<<<< HEAD
     UnpackedRemovalIdV0[] calldata removals,
     uint256 projectId
   ) internal returns (uint256[] memory) {
@@ -413,17 +357,6 @@
       }
     }
     return removalIds;
-=======
-    uint256[] calldata removalIds,
-    uint256 projectId
-  ) internal {
-    // Skip overflow check as for loop is indexed starting at zero.
-    unchecked {
-      for (uint256 i = 0; i < removalIds.length; ++i) {
-        _createRemovalData({removalId: removalIds[i], projectId: projectId});
-      }
-    }
->>>>>>> 1acfa174
   }
 
   function _createRemovalData(uint256 removalId, uint256 projectId) internal {
