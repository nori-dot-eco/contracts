// SPDX-License-Identifier: MIT
pragma solidity =0.8.15;
import "@openzeppelin/contracts-upgradeable/token/ERC1155/extensions/ERC1155SupplyUpgradeable.sol";
import "@openzeppelin/contracts-upgradeable/utils/MulticallUpgradeable.sol";
import "./Market.sol";
import {RemovalIdLib, DecodedRemovalIdV0} from "./RemovalIdLib.sol";
import {InvalidCall, InvalidData, InvalidTokenTransfer, ForbiddenTransfer} from "./Errors.sol";

/**
 * @title An extended ERC1155 token contract for carbon removal accounting.
 *
 * @author Nori Inc.
 *
 * @notice This contract uses ERC1155 tokens as an accounting system for keeping track of carbon that Nori has
 * verified to have been removed from the atmosphere. Each token ID encodes information about the source of the
 * removed carbon (see RemovalIdLib.sol for encoding details), and each token represents the smallest unit of
 * carbon removal accounting.  For example, in an agricultural methodology, a specific token ID represents one
 * parcel of land in a specific year.  The total supply of that token ID is the number of tonnes of carbon
 * removed.
 *
 * ##### Behaviors and features
 *
 * ##### Minting
 * - Only accounts with the CONSIGNOR_ROLE can mint removal tokens, which should only be account(s) controlled by Nori.
 *
 * - When removal tokens are minted, additional data about those removals are stored in a mapping keyed by the token ID,
 * such as a projectId and a holdback percentage (which determines the percentage of the sale proceeds from the token
 * that will be routed to the RestrictedNORI contract). A restriction schedule is created per projectId (if necessary)
 * in RestrictedNORI. (see RestrictedNORI.sol)
 * - Minting reverts when attempting to mint a token ID that already exists.
 * - The function `addBalance` can be used to mint additional balance to a token ID that already exists.
 *
 *
 * ##### Listing
 * - _Listing_ refers to the process of listing removal tokens for sale in Nori's marketplace (Market.sol)
 * - Removals are listed for sale by transferring ownership of the tokens to the Market contract via
 * `consign`. Alternatively, If the `to` argument to `mintBatch` is the address of the Market contract,
 * removal tokens will be listed in the same transaction that they are minted.
 * - Only accounts with the CONSIGNOR_ROLE can list removals for sale in the market.
 *
 *
 * ##### Releasing
 * - _Releasing_ refers to the process of accounting for carbon that has failed to meet its permanence guarantee
 * and has been released into the atmosphere prematurely.
 * - This accounting is performed by burning the affected balance of a removal that has been released.
 * - Only accounts with the RELEASER_ROLE can initiate a release.
 * - When a removal token is released, balances are burned in a specific order until the released amount
 * has been accounted for: Releasing burns first from unlisted balances, second from listed balances and third
 * from any certificates in which this removal may have already been included. (see `Removal.release` for more)
 * - Affected certificates will have any released balances replaced by new removals purchased by Nori, though an
 * automated implementation of this process is beyond the scope of this version of the contracts.
 *
 *
 * ##### Token ID encoding and decoding
 * - This contract uses the inlined library RemovalIdLib.sol for uint256.
 * - When minting tokens, an array of structs containing information about each removal is passed as an argument to
 * `mintBatch` and that data is used to generate the encoded token IDs for each removal.
 * - `decodeRemovalIdV0` is exposed externally for encoding and decoding removal token IDs that contain uniquely
 * identifying information about the removal. See RemovalIdLib.sol for encoding details.
 *
 * ###### Additional behaviors and features
 *
 * - [ERC-1155 functionality](https://eips.ethereum.org/EIPS/eip-1155)
 * - [Upgradeable](https://docs.openzeppelin.com/contracts/4.x/upgradeable)
 * - [Initializable](https://docs.openzeppelin.com/contracts/4.x/upgradeable#multiple-inheritance)
 * - [Pausable](https://docs.openzeppelin.com/contracts/4.x/api/security#Pausable)
 *   - all functions that mutate state are pausable
 * - [Role-based access control](https://docs.openzeppelin.com/contracts/4.x/access-control)
 *    - CONSIGNOR_ROLE
 *      - Can mint removal tokens and list them for sale in the Market contract
 *    - RELEASER_ROLE
 *      - Can release partial or full removal balances
 *    - PAUSER_ROLE
 *      - Can pause and unpause the contract
 *    - DEFAULT_ADMIN_ROLE
 *      - This is the only role that can add/revoke other accounts to any of the roles
 *
 * ##### Inherits
 *
 * - [ERC1155Upgradeable](https://docs.openzeppelin.com/contracts/4.x/api/token/erc11555)
 * - [ERC1155Supply](https://docs.openzeppelin.com/contracts/4.x/api/token/erc1155#ERC1155Supply)
 * - [MulticallUpgradeable](https://docs.openzeppelin.com/contracts/4.x/api/utils#Multicall)
 * - [PausableUpgradeable](https://docs.openzeppelin.com/contracts/4.x/api/security#Pausable)
 * - [AccessControlEnumerableUpgradeable](https://docs.openzeppelin.com/contracts/4.x/api/access)
 * - [ContextUpgradeable](https://docs.openzeppelin.com/upgrades-plugins/1.x/writing-upgradeable)
 * - [Initializable](https://docs.openzeppelin.com/contracts/4.x/api/proxy#Initializable)
 * - [ERC165Upgradeable](https://docs.openzeppelin.com/contracts/4.x/api/utils#ERC165)
 *
 * ##### Implements
 *
 * - [IERC1155Upgradeable](https://docs.openzeppelin.com/contracts/4.x/api/token/erc1155#IERC1155)
 * - [IERC1155MetadataURI](https://docs.openzeppelin.com/contracts/4.x/api/token/erc1155#IERC1155MetadataURI)
 * - [IAccessControlEnumerable](https://docs.openzeppelin.com/contracts/4.x/api/access#AccessControlEnumerable)
 * - [IERC165Upgradeable](https://docs.openzeppelin.com/contracts/4.x/api/utils#IERC165)
 *
 * ##### Uses
 *
 * - [RemovalIdLib](./RemovalIdLib.md) for uint256
 * - [MathUpgradeable](https://docs.openzeppelin.com/contracts/4.x/api/utils#Math)
 *
 */
contract Removal is
  ERC1155SupplyUpgradeable,
  AccessPresetPausable,
  MulticallUpgradeable
{
  using EnumerableSetUpgradeable for EnumerableSetUpgradeable.UintSet;
  using RemovalIdLib for uint256;

  /**
   * @notice Role conferring the ability to mint removals as well as the ability to list minted removals that have yet
   * to be listed for sale.
   */
  bytes32 public constant CONSIGNOR_ROLE = keccak256("CONSIGNOR_ROLE");

  /**
   * @notice Role conferring the the ability to mark a removal as released.
   */
  bytes32 public constant RELEASER_ROLE = keccak256("RELEASER_ROLE");

  /**
   * @notice The `Market` contract that removals can be bought and sold from.
   */
  Market internal _market;

  /**
   * @notice The `Certificate` contract that removals are retired into.
   */
  Certificate private _certificate;

  // todo Test accounting for `_projectIdToHoldbackPercentage` is maintained correctly (assuming we need it)
  /**
   * @dev Maps from a given project id to the holdback percentage that will be used to determine what percentage of
   * proceeds are routed to `RestrictedNORI` when removals from this project are sold.
   */
  mapping(uint256 => uint8) private _projectIdToHoldbackPercentage;

  // todo Test accounting for `_removalIdToProjectId` is maintained correctly (assuming we need it)
  // todo consider moving `Removal._removalIdToProjectId` to _restrictedNORI
  /**
   * @dev Maps from a removal id to the project id it belongs to.
   */
  mapping(uint256 => uint256) private _removalIdToProjectId;

  // todo Test accounting for `_addressToOwnedTokenIds` is maintained correctly (assuming we need it)
  /**
   * Maps from an address to an EnumerableSet of the token ids for which that address has a non-zero balance.
   */
  mapping(address => EnumerableSetUpgradeable.UintSet)
    private _addressToOwnedTokenIds;
  uint256 private _currentMarketBalance;

  /**
   * @notice Emitted on updating the addresses for contracts.
   *
   * @param market The address of the new `market` contract.
   * @param certificate The address of the new `certificate` contract.
   */
  event ContractAddressesRegistered(Market market, Certificate certificate);

  /**
   * @notice Emitted on releasing a removal from a supplier, the market, or a certificate.
   *
   * @param id The id of the removal that was released.
   * @param fromAddress The address the removal was released from.
   * @param amount The amount that was released.
   */
  event RemovalReleased(
    uint256 indexed id,
    address indexed fromAddress,
    uint256 amount
  );

  /**
   * @custom:oz-upgrades-unsafe-allow constructor
   */
  constructor() {
    _disableInitializers();
  }

  function initialize() external initializer {
    __Context_init_unchained();
    __ERC165_init_unchained();
    __ERC1155_init_unchained("https://nori.com/api/removal/{id}.json");
    __Pausable_init_unchained();
    __ERC1155Supply_init_unchained();
    __AccessControl_init_unchained();
    __AccessControlEnumerable_init_unchained();
    __Multicall_init_unchained();
    _grantRole(DEFAULT_ADMIN_ROLE, _msgSender());
    _grantRole(PAUSER_ROLE, _msgSender());
    _grantRole(CONSIGNOR_ROLE, _msgSender());
    _grantRole(RELEASER_ROLE, _msgSender());
  }

  /**
   * @notice Registers the market and certificate contracts so that they can be referenced in this contract.
   * Called as part of the market contract system deployment process.
   *
   * Emits a {ContractAddressesRegistered} event.
   *
   * @param market The address of the `Market` contract.
   * @param certificate The address of the `Certificate` contract.
   *
   * ##### Requirements:
   *
   * - Can only be used when the caller has the `DEFAULT_ADMIN_ROLE`
   * - Can only be used when this contract is not paused
   */
  function registerContractAddresses(Market market, Certificate certificate)
    external
    whenNotPaused
    onlyRole(DEFAULT_ADMIN_ROLE)
  {
    _market = market;
    _certificate = certificate;
    emit ContractAddressesRegistered(market, certificate);
  }

  /**
   * @notice Mints multiple removals at once (for a single supplier).
   *
   * @dev If `to` is the market address, the removals are listed for sale in the market.
   *
   * @param to The recipient of this batch of removals. Should be the supplier's address or the market address.
   * @param amounts Each removal's tonnes of CO2 formatted.
   * @param removals The removals to mint (represented as an array of `DecodedRemovalIdV0`). These removals are used
   * to encode the removal IDs.
   * @param projectId The project id for this batch of removals.
   * @param scheduleStartTime The start time of the schedule for this batch of removals.
   * @param holdbackPercentage The holdback percentage for this batch of removals.
   *
   * ##### Requirements:
   * - Can only be used when the caller has the `CONSIGNER_ROLE`
   * - Enforces the rules of `Removal._beforeTokenTransfer`
   * - Can only be used when this contract is not paused
   * - Cannot mint to a removal ID that already exists (use `addBalance` instead)
   *
   */
  function mintBatch(
    address to,
    uint256[] calldata amounts,
    DecodedRemovalIdV0[] calldata removals,
    uint256 projectId,
    uint256 scheduleStartTime,
    uint8 holdbackPercentage
  ) external whenNotPaused onlyRole(CONSIGNOR_ROLE) {
    uint256[] memory ids = _createRemovals({
      removals: removals,
      projectId: projectId
    });
    _projectIdToHoldbackPercentage[projectId] = holdbackPercentage;
    _mintBatch({to: to, ids: ids, amounts: amounts, data: ""});
    RestrictedNORI _restrictedNORI = RestrictedNORI(
      _market.restrictedNoriAddress()
    );
    if (!_restrictedNORI.scheduleExists({scheduleId: projectId})) {
      _restrictedNORI.createSchedule({
        projectId: projectId,
        startTime: scheduleStartTime,
        methodology: removals[0].methodology, // todo enforce same methodology+version across ids?
        methodologyVersion: removals[0].methodologyVersion
      });
    }
  }

  /**
   * @notice Mints additional balance for multiple removals at once.
   *
   * @dev If `to` is the market address, the removals are listed for sale in the market.
   *
   * @param to The supplier address or market address.
   * @param amounts Each removal's additional tonnes of CO2 formatted.
   * @param ids The removal IDs to add balance for.
   *
   * ##### Requirements:
   * - Can only be used when the caller has the `CONSIGNER_ROLE`
   * - Can only be used when this contract is not paused
   * - IDs must already have been minted via `mintBatch`.
   * - Enforces the rules of `Removal._beforeTokenTransfer`.
   */
  function addBalance(
    address to,
    uint256[] calldata amounts,
    uint256[] calldata ids
  ) external whenNotPaused onlyRole(CONSIGNOR_ROLE) {
    for (uint256 i = 0; i < ids.length; ++i) {
      if (_removalIdToProjectId[ids[i]] == 0) {
        revert RemovalNotYetMinted({tokenId: ids[i]});
      }
    }
    _mintBatch({to: to, ids: ids, amounts: amounts, data: ""});
  }

  /**
   * @notice Lists the provided `amount` of the specified removal `id` for sale in Nori's marketplace.
   *
   * @dev The Market contract implements `onERC1155Received`, which is invoked upon receipt of any tokens from
   * this contract, and handles the mechanics of listing this token for sale.
   *
   * @param from The current owner of the specified token ID and amount
   * @param id The token ID of the removal token being listed for sale
   * @param amount The balance of this token ID to transfer to the Market contract
   */
  function consign(
    address from,
    uint256 id,
    uint256 amount
  ) external whenNotPaused onlyRole(CONSIGNOR_ROLE) {
    // todo test that checks consignment can happen using multi call with mix-match project ids
    _safeTransferFrom({
      from: from,
      to: address(_market),
      id: id,
      amount: amount,
      data: ""
    });
  }

  /**
   * @notice Accounts for carbon that has failed to meet its permanence guarantee and has been released into
   * the atmosphere prematurely.
   *
   * @dev Releases `amount` of removal `id` by burning it. The replacement of released removals that had
   * already been included in certificates is beyond the scope of this version of the contracts.
   *
   * ##### Requirements:
   *
   * - Releasing burns first from unlisted balances, second from listed balances and third from certificates.
   * - If there is unlisted balance for this removal (e.g., owned by the supplier address encoded in the token ID),
   * that balance is burned up to `amount`.
   * - If the released amount has not yet been fully burned and the removal is listed, it is delisted from the market
   * and up to any remaining released amount is burned from the Market's balance.
   * - Finally, if the released amount is still not fully accounted for, the removal must be owned by one or more
   * certificates. The remaining released amount is burned from the Certificate contract's balance and certificate
   * balances are decremented iteratively across each certificate until the amount is exhausted (e.g., if a removal
   * of amount 3 releases an amount of 2.5 and that removal is owned by 3 certificates containing an amount of 1 each
   * from the released removal, the resulting certificate's removal balances for this removal are: 0, 0, and 0.5).
   *
   * - The caller must have the `RELEASER_ROLE`.
   * - The rules of `_burn` are enforced.
   * - Can only be used when the contract is not paused.
   *
   * @param id The ID of the removal to release some amount of.
   * @param amount The amount of the removal to release.
   */
  function release(uint256 id, uint256 amount)
    external
    whenNotPaused
    onlyRole(RELEASER_ROLE)
  {
    // todo might need to add pagination/incremental if removal spans a ton of certificates and reaches max gas
    uint256 amountReleased = 0;
    uint256 unlistedBalance = balanceOf({
      account: id.supplierAddress(),
      id: id
    });
    if (unlistedBalance > 0) {
      uint256 amountToRelease = MathUpgradeable.min(amount, unlistedBalance);
      _releaseFromSupplier({id: id, amount: amountToRelease});
      amountReleased += amountToRelease;
    }
    if (amountReleased < amount) {
      uint256 listedBalance = balanceOf(this.marketAddress(), id);
      if (listedBalance > 0) {
        uint256 amountToRelease = MathUpgradeable.min(
          amount - amountReleased,
          listedBalance
        );
        _releaseFromMarket({amount: amountToRelease, id: id});
        amountReleased += amountToRelease;
      }
      if (amountReleased < amount) {
        if (balanceOf(this.certificateAddress(), id) > 0) {
          uint256 amountToRelease = amount - amountReleased;
          _releaseFromCertificate({id: id, amount: amount - amountReleased});
          amountReleased += amountToRelease;
        }
      }
    }
  }

  /**
   * @notice The address of the `Market` contract.
   */
  function marketAddress() external view returns (address) {
    return address(_market);
  }

  /**
   * @notice The address of the `Certificate` contract.
   */
  function certificateAddress() external view returns (address) {
    return address(_certificate);
  }

  /**
   * @notice Gets the project id (which is the removal's schedule id in RestrictedNORI) for a given removal ID.
   *
   * @param id The removal token ID for which to retrieve the project id
   */
  function getProjectId(uint256 id) external view returns (uint256) {
    return _removalIdToProjectId[id];
  }

  /**
   * @notice Gets the holdback percentage for a removal.
   *
   * @param id The removal token ID for which to retrieve the holdback percentage.
   */
  function getHoldbackPercentage(uint256 id) external view returns (uint8) {
    return _projectIdToHoldbackPercentage[_removalIdToProjectId[id]];
  }

  /**
   * @notice The current total balance of all removal tokens owned by the `Market` contract.
   * This sum is maintained as a running total for efficient lookup during purchases.
   */
  function getMarketBalance() external view returns (uint256) {
    return _currentMarketBalance;
  }

  /**
   * @notice Returns an array of all token IDs currently owned by `owner`.
   *
   * @param owner The account for which to retrieve owned token IDs.
   */
  function getOwnedTokenIds(address owner)
    external
    view
    returns (uint256[] memory)
  {
    return _addressToOwnedTokenIds[owner].values();
  }

  /**
<<<<<<< HEAD
   * @dev The number of unique token IDs owned by the given `account`.
=======
   * @notice The number of unique token IDs owned by the given `account`.
>>>>>>> daf98284
   * Maintained for efficient lookup of the number of distinct removal tokens owned by the Market.
   *
   * @param account The account for which to retrieve the unique number of token ids owned.
   */
  function numberOfTokensOwnedByAddress(address account)
    external
    view
    returns (uint256)
  {
    return _addressToOwnedTokenIds[account].length();
  }

  /**
   * @notice Decodes a V0 removal ID into its component data.
   *
   * @param id The token ID to decode.
   */
  function decodeRemovalIdV0(uint256 id)
    external
    pure
    returns (DecodedRemovalIdV0 memory)
  {
    return id.decodeRemovalIdV0();
  }

  /**
<<<<<<< HEAD
   * @dev Transfers `amount` tokens of token type `id` from `from` to `to`.
   *
   * Emits a {TransferSingle} event.
   *
   * Requirements:
   *
   * - Can only be called by the `Market` contract.
   * - `to` cannot be the zero address.
   * - If the caller is not `from`, it must have been approved to spend ``from``'s tokens via {setApprovalForAll}.
   * - `from` must have a balance of tokens of type `id` of at least `amount`.
   * - If `to` refers to a smart contract, it must implement {IERC1155Receiver-onERC1155Received} and return the
=======
   * @notice Transfers `amount` tokens of token type `id` from `from` to `to`.
   *
   * @dev Calls `ERC1155Upgradeable.safeTransferFrom`
   *
   * Emits a `TransferSingle` event.
   *
   * ##### Requirements:
   *
   * - Can only be called by the `Market` contract.
   * - `to` cannot be the zero address.
   * - If the caller is not `from`, it must have been approved to spend ``from``'s tokens via `setApprovalForAll`.
   * - `from` must have a balance of tokens of type `id` of at least `amount`.
   * - If `to` refers to a smart contract, it must implement `IERC1155Receiver.onERC1155Received` and return the
>>>>>>> daf98284
   * acceptance magic value.
   */
  function safeTransferFrom(
    address from,
    address to,
    uint256 id,
    uint256 amount,
    bytes memory data
  ) public override whenNotPaused {
    if (_msgSender() != address(_market)) {
      revert ForbiddenTransfer();
    }
    super.safeTransferFrom(from, to, id, amount, data);
  }

  /**
<<<<<<< HEAD
   * @dev Batched version of {safeTransferFrom}.
   *
   * Emits a {TransferBatch} event.
   *
   * Requirements:
   *
   * - Can only be called by the `Market` contract.
   * - `ids` and `amounts` must have the same length.
   * - If `to` refers to a smart contract, it must implement {IERC1155Receiver-onERC1155BatchReceived} and return the
   * acceptance magic value.
   */
  function safeBatchTransferFrom(
    address from,
    address to,
    uint256[] memory ids,
    uint256[] memory amounts,
    bytes memory data
  ) public override whenNotPaused {
    if (_msgSender() != address(_market)) {
      revert ForbiddenTransfer();
    }
    super.safeBatchTransferFrom(from, to, ids, amounts, data);
  }

  /**
   * @dev Grants or revokes permission to `operator` to transfer the caller's tokens, according to `approved`,
=======
   * @notice Batched version of `safeTransferFrom`.
>>>>>>> daf98284
   *
   * Emits a `TransferBatch` event.
   *
   * Requirements:
   *
   * - Can only be called by the `Market` contract.
   * - `ids` and `amounts` must have the same length.
   * - If `to` refers to a smart contract, it must implement {IERC1155Receiver-onERC1155BatchReceived} and return the
   * acceptance magic value.
   */
  function safeBatchTransferFrom(
    address from,
    address to,
    uint256[] memory ids,
    uint256[] memory amounts,
    bytes memory data
  ) public override whenNotPaused {
    if (_msgSender() != address(_market)) {
      revert ForbiddenTransfer();
    }
    super.safeBatchTransferFrom(from, to, ids, amounts, data);
  }

  /**
   * @notice Grants or revokes permission to `operator` to transfer the caller's tokens, according to `approved`,
   *
   * Emits an `ApprovalForAll` event.
   *
   * ##### Requirements:
   * - Can only be used when the contract is not paused.
   * - `operator` cannot be the caller.
   *
   * @param operator The address to grant or revoke approval from.
   * @param approved Whether or not the `operator` is approved to transfer the caller's tokens.
   */
  function setApprovalForAll(address operator, bool approved)
    public
    override
    whenNotPaused
  {
    _setApprovalForAll({
      owner: _msgSender(),
      operator: operator,
      approved: approved
    });
  }

  /**
   * @notice Returns true if this contract implements the interface defined by
   * `interfaceId`. See the corresponding
   * https://eips.ethereum.org/EIPS/eip-165#how-interfaces-are-identified[EIP section]
   * to learn more about how these ids are created.
   * See [IERC165.supportsInterface](
   * https://docs.openzeppelin.com/contracts/4.x/api/utils#IERC165-supportsInterface-bytes4-) for more.
   * This function call must use less than 30 000 gas.
   */
  function supportsInterface(bytes4 interfaceId)
    public
    view
    override(ERC1155Upgradeable, AccessControlEnumerableUpgradeable)
    returns (bool)
  {
    return super.supportsInterface(interfaceId);
  }

  /**
<<<<<<< HEAD
   * @dev Called during `mintBatch`, creates the removal IDs from the removal data, validates
=======
   * @notice Called during `mintBatch`, creates the removal IDs from the removal data, validates
>>>>>>> daf98284
   * the new IDs to prevent minting a pre-existing ID, stores the project id in a mapping.
   *
   * @param removals An array of `DecodedRemovalIdV0` structs containing data about each removal
   * @param projectId The project identifier for this batch of removals.
   */
  function _createRemovals(
    DecodedRemovalIdV0[] calldata removals,
    uint256 projectId
  ) internal returns (uint256[] memory) {
    uint256[] memory ids = new uint256[](removals.length);
    // Skip overflow check as for loop is indexed starting at zero.
    unchecked {
      for (uint256 i = 0; i < removals.length; ++i) {
        uint256 id = RemovalIdLib.createRemovalId({removal: removals[i]});
        _createRemoval({id: id, projectId: projectId});
        ids[i] = id;
      }
    }
    return ids;
  }

  /**
<<<<<<< HEAD
   * @dev Called by `_createRemovals`, validates the new IDs to prevent minting a pre-existing ID,
=======
   * @notice Called by `_createRemovals`, validates the new IDs to prevent minting a pre-existing ID,
>>>>>>> daf98284
   * stores the project id in a mapping.
   *
   * @param id The removal ID being minted.
   * @param projectId The project id for this removal.
   */
  function _createRemoval(uint256 id, uint256 projectId) internal {
    _validateRemoval({id: id});
    _removalIdToProjectId[id] = projectId;
  }

  /**
<<<<<<< HEAD
   * @dev Burns `amount` of token ID `id` from the supplier address encoded in the ID.
   *
   * Emits a {RemovalReleased} event.
=======
   * @notice Burns `amount` of token ID `id` from the supplier address encoded in the ID.
   *
   * Emits a `RemovalReleased` event.
>>>>>>> daf98284
   *
   * @param id The token ID to burn.
   * @param amount The amount to burn.
   */
  function _releaseFromSupplier(uint256 id, uint256 amount) internal {
    address supplierAddress = id.supplierAddress();
    emit RemovalReleased(id, supplierAddress, amount);
    super._burn(supplierAddress, id, amount);
  }

  /**
<<<<<<< HEAD
   * @dev Burns `amount` of token ID `id` from the Market's balance.
   *
   * Emits a {RemovalReleased} event.
=======
   * @notice Burns `amount` of token ID `id` from the Market's balance.
   *
   * Emits a `RemovalReleased` event.
>>>>>>> daf98284
   *
   * @param id The token ID to burn.
   * @param amount The amount to burn.
   */
  function _releaseFromMarket(uint256 id, uint256 amount) internal {
    super._burn(this.marketAddress(), id, amount);
    _market.release(id, amount);
    emit RemovalReleased(id, this.marketAddress(), amount);
  }

  /**
<<<<<<< HEAD
   * @dev Burns `amount` of token ID `id` from the Certificate's balance. Updates the internal accounting in
   * Certificate that maps removal IDs and amounts to the certificates in which they were included by iteratively
   * releasing from affected certificates (`Certficiate.releaseRemoval`) until `amount` removals have been released.
   *
   * Emits a {RemovalReleased} event.
=======
   * @notice Burns `amount` of token ID `id` from the Certificate's balance. Updates the internal accounting in
   * Certificate that maps removal IDs and amounts to the certificates in which they were included by iteratively
   * releasing from affected certificates (`Certficiate.releaseRemoval`) until `amount` removals have been released.
   *
   * Emits a `RemovalReleased` event.
>>>>>>> daf98284
   *
   * @param id The token ID to burn.
   * @param amount The amount to burn.
   */
  function _releaseFromCertificate(uint256 id, uint256 amount) internal {
    uint256 amountReleased = 0;
    Certificate.Balance[] memory certificatesOfRemoval = _certificate
      .certificatesOfRemoval(id);
    uint256 numberOfCertificatesForRemoval = certificatesOfRemoval.length;
    for (uint256 i = 0; i < numberOfCertificatesForRemoval; ++i) {
      Certificate.Balance memory certificateBalance = certificatesOfRemoval[i];
      uint256 amountToReleaseFromCertificate = MathUpgradeable.min(
        amount - amountReleased,
        certificateBalance.amount
      );
      amountReleased += amountToReleaseFromCertificate;
      super._burn(
        this.certificateAddress(),
        id,
        amountToReleaseFromCertificate
      );
      _certificate.releaseRemoval({
        certificateId: certificateBalance.id,
        removalId: id,
        amount: amountToReleaseFromCertificate
      });
      emit RemovalReleased(
        id,
        this.certificateAddress(),
        amountToReleaseFromCertificate
      );
      if (amountReleased == amount) break;
    }
  }

  /**
   * @notice Hook that is called before before any token transfer. This includes minting and burning, as well as
   * batched variants. Disables transfers to any address that is not the `Market` or `Certificate` contracts, the zero
   * address (for burning), or the supplier address that is encoded in the token ID itself.
   *
   * @dev Follows the rules of hooks defined [here](
   *  https://docs.openzeppelin.com/contracts/4.x/extending-contracts#rules_of_hooks)
   *
   * ##### Requirements:
   *
   * - The contract must not be paused.
   * - Enforces the rules of `ERC1155Upgradeable._beforeTokenTransfer`.
   * - Enforces the rules of `ERC1155SupplyUpgradeable._beforeTokenTransfer`.
   */
  function _beforeTokenTransfer(
    address operator,
    address from,
    address to,
    uint256[] memory ids,
    uint256[] memory amounts,
    bytes memory data
  ) internal virtual override whenNotPaused {
    address market = address(_market);
<<<<<<< HEAD
=======
    bool isToAllowed = to == market ||
      (to == address(_certificate) || to == address(0));
>>>>>>> daf98284
    for (uint256 i = 0; i < ids.length; ++i) {
      uint256 id = ids[i];
      if (amounts[i] == 0) {
        revert InvalidTokenTransfer({tokenId: id});
      }
      if (to == market) {
        _currentMarketBalance += amounts[i];
      }
      if (from == market) {
        _currentMarketBalance -= amounts[i];
      }
<<<<<<< HEAD
      if (
        to != id.supplierAddress() &&
        to != market &&
        to != address(_certificate) &&
        to != address(0)
      ) {
=======
      if (!isToAllowed && to != id.supplierAddress()) {
>>>>>>> daf98284
        revert ForbiddenTransfer();
      }
    }
    super._beforeTokenTransfer(operator, from, to, ids, amounts, data);
  }

  /**
<<<<<<< HEAD
   * @dev Hook that is called after any token transfer. This includes minting
=======
   * @notice Hook that is called after any token transfer. This includes minting
>>>>>>> daf98284
   * and burning, as well as batched variants.
   * Updates the mapping from address to set of owned token IDs.
   *
   * The same hook is called on both single and batched variants. For single
   * transfers, the length of the `id` and `amount` arrays will be 1.
   *
   * Calling conditions (for each `id` and `amount` pair):
   *
   * - When `from` and `to` are both non-zero, `amount` of ``from``'s tokens
   * of token type `id` will be  transferred to `to`.
   * - When `from` is zero, `amount` tokens of token type `id` will be minted
   * for `to`.
   * - when `to` is zero, `amount` of ``from``'s tokens of token type `id`
   * will be burned.
   * - `from` and `to` are never both zero.
   * - `ids` and `amounts` have the same, non-zero length.
   *
   */
  function _afterTokenTransfer(
    address operator,
    address from,
    address to,
    uint256[] memory ids,
    uint256[] memory amounts,
    bytes memory data
  ) internal virtual override {
    _updateOwnedTokenIds(from, to, ids);
    super._afterTokenTransfer(operator, from, to, ids, amounts, data);
  }

  /**
<<<<<<< HEAD
   * @dev Updates the mapping from address to set of owned token IDs.
=======
   * @notice Updates the mapping from address to set of owned token IDs.
>>>>>>> daf98284
   * Called during `_afterTokenTransfer`.
   *
   * @param from The address from which tokens were transferred.
   * @param to The address to which tokens were transferred.
   * @param ids The token ids that were transferred.
   */
  function _updateOwnedTokenIds(
    address from,
    address to,
    uint256[] memory ids
  ) internal {
    // Skip overflow check as for loop is indexed starting at zero.
    unchecked {
      for (uint256 i = 0; i < ids.length; ++i) {
        uint256 id = ids[i];
        if (from != address(0)) {
          if (balanceOf(from, id) == 0) {
            _addressToOwnedTokenIds[from].remove(id);
          }
        }
        if (to != address(0)) {
          _addressToOwnedTokenIds[to].add(id);
        }
      }
    }
  }

  /**
<<<<<<< HEAD
   * @dev Validates that the provided `id` should be minted.
=======
   * @notice Validates that the provided `id` should be minted.
>>>>>>> daf98284
   * Reverts if a project id has already been set for `id`.
   *
   * @param id The ID to validate.
   */
  function _validateRemoval(uint256 id) internal view {
    if (_removalIdToProjectId[id] != 0) {
      revert InvalidData();
    }
  }
}<|MERGE_RESOLUTION|>--- conflicted
+++ resolved
@@ -434,11 +434,7 @@
   }
 
   /**
-<<<<<<< HEAD
-   * @dev The number of unique token IDs owned by the given `account`.
-=======
    * @notice The number of unique token IDs owned by the given `account`.
->>>>>>> daf98284
    * Maintained for efficient lookup of the number of distinct removal tokens owned by the Market.
    *
    * @param account The account for which to retrieve the unique number of token ids owned.
@@ -465,19 +461,6 @@
   }
 
   /**
-<<<<<<< HEAD
-   * @dev Transfers `amount` tokens of token type `id` from `from` to `to`.
-   *
-   * Emits a {TransferSingle} event.
-   *
-   * Requirements:
-   *
-   * - Can only be called by the `Market` contract.
-   * - `to` cannot be the zero address.
-   * - If the caller is not `from`, it must have been approved to spend ``from``'s tokens via {setApprovalForAll}.
-   * - `from` must have a balance of tokens of type `id` of at least `amount`.
-   * - If `to` refers to a smart contract, it must implement {IERC1155Receiver-onERC1155Received} and return the
-=======
    * @notice Transfers `amount` tokens of token type `id` from `from` to `to`.
    *
    * @dev Calls `ERC1155Upgradeable.safeTransferFrom`
@@ -491,7 +474,6 @@
    * - If the caller is not `from`, it must have been approved to spend ``from``'s tokens via `setApprovalForAll`.
    * - `from` must have a balance of tokens of type `id` of at least `amount`.
    * - If `to` refers to a smart contract, it must implement `IERC1155Receiver.onERC1155Received` and return the
->>>>>>> daf98284
    * acceptance magic value.
    */
   function safeTransferFrom(
@@ -508,36 +490,7 @@
   }
 
   /**
-<<<<<<< HEAD
-   * @dev Batched version of {safeTransferFrom}.
-   *
-   * Emits a {TransferBatch} event.
-   *
-   * Requirements:
-   *
-   * - Can only be called by the `Market` contract.
-   * - `ids` and `amounts` must have the same length.
-   * - If `to` refers to a smart contract, it must implement {IERC1155Receiver-onERC1155BatchReceived} and return the
-   * acceptance magic value.
-   */
-  function safeBatchTransferFrom(
-    address from,
-    address to,
-    uint256[] memory ids,
-    uint256[] memory amounts,
-    bytes memory data
-  ) public override whenNotPaused {
-    if (_msgSender() != address(_market)) {
-      revert ForbiddenTransfer();
-    }
-    super.safeBatchTransferFrom(from, to, ids, amounts, data);
-  }
-
-  /**
-   * @dev Grants or revokes permission to `operator` to transfer the caller's tokens, according to `approved`,
-=======
    * @notice Batched version of `safeTransferFrom`.
->>>>>>> daf98284
    *
    * Emits a `TransferBatch` event.
    *
@@ -604,11 +557,7 @@
   }
 
   /**
-<<<<<<< HEAD
-   * @dev Called during `mintBatch`, creates the removal IDs from the removal data, validates
-=======
    * @notice Called during `mintBatch`, creates the removal IDs from the removal data, validates
->>>>>>> daf98284
    * the new IDs to prevent minting a pre-existing ID, stores the project id in a mapping.
    *
    * @param removals An array of `DecodedRemovalIdV0` structs containing data about each removal
@@ -631,11 +580,7 @@
   }
 
   /**
-<<<<<<< HEAD
-   * @dev Called by `_createRemovals`, validates the new IDs to prevent minting a pre-existing ID,
-=======
    * @notice Called by `_createRemovals`, validates the new IDs to prevent minting a pre-existing ID,
->>>>>>> daf98284
    * stores the project id in a mapping.
    *
    * @param id The removal ID being minted.
@@ -647,15 +592,9 @@
   }
 
   /**
-<<<<<<< HEAD
-   * @dev Burns `amount` of token ID `id` from the supplier address encoded in the ID.
-   *
-   * Emits a {RemovalReleased} event.
-=======
    * @notice Burns `amount` of token ID `id` from the supplier address encoded in the ID.
    *
    * Emits a `RemovalReleased` event.
->>>>>>> daf98284
    *
    * @param id The token ID to burn.
    * @param amount The amount to burn.
@@ -667,15 +606,9 @@
   }
 
   /**
-<<<<<<< HEAD
-   * @dev Burns `amount` of token ID `id` from the Market's balance.
-   *
-   * Emits a {RemovalReleased} event.
-=======
    * @notice Burns `amount` of token ID `id` from the Market's balance.
    *
    * Emits a `RemovalReleased` event.
->>>>>>> daf98284
    *
    * @param id The token ID to burn.
    * @param amount The amount to burn.
@@ -687,19 +620,11 @@
   }
 
   /**
-<<<<<<< HEAD
-   * @dev Burns `amount` of token ID `id` from the Certificate's balance. Updates the internal accounting in
-   * Certificate that maps removal IDs and amounts to the certificates in which they were included by iteratively
-   * releasing from affected certificates (`Certficiate.releaseRemoval`) until `amount` removals have been released.
-   *
-   * Emits a {RemovalReleased} event.
-=======
    * @notice Burns `amount` of token ID `id` from the Certificate's balance. Updates the internal accounting in
    * Certificate that maps removal IDs and amounts to the certificates in which they were included by iteratively
    * releasing from affected certificates (`Certficiate.releaseRemoval`) until `amount` removals have been released.
    *
    * Emits a `RemovalReleased` event.
->>>>>>> daf98284
    *
    * @param id The token ID to burn.
    * @param amount The amount to burn.
@@ -758,11 +683,8 @@
     bytes memory data
   ) internal virtual override whenNotPaused {
     address market = address(_market);
-<<<<<<< HEAD
-=======
     bool isToAllowed = to == market ||
       (to == address(_certificate) || to == address(0));
->>>>>>> daf98284
     for (uint256 i = 0; i < ids.length; ++i) {
       uint256 id = ids[i];
       if (amounts[i] == 0) {
@@ -774,16 +696,7 @@
       if (from == market) {
         _currentMarketBalance -= amounts[i];
       }
-<<<<<<< HEAD
-      if (
-        to != id.supplierAddress() &&
-        to != market &&
-        to != address(_certificate) &&
-        to != address(0)
-      ) {
-=======
       if (!isToAllowed && to != id.supplierAddress()) {
->>>>>>> daf98284
         revert ForbiddenTransfer();
       }
     }
@@ -791,11 +704,7 @@
   }
 
   /**
-<<<<<<< HEAD
-   * @dev Hook that is called after any token transfer. This includes minting
-=======
    * @notice Hook that is called after any token transfer. This includes minting
->>>>>>> daf98284
    * and burning, as well as batched variants.
    * Updates the mapping from address to set of owned token IDs.
    *
@@ -827,11 +736,7 @@
   }
 
   /**
-<<<<<<< HEAD
-   * @dev Updates the mapping from address to set of owned token IDs.
-=======
    * @notice Updates the mapping from address to set of owned token IDs.
->>>>>>> daf98284
    * Called during `_afterTokenTransfer`.
    *
    * @param from The address from which tokens were transferred.
@@ -860,11 +765,7 @@
   }
 
   /**
-<<<<<<< HEAD
-   * @dev Validates that the provided `id` should be minted.
-=======
    * @notice Validates that the provided `id` should be minted.
->>>>>>> daf98284
    * Reverts if a project id has already been set for `id`.
    *
    * @param id The ID to validate.
