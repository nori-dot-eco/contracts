--- conflicted
+++ resolved
@@ -38,15 +38,11 @@
     }
     await run('deploy:erc1820');
   }
-<<<<<<< HEAD
-
-=======
   const originalContractsJson =
     readJsonSync(path.join(__dirname, '../contracts.json'), {
       throws: false,
     }) ?? {};
   console.log('Deployed legacy contracts (Nori_V0 and NCCR_V0)');
->>>>>>> 6f062b7e
   const NORI = await ethers.getContractFactory<NORI__factory>('NORI');
   const Removal = await ethers.getContractFactory<Removal__factory>('Removal');
   const Certificate = await ethers.getContractFactory<Certificate__factory>(
@@ -98,11 +94,7 @@
   console.log('Deployed LockedNORI', lNoriInstance.address);
   await certificateInstance.addMinter(fifoMarketInstance.address);
   await hre.run('defender:add', {
-<<<<<<< HEAD
-    contractNames: ['NORI', 'Removal', 'Certificate', 'FIFOMarket'],
-=======
     contractNames: ['NCCR_V0', 'NORI', 'Removal', 'Certificate', 'FIFOMarket'],
->>>>>>> 6f062b7e
   });
   console.log('Added FIFOMarket as a minter of Certificate');
   const parcelIdentifier = hre.ethers.utils.formatBytes32String(
@@ -129,8 +121,6 @@
       ),
     ]);
     console.log('Minted 1000000 NORI to buyer wallet', buyer);
-<<<<<<< HEAD
-=======
     await removalInstance
       .connect(await ethers.getSigner(supplier))
       .safeBatchTransferFrom(
@@ -140,7 +130,6 @@
         [ethers.utils.parseUnits('100')],
         ethers.utils.formatBytes32String('0x0')
       );
->>>>>>> 6f062b7e
     console.log('Listed 100 NRTs for sale in FIFOMarket');
     /*
     Note: the named contracts in the ethernal UI are the proxies.
@@ -194,8 +183,6 @@
         LockedNORI: {
           proxyAddress: lNoriInstance.address,
         },
-<<<<<<< HEAD
-=======
       },
       mainnet: {
         // todo use new contracts when ready (remove NCCR_V0 + Nori_V0)
@@ -218,7 +205,6 @@
         FIFOMarket: {
           proxyAddress: '',
         },
->>>>>>> 6f062b7e
       },
     },
     { spaces: 2 }
