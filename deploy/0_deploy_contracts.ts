import path from 'path';

import { writeJsonSync, readJsonSync } from 'fs-extra';

import type {
  Certificate,
  Certificate__factory,
  FIFOMarket,
  FIFOMarket__factory,
  LockedNORI,
  LockedNORI__factory,
  NORI,
  NORI__factory,
  Removal,
  Removal__factory,
} from '../typechain-types';

const func: CustomHardhatDeployFunction = async (hre) => {
  // todo throw if wrong account is deploying on goerli, mumbai or mainnet
  // todo does deploy proxy always deploy a proxy or will it upgradeTo if it exists?
  const {
    getNamedAccounts,
    upgrades: { deployProxy },
    ethers,
    run,
    network,
    ethernal,
  } = hre;
  const { noriWallet, buyer, supplier } = await getNamedAccounts();
  if ((network.name as string) === 'mainnet') {
    throw new Error('You cannot deploy to mainnet yet');
  }
  if (network.name === 'hardhat') {
    await network.provider.send('hardhat_setLoggingEnabled', [true]);
    if (process.env.ETHERNAL_EMAIL && process.env.ETHERNAL_PASSWORD) {
      await ethernal.startListening();
      await run('ethernal:reset');
    }
    await run('deploy:erc1820');
  }
  const originalContractsJson =
    readJsonSync(path.join(__dirname, '../contracts.json'), {
      throws: false,
    }) ?? {};
  console.log('Deployed legacy contracts (Nori_V0 and NCCR_V0)');
  const NORI = await ethers.getContractFactory<NORI__factory>('NORI');
  const Removal = await ethers.getContractFactory<Removal__factory>('Removal');
  const Certificate = await ethers.getContractFactory<Certificate__factory>(
    'Certificate'
  );
  const FIFOMarket = await ethers.getContractFactory<FIFOMarket__factory>(
    'FIFOMarket'
  );
  const noriInstance = await deployProxy<NORI>(NORI, []);
  const removalInstance = await deployProxy<Removal>(Removal, [], {
    initializer: 'initialize()',
  });
  const certificateInstance = await deployProxy<Certificate>(Certificate, [], {
    initializer: 'initialize()',
  });
  const fifoMarketInstance = await deployProxy<FIFOMarket>(
    FIFOMarket,
    [
      removalInstance.address,
      noriInstance.address,
      certificateInstance.address,
      noriWallet,
      15,
    ],
    {
      initializer: 'initialize(address,address,address,address,uint256)',
    }
  );
  const LockedNORI = await ethers.getContractFactory<LockedNORI__factory>(
    'LockedNORI'
  );
  await noriInstance.deployed();
  await removalInstance.deployed();
  await certificateInstance.deployed();
  await fifoMarketInstance.deployed();
  console.log('Deployed NORI', noriInstance.address);
  console.log('Deployed Removal', removalInstance.address);
  console.log('Deployed Certificate', certificateInstance.address);
  console.log('Deployed FIFOMarket', fifoMarketInstance.address);
  console.log('Deploying LockedNORI');
  const lNoriInstance = await deployProxy<LockedNORI>(
    LockedNORI,
    [noriInstance.address],
    {
      initializer: 'initialize(address)',
    }
  );
  await lNoriInstance.deployed();
  console.log('Deployed LockedNORI', lNoriInstance.address);
  await certificateInstance.addMinter(fifoMarketInstance.address);
  await hre.run('defender:add', {
    contractNames: ['NCCR_V0', 'NORI', 'Removal', 'Certificate', 'FIFOMarket'],
  });
  console.log('Added FIFOMarket as a minter of Certificate');
  const parcelIdentifier = hre.ethers.utils.formatBytes32String(
    'someParcelIdentifier'
  );
  const listNow = true;
  const packedData = hre.ethers.utils.defaultAbiCoder.encode(
    ['address', 'bytes32', 'bool'],
    [fifoMarketInstance.address, parcelIdentifier, listNow]
  );
  if (network.name === 'hardhat') {
    await Promise.all([
      removalInstance.mintBatch(
        supplier,
        [ethers.utils.parseUnits('100')],
        [2018],
        packedData
      ),
      noriInstance.mint(
        buyer,
        ethers.utils.parseUnits('1000000'),
        ethers.utils.formatBytes32String('0x0'),
        ethers.utils.formatBytes32String('0x0')
      ),
    ]);
<<<<<<< HEAD
    console.log('Minted NORI and Nori_V0 to buyer wallet', buyer);
=======
    console.log('Minted 1000000 NORI to buyer wallet', buyer);
    await removalInstance
      .connect(await ethers.getSigner(supplier))
      .safeBatchTransferFrom(
        supplier,
        fifoMarketInstance.address,
        [0],
        [ethers.utils.parseUnits('100')],
        ethers.utils.formatBytes32String('0x0')
      );
>>>>>>> 5c54801e
    console.log('Listed 100 NRTs for sale in FIFOMarket');
    /*
    Note: the named contracts in the ethernal UI are the proxies.
    The 'name' field in the push command must match the contract name exactly,
    so labeling the implementations would add confusion.
    */
    if (process.env.ETHERNAL_EMAIL && process.env.ETHERNAL_PASSWORD) {
      await Promise.all([
        ethernal.push({
          name: 'NORI',
          address: noriInstance.address,
        }),
        ethernal.push({
          name: 'Removal',
          address: removalInstance.address,
        }),
        ethernal.push({
          name: 'Certificate',
          address: certificateInstance.address,
        }),
        ethernal.push({
          name: 'FIFOMarket',
          address: fifoMarketInstance.address,
        }),
        ethernal.push({
          name: 'LockedNORI',
          address: lNoriInstance.address,
        }),
      ]);
      console.log('Registered contracts in Ethernal', buyer);
    }
  }
  console.log('Writing contracts.json config');
  writeJsonSync(
    path.join(__dirname, '../contracts.json'),
    {
      ...originalContractsJson,
      [hre.network.name]: {
        NORI: {
          proxyAddress: noriInstance.address,
        },
        Removal: {
          proxyAddress: removalInstance.address,
        },
        Certificate: {
          proxyAddress: certificateInstance.address,
        },
        FIFOMarket: {
          proxyAddress: fifoMarketInstance.address,
        },
        LockedNORI: {
          proxyAddress: lNoriInstance.address,
        },
      },
      mainnet: {
        // todo use new contracts when ready (remove NCCR_V0 + Nori_V0)
        NCCR_V0: {
          proxyAddress: '0xBBbD7AEBD29360a34ceA492e012B9A2119DEd306',
        },
        // eslint-disable-next-line @typescript-eslint/naming-convention, camelcase
        Nori_V0: {
          proxyAddress: '0x1f77C0415bc4E5B5Dcb33C796F9c8cd8cc1c259d',
        },
        NORI: {
          proxyAddress: '',
        },
        Removal: {
          proxyAddress: '',
        },
        Certificate: {
          proxyAddress: '',
        },
        FIFOMarket: {
          proxyAddress: '',
        },
      },
    },
    { spaces: 2 }
  );
  console.log('Wrote contracts.json config');
  console.log('Verifying contracts');
  const noriImplementation =
    await hre.upgrades.erc1967.getImplementationAddress(noriInstance.address);
  const removalImplementation =
    await hre.upgrades.erc1967.getImplementationAddress(
      removalInstance.address
    );
  const fifoMarketImplementation =
    await hre.upgrades.erc1967.getImplementationAddress(
      fifoMarketInstance.address
    );
  const certificateImplementation =
    await hre.upgrades.erc1967.getImplementationAddress(
      certificateInstance.address
    );
  await Promise.allSettled([
    run('verify:verify', {
      address: noriImplementation,
      constructorArguments: [],
    }),
    run('verify:verify', {
      address: removalImplementation,
      constructorArguments: [],
    }),
    run('verify:verify', {
      address: fifoMarketImplementation,
      constructorArguments: [],
    }),
    run('verify:verify', {
      address: certificateImplementation,
      constructorArguments: [],
    }),
  ]);
  console.log('Verified contracts');
};

export default func;<|MERGE_RESOLUTION|>--- conflicted
+++ resolved
@@ -120,9 +120,6 @@
         ethers.utils.formatBytes32String('0x0')
       ),
     ]);
-<<<<<<< HEAD
-    console.log('Minted NORI and Nori_V0 to buyer wallet', buyer);
-=======
     console.log('Minted 1000000 NORI to buyer wallet', buyer);
     await removalInstance
       .connect(await ethers.getSigner(supplier))
@@ -133,7 +130,6 @@
         [ethers.utils.parseUnits('100')],
         ethers.utils.formatBytes32String('0x0')
       );
->>>>>>> 5c54801e
     console.log('Listed 100 NRTs for sale in FIFOMarket');
     /*
     Note: the named contracts in the ethernal UI are the proxies.
