--- conflicted
+++ resolved
@@ -51,7 +51,6 @@
     initializer: 'initialize()',
   }); // todo deprecate
   console.log('Deployed legacy contracts (Nori_V0 and NCCR_V0)');
-<<<<<<< HEAD
 
   const NORI = await ethers.getContractFactory<NORI__factory>('NORI');
   const Removal = await ethers.getContractFactory<Removal__factory>('Removal');
@@ -63,15 +62,6 @@
   );
   const noriInstance = await deployProxy<NORI>(NORI, []);
   const removalInstance = await deployProxy<Removal>(Removal, [], {
-=======
-  const NORI = await ethers.getContractFactory('NORI');
-  const Removal = await ethers.getContractFactory('Removal');
-  const Certificate = await ethers.getContractFactory('Certificate');
-  const FIFOMarket = await ethers.getContractFactory('FIFOMarket');
-  const noriInstance = await deployProxy(NORI, []);
-
-  const removalInstance = await deployProxy(Removal, [], {
->>>>>>> 178222ca
     initializer: 'initialize()',
   });
   const certificateInstance = await deployProxy<Certificate>(Certificate, [], {
