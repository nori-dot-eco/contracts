--- conflicted
+++ resolved
@@ -64,11 +64,7 @@
   'Removal',
   'Certificate',
   'BridgedPolygonNORI',
-<<<<<<< HEAD
   'RestrictedNORI',
-  'seed',
-=======
->>>>>>> 6ad2901b
 ];
 deploy.skip = async (hre) =>
   Promise.resolve(
