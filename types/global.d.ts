import type {
  ConfigurableTaskDefinition as OriginalConfigurableTaskDefinition,
  HardhatRuntimeEnvironment,
  Network,
  RunSuperFunction,
  TaskArguments,
} from 'hardhat/types/runtime';
<<<<<<< HEAD
import type {
  BaseContract,
  Contract,
  ContractFactory,
  ethers as defaultEthers,
} from 'ethers';
=======
import type { BaseContract, Contract, ethers as defaultEthers } from 'ethers';
>>>>>>> 5def87b2
import type { Signer } from '@ethersproject/abstract-signer';
import type { DeployProxyOptions } from '@openzeppelin/hardhat-upgrades/src/utils';
import type {
  FactoryOptions,
  HardhatEthersHelpers,
} from '@nomiclabs/hardhat-ethers/types';
import type { namedAccountIndices } from '@/config/accounts';
import type { networks } from '@/config/networks';

import type { TASKS } from '@/tasks';
import { HardhatUpgrades } from '@openzeppelin/hardhat-upgrades';
import {
  ContractAddressOrInstance,
  UpgradeProxyOptions,
} from '@openzeppelin/hardhat-upgrades/dist/utils';
import {
  DeploymentsExtension as OriginalDeploymentsExtension,
  DeployFunction as HardhatDeployFunction,
} from 'hardhat-deploy/dist/types';
import { HardhatUserConfig } from 'hardhat/types';
import { Address, Deployment } from 'hardhat-deploy/types';
import { Eip2612Signer } from '@/signers/eip-26126';
import { debug } from '@/utils/debug';
import type {
  BridgedPolygonNORI,
  Certificate,
  Market,
  LockedNORI,
  RestrictedNORI,
  NORI,
  Removal,
  LockedNORILibTestHarness,
  RemovalTestHarness,
} from '@/typechain-types';

declare module 'hardhat/config' {
  type EnvironmentExtender = (env: CustomHardHatRuntimeEnvironment) => void;

  function extendEnvironment(extender: EnvironmentExtender): void;

  export type ActionType<ArgsT extends TaskArguments, TActionReturnType> = (
    taskArgs: ArgsT,
    env: CustomHardHatRuntimeEnvironment,
    runSuper: RunSuperFunction<ArgsT>
  ) => Promise<TActionReturnType>;

  export function task<ArgsT extends TaskArguments, TActionReturnType = any>(
    name: keyof typeof TASKS,
    description?: string,
    action?: ActionType<ArgsT, TActionReturnType>
  ): ConfigurableTaskDefinition;

  export function subtask<ArgsT extends TaskArguments, TActionReturnType = any>(
    name: string, // todo
    description?: string,
    action?: ActionType<ArgsT, TActionReturnType>
  ): ConfigurableTaskDefinition;

  type ConfigurableTaskDefinition = OriginalConfigurableTaskDefinition & {
    setAction<ArgsT extends TaskArguments, TActionReturnType = any>(
      action: ActionType<ArgsT, TActionReturnType>
    ): ConfigurableTaskDefinition;
  };
}

declare module 'hardhat/types/runtime' {
  interface DeploymentsExtension
    extends Omit<OriginalDeploymentsExtension, 'createFixture'> {
    createFixture<T, O>(
      func: FixtureFunc<T, O>,
      id?: string
    ): (options?: O) => Promise<T>;
    all<TContracts extends Contracts = Contracts>(): Promise<{
      [Property in keyof TContracts]: Deployment;
    }>;
  }
  type FixtureFunc<T, O> = (
    env: CustomHardHatRuntimeEnvironment,
    options?: O
  ) => Promise<T>;
  export interface HardhatRuntimeEnvironment {
    deployments: DeploymentsExtension;
    namedSigners: NamedSigners;
    namedAccounts: NamedAccounts;
  }
}

interface GenericDeployFunction {
  <
    TC extends Contract = Contract,
    TContract extends ContractFactory = ContractFactory
  >(
    ImplFactory: TContract,
    args?: unknown[],
    opts?: DeployProxyOptions
  ): Promise<InstanceOfContract<TC>>;
  <
    TC extends Contract = Contract,
    TContract extends ContractFactory = ContractFactory
  >(
    ImplFactory: TContract,
    opts?: DeployProxyOptions
  ): Promise<InstanceOfContract<TC>>;
}

interface GenericUpgradeFunction {
  <
    TC extends Contract = Contract,
    TFactory extends ContractFactory = ContractFactory
  >(
    proxy: ContractAddressOrInstance,
    ImplFactory: TFactory,
    opts?: UpgradeProxyOptions
  ): Promise<InstanceOfContract<TC>>;
}

interface DeployOrUpgradeProxyFunction {
  <TContract extends BaseContract, TFactory extends ContractFactory>({
    contractName,
    args,
    options,
  }: {
    contractName: keyof Contracts;
    args: unknown[];
    options?: DeployProxyOptions;
  }): Promise<InstanceOfContract<TContract>>;
}

interface DeployNonUpgradeableFunction {
  <TContract extends BaseContract, TFactory extends ContractFactory>({
    contractName,
    args,
    options,
  }: {
    contractName: keyof Contracts;
    args: unknown[];
    options?: FactoryOptions;
  }): Promise<InstanceOfContract<TContract>>;
}

interface CustomHardhatUpgrades extends HardhatUpgrades {
  deployProxy: GenericDeployFunction; // overridden because of a mismatch in ethers types
  upgradeProxy: GenericUpgradeFunction; // overridden because of a mismatch in ethers types
}

declare global {
  type TupleToObject<
    T extends readonly any[],
    M extends Record<Exclude<keyof T, keyof any[]>, PropertyKey>
  > = { [K in Exclude<keyof T, keyof any[]> as M[K]]: T[K] };

  type ParametersToObject<
    TFunction extends (...args: any[]) => any,
    TKeys extends Record<
      Exclude<keyof Parameters<TFunction>, keyof any[]>,
      PropertyKey
    >
  > = TupleToObject<Parameters<TFunction>, TKeys>;

  interface ClassType<T> {
    new (...args: any[]): T;
  }

  type Constructor = new (...args: any[]) => {};

  type ClassInstance<T> = InstanceType<ClassType<T>>;

  type RequiredKeys<T, K extends keyof T> = Required<Pick<T, K>> & Omit<T, K>;
  type InstanceOfContract<TContract extends Contract> = ReturnType<
    TContract['attach']
  >;
  type TypeChainBaseContract = BaseContract & { contractName: string };
  type NamedAccountIndices = typeof namedAccountIndices;
  type NamedAccounts = { [Property in keyof NamedAccountIndices]: Address };
  type NamedSigners = { [Property in keyof NamedAccounts]: Eip2612Signer };
  type DeepPartial<T> = {
    [P in keyof T]?: DeepPartial<T[P]>;
  };
  var hre: CustomHardHatRuntimeEnvironment; // todo remove from global types to prevent usage

  export interface Contracts {
    Removal?: Removal;
    NORI?: NORI;
    BridgedPolygonNORI?: BridgedPolygonNORI;
    Market?: Market;
    LockedNORI?: LockedNORI;
    RestrictedNORI?: RestrictedNORI;
    Certificate?: Certificate;
    LockedNORILibTestHarness?: LockedNORILibTestHarness;
    RemovalTestHarness?: RemovalTestHarness;
  }

  var ethers: Omit<
    typeof defaultEthers & HardhatEthersHelpers,
    'getContractFactory'
  > & {
    getContractFactory<
      TContractFactory extends ContractFactory = ContractFactory
    >(
      name: string,
      signerOrOptions?: Signer | FactoryOptions
    ): Promise<TContractFactory>;
  }; // todo remove from global types to prevent usage

  type CustomHardHatRuntimeEnvironment = Omit<
    HardhatRuntimeEnvironment,
    'run' | 'upgrades' | 'ethers'
  > & {
    config: HardhatUserConfig;
    run: (
      name: keyof typeof TASKS,
      taskArguments?: Parameters<typeof TASKS[typeof name]['run']>[0]
    ) => Promise<ReturnType<typeof TASKS[typeof name]['run']>>;
    upgrades: CustomHardhatUpgrades;
    network: Omit<Network, 'name'> & { name: keyof typeof networks };
    ethers: typeof ethers;
    getSigners: () => Promise<Signer[]>;
    deployOrUpgradeProxy: DeployOrUpgradeProxyFunction;
    deployNonUpgradeable: DeployNonUpgradeableFunction;
    log: Console['log'];
    trace: Console['log'];
    debug: typeof debug;
    ethernalSync: boolean; // todo figure out why we need to re-write types like this
    ethernalTrace: boolean;
    ethernalWorkspace: string;
    ethernalResetOnStart: string;
    ethernal: {
      startListening: () => Promise<void>;
      traceHandler: (
        trace: any,
        isMessageTraceFromACall: Boolean
      ) => Promise<void>;
      push: (contract: any) => Promise<void>;
      resetWorkspace: (workspace: string) => Promise<void>;
    };
  };

  interface CustomHardhatDeployFunction extends HardhatDeployFunction {
    (hre: CustomHardHatRuntimeEnvironment): Promise<unknown>;
  }

  namespace NodeJS {
    interface ProcessEnv {
      MNEMONIC?: string;
      INFURA_STAGING_KEY?: string;
      TENDERLY_USERNAME: string;
      TENDERLY_PROJECT: string;
      ETHERNAL_EMAIL?: string;
      ETHERNAL_PASSWORD?: string;
      ETHERNAL: boolean;
      ETHERSCAN_API_KEY?: string;
      POLYGONSCAN_API_KEY?: string;
      DEFENDER_API_KEY?: string;
      DEFENDER_API_SECRET?: string;
      REPORT_GAS: boolean;
      COINMARKETCAP_API_KEY?: string;
      GITHUB_PERSONAL_ACCESS_TOKEN?: string;
      TRACE: boolean;
      FORCE_PROXY_DEPLOYMENT: boolean;
      LOG_HARDHAT_NETWORK: boolean;
      REPORT_GAS_FILE?: string;
      TENDERLY: boolean;
      FAIL: boolean;
<<<<<<< HEAD
      VIA_IR: boolean;
      OPTIMIZER_RUNS: number;
      OPTIMIZER: boolean;
      CI: boolean;
=======
      NODE_ENV: 'test' | 'development' | 'production';
>>>>>>> 5def87b2
    }
  }
}<|MERGE_RESOLUTION|>--- conflicted
+++ resolved
@@ -5,16 +5,12 @@
   RunSuperFunction,
   TaskArguments,
 } from 'hardhat/types/runtime';
-<<<<<<< HEAD
 import type {
   BaseContract,
   Contract,
   ContractFactory,
   ethers as defaultEthers,
 } from 'ethers';
-=======
-import type { BaseContract, Contract, ethers as defaultEthers } from 'ethers';
->>>>>>> 5def87b2
 import type { Signer } from '@ethersproject/abstract-signer';
 import type { DeployProxyOptions } from '@openzeppelin/hardhat-upgrades/src/utils';
 import type {
@@ -278,14 +274,11 @@
       REPORT_GAS_FILE?: string;
       TENDERLY: boolean;
       FAIL: boolean;
-<<<<<<< HEAD
+      NODE_ENV: 'test' | 'development' | 'production';
       VIA_IR: boolean;
       OPTIMIZER_RUNS: number;
       OPTIMIZER: boolean;
       CI: boolean;
-=======
-      NODE_ENV: 'test' | 'development' | 'production';
->>>>>>> 5def87b2
     }
   }
 }