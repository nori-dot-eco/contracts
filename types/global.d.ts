import type {
  ConfigurableTaskDefinition,
  HardhatRuntimeEnvironment,
  Network,
  RunSuperFunction,
  TaskArguments,
} from 'hardhat/types/runtime';
import type { DeployFunction } from '@openzeppelin/hardhat-upgrades/src/deploy-proxy';
import type { BaseContract, Contract, ContractFactory, ethers as defaultEthers } from 'ethers';
import type { Signer } from '@ethersproject/abstract-signer';
import type { DeployProxyOptions } from '@openzeppelin/hardhat-upgrades/src/utils';
import type {
  FactoryOptions,
  HardhatEthersHelpers,
} from '@nomiclabs/hardhat-ethers/types';

import type { namedAccounts } from '@/config/accounts';
import type { networks } from '@/config/networks';

import type { TASKS } from '@/tasks';
import { HardhatUpgrades } from '@openzeppelin/hardhat-upgrades';

declare module 'hardhat/config' {
  export type ActionType<ArgsT extends TaskArguments, TActionReturnType> = (
    taskArgs: ArgsT,
    env: CustomHardHatRuntimeEnvironment,
    runSuper: RunSuperFunction<ArgsT>
  ) => Promise<TActionReturnType>;

  export function task<ArgsT extends TaskArguments, TActionReturnType = any>(
    name: keyof typeof TASKS,
    description?: string,
    action?: ActionType<ArgsT, TActionReturnType>
  ): ConfigurableTaskDefinition;
}

declare module 'hardhat/types/runtime' {
  interface DeploymentsExtension {
    createFixture<T, O>(
      func: FixtureFunc<T, O>,
      id?: string
    ): (options?: O) => Promise<T>;
  }
  export type FixtureFunc<T, O> = (
    env: CustomHardHatRuntimeEnvironment,
    options?: O
  ) => Promise<T>;
  export interface HardhatRuntimeEnvironment {
    deployments: DeploymentsExtension;
  }
}


interface GenericDeployFunction {
  <TC extends Contract = Contract, TContract extends ContractFactory = ContractFactory>(ImplFactory: TContract, args?: unknown[], opts?: DeployProxyOptions): Promise<InstanceOfContract<TC>>;
  <TC extends Contract = Contract, TContract extends ContractFactory = ContractFactory>(ImplFactory: TContract, opts?: DeployProxyOptions): Promise<InstanceOfContract<TC>>;
}

type InstanceOfContract<TContract extends Contract> = ReturnType<TContract['attach']>;

interface CustomHardhatUpgrades extends HardhatUpgrades {
  deployProxy: GenericDeployFunction; // overridden because of a mismatch in ethers types
}

declare global {
  type TypeChainBaseContract = BaseContract & { contractName: string };

  var hre: CustomHardHatRuntimeEnvironment;
  type ContractNames = 
    | 'NCCR_V0'
    | 'Nori_V0'
    | 'FIFOMarket'
    | 'NORI'
    | 'Removal'
    | 'Certificate';
  var ethers: Omit<typeof defaultEthers & HardhatEthersHelpers, 'getContractFactory'> & {
    getContractFactory<TContractFactory extends ContractFactory = ContractFactory>(
<<<<<<< HEAD
      name:
        | 'NCCR_V0'
        | 'Nori_V0'
        | 'FIFOMarket'
        | 'NORI'
        | 'Removal'
        | 'Certificate'
	      | 'LockedNORI',
=======
      name: ContractNames,
>>>>>>> 58bb2ec0
      signerOrOptions?: Signer | FactoryOptions
    ): Promise<TContractFactory>;
  };

  type CustomHardHatRuntimeEnvironment = Omit<
    HardhatRuntimeEnvironment,
    'getNamedAccounts' | 'run' | 'upgrades' | 'ethers'
  > & {
    getNamedAccounts: () => Promise<typeof namedAccounts>;
    run: (
      name: keyof typeof TASKS,
      taskArguments?: Parameters<typeof TASKS[typeof name]['run']>[0]
    ) => Promise<ReturnType<typeof TASKS[typeof name]['run']>>;
    upgrades: CustomHardhatUpgrades;
    network: Omit<Network,'name'> & { name:keyof typeof networks },
    ethers: typeof ethers
  };

  interface CustomHardhatDeployFunction extends Partial<DeployFunction> {
    (hre: CustomHardHatRuntimeEnvironment): Promise<void | boolean>;
  }

  namespace NodeJS {
    interface ProcessEnv {
      MNEMONIC?: string;
      STAGING_MNEMONIC?: string;
      INFURA_STAGING_KEY?: string;
      TENDERLY_USERNAME?: string;
      TENDERLY_PROJECT?: string;
      ETHERNAL_EMAIL?: string;
      ETHERNAL_PASSWORD?: string;
      ETHERSCAN_API_KEY?: string;
    }
  }
}
<|MERGE_RESOLUTION|>--- conflicted
+++ resolved
@@ -6,7 +6,12 @@
   TaskArguments,
 } from 'hardhat/types/runtime';
 import type { DeployFunction } from '@openzeppelin/hardhat-upgrades/src/deploy-proxy';
-import type { BaseContract, Contract, ContractFactory, ethers as defaultEthers } from 'ethers';
+import type {
+  BaseContract,
+  Contract,
+  ContractFactory,
+  ethers as defaultEthers,
+} from 'ethers';
 import type { Signer } from '@ethersproject/abstract-signer';
 import type { DeployProxyOptions } from '@openzeppelin/hardhat-upgrades/src/utils';
 import type {
@@ -50,13 +55,27 @@
   }
 }
 
-
 interface GenericDeployFunction {
-  <TC extends Contract = Contract, TContract extends ContractFactory = ContractFactory>(ImplFactory: TContract, args?: unknown[], opts?: DeployProxyOptions): Promise<InstanceOfContract<TC>>;
-  <TC extends Contract = Contract, TContract extends ContractFactory = ContractFactory>(ImplFactory: TContract, opts?: DeployProxyOptions): Promise<InstanceOfContract<TC>>;
+  <
+    TC extends Contract = Contract,
+    TContract extends ContractFactory = ContractFactory
+  >(
+    ImplFactory: TContract,
+    args?: unknown[],
+    opts?: DeployProxyOptions
+  ): Promise<InstanceOfContract<TC>>;
+  <
+    TC extends Contract = Contract,
+    TContract extends ContractFactory = ContractFactory
+  >(
+    ImplFactory: TContract,
+    opts?: DeployProxyOptions
+  ): Promise<InstanceOfContract<TC>>;
 }
 
-type InstanceOfContract<TContract extends Contract> = ReturnType<TContract['attach']>;
+type InstanceOfContract<TContract extends Contract> = ReturnType<
+  TContract['attach']
+>;
 
 interface CustomHardhatUpgrades extends HardhatUpgrades {
   deployProxy: GenericDeployFunction; // overridden because of a mismatch in ethers types
@@ -66,27 +85,22 @@
   type TypeChainBaseContract = BaseContract & { contractName: string };
 
   var hre: CustomHardHatRuntimeEnvironment;
-  type ContractNames = 
+  type ContractNames =
     | 'NCCR_V0'
     | 'Nori_V0'
     | 'FIFOMarket'
     | 'NORI'
     | 'Removal'
-    | 'Certificate';
-  var ethers: Omit<typeof defaultEthers & HardhatEthersHelpers, 'getContractFactory'> & {
-    getContractFactory<TContractFactory extends ContractFactory = ContractFactory>(
-<<<<<<< HEAD
-      name:
-        | 'NCCR_V0'
-        | 'Nori_V0'
-        | 'FIFOMarket'
-        | 'NORI'
-        | 'Removal'
-        | 'Certificate'
-	      | 'LockedNORI',
-=======
+    | 'Certificate'
+    | 'LockedNORI';
+  var ethers: Omit<
+    typeof defaultEthers & HardhatEthersHelpers,
+    'getContractFactory'
+  > & {
+    getContractFactory<
+      TContractFactory extends ContractFactory = ContractFactory
+    >(
       name: ContractNames,
->>>>>>> 58bb2ec0
       signerOrOptions?: Signer | FactoryOptions
     ): Promise<TContractFactory>;
   };
@@ -101,8 +115,8 @@
       taskArguments?: Parameters<typeof TASKS[typeof name]['run']>[0]
     ) => Promise<ReturnType<typeof TASKS[typeof name]['run']>>;
     upgrades: CustomHardhatUpgrades;
-    network: Omit<Network,'name'> & { name:keyof typeof networks },
-    ethers: typeof ethers
+    network: Omit<Network, 'name'> & { name: keyof typeof networks };
+    ethers: typeof ethers;
   };
 
   interface CustomHardhatDeployFunction extends Partial<DeployFunction> {
@@ -121,4 +135,4 @@
       ETHERSCAN_API_KEY?: string;
     }
   }
-}
+}