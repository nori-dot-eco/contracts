--- conflicted
+++ resolved
@@ -1,6 +1,10 @@
 {
-<<<<<<< HEAD
-  "filter_paths": "contracts/mocks,lib",
+  "filter_paths": [
+    "contracts/mocks",
+    "contracts/test",
+    "contracts/deprecated",
+    "lib"
+  ],
   "solc_remaps": [
     "@ensdomains/=node_modules/@ensdomains/",
     "@openzeppelin/=node_modules/@openzeppelin/",
@@ -11,7 +15,4 @@
     "hardhat-deploy/=node_modules/hardhat-deploy/",
     "hardhat/=node_modules/hardhat/"
   ]
-=======
-  "filter_paths": ["contracts/mocks", "contracts/test", "contracts/deprecated"]
->>>>>>> 9c77851e
 }