--- conflicted
+++ resolved
@@ -3,11 +3,6 @@
   "solc_remaps": [
     "@ensdomains/=node_modules/@ensdomains/",
     "@openzeppelin/=node_modules/@openzeppelin/",
-<<<<<<< HEAD
-    "eth-gas-reporter/=node_modules/eth-gas-reporter/",
-=======
-    "ds-test/=lib/forge-std/lib/ds-test/src/",
->>>>>>> ea45810a
     "forge-std/=lib/forge-std/src/",
     "hardhat-deploy/=node_modules/hardhat-deploy/",
     "hardhat/=node_modules/hardhat/",
