--- conflicted
+++ resolved
@@ -1,13 +1,8 @@
 {
-<<<<<<< HEAD
-  "filter_paths": ["contracts/test", "contracts/deprecated", "lib", "test"],
-=======
   "filter_paths": "contracts/test,contracts/deprecated,lib,test",
->>>>>>> db2bbf94
   "solc_remaps": [
     "@ensdomains/=node_modules/@ensdomains/",
     "@openzeppelin/=node_modules/@openzeppelin/",
-    "ERC1820/=lib/ERC1820/contracts/",
     "ds-test/=lib/forge-std/lib/ds-test/src/",
     "eth-gas-reporter/=node_modules/eth-gas-reporter/",
     "forge-std/=lib/forge-std/src/",
