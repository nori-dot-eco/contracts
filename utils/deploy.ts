--- conflicted
+++ resolved
@@ -293,14 +293,6 @@
       .map(async ([name, contract]) => {
         const { abi, bytecode, deployedBytecode } =
           await hre.artifacts.readArtifact(name);
-<<<<<<< HEAD
-        await hre.tenderly.persistArtifacts({
-          // todo: only run if TENDERLY is set in env
-          name,
-          address: contract.address,
-          network: hre.network.name,
-        });
-=======
         if (process.env.TENDERLY === true) {
           hre.trace('persisting artifacts to tenderly');
           await hre.tenderly.persistArtifacts({
@@ -309,7 +301,6 @@
             network: hre.network.name,
           });
         }
->>>>>>> b3fd1c4c
         return hre.deployments.save(name, {
           abi,
           address: contract.address,
