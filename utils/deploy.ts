import path from 'path';

import { readJsonSync, writeJsonSync } from 'fs-extra';
import type { Address } from 'hardhat-deploy/types';

import type { Contracts } from '@/utils/contracts';
import type {
  LockedNORI,
  LockedNORI__factory,
  EscrowedNORI,
  EscrowedNORI__factory,
  Certificate,
  Certificate__factory,
  FIFOMarket,
  FIFOMarket__factory,
  NORI,
  NORI__factory,
  Removal,
  Removal__factory,
  BridgedPolygonNORI,
  BridgedPolygonNORI__factory,
  ScheduleTestHarness,
  ScheduleTestHarness__factory,
  RemovalTestHarness,
  RemovalTestHarness__factory,
} from '@/typechain-types';
import { formatTokenAmount } from '@/utils/units';
import {
  createEscrowScheduleStartTimeArray,
  createRemovalTokenId,
  mockDepositNoriToPolygon,
} from '@/test/helpers';

interface ContractConfig {
  [key: string]: { proxyAddress: string };
}

export const readContractsConfig = (): Record<string, ContractConfig> => {
  return readJsonSync(path.join(__dirname, '../contracts.json'));
};

export const updateContractsConfig = ({
  networkName,
  contractName,
  proxyAddress,
}: {
  networkName: string;
  contractName: string;
  proxyAddress: string;
}): void => {
  const config = readContractsConfig();
  hre.trace('updateContractsConfig', networkName, contractName, proxyAddress);
  return writeJsonSync(
    path.join(__dirname, '../contracts.json'),
    {
      ...config,
      [networkName]: {
        ...config[networkName],
        [contractName]: { proxyAddress },
      },
    },
    { spaces: 2 }
  );
};

export const verifyContracts = async ({
  hre,
  contracts,
}: {
  hre: CustomHardHatRuntimeEnvironment;
  contracts: Contracts;
}): Promise<void> => {
  if (hre.network.name !== 'hardhat') {
    hre.trace('Verifying contracts');
    await Promise.allSettled(
      Object.entries(contracts)
        .filter((_, value) => value !== undefined)
        .map(async ([_name, { address }]) => {
          return hre.run('verify:verify', {
            address: await hre.upgrades.erc1967.getImplementationAddress(
              address
            ),
            constructorArguments: [],
          } as any);
        })
    );
    hre.trace('Verified contracts');
  }
};

export const writeContractsConfig = ({
  contracts,
}: {
  contracts: Contracts;
}): void => {
  hre.trace('Writing contracts.json config', hre.network.name);
  for (const [name, contract] of Object.entries(contracts).filter(
    (_, value) => value !== undefined
  )) {
    updateContractsConfig({
      networkName: hre.network.name,
      contractName: name,
      proxyAddress: contract.address,
    });
  }
};

export const configureDeploymentSettings = async ({
  hre,
}: {
  hre: CustomHardHatRuntimeEnvironment;
}): Promise<void> => {
  if (hre.network.name === 'hardhat' || hre.network.name === 'localhost') {
    await hre.run('deploy:erc1820');
  }
};

export const deployRemovalContract = async ({
  hre,
}: {
  hre: CustomHardHatRuntimeEnvironment;
}): Promise<InstanceOfContract<Removal>> => {
  return hre.deployOrUpgradeProxy<Removal, Removal__factory>({
    contractName: 'Removal',
    args: [],
    options: { initializer: 'initialize()' },
  });
};

export const deployRemovalTestHarness = async ({
  hre,
}: {
  hre: CustomHardHatRuntimeEnvironment;
}): Promise<InstanceOfContract<RemovalTestHarness>> => {
  const RemovalTestHarness =
    await hre.ethers.getContractFactory<RemovalTestHarness__factory>(
      'RemovalTestHarness' as unknown as ContractNames
    );
  const removalTestHarness = await RemovalTestHarness.deploy();
  return removalTestHarness;
};

export const deployCertificateContract = async ({
  hre,
}: {
  hre: CustomHardHatRuntimeEnvironment;
}): Promise<InstanceOfContract<Certificate>> => {
  return hre.deployOrUpgradeProxy<Certificate, Certificate__factory>({
    contractName: 'Certificate',
    args: [],
    options: { initializer: 'initialize()' },
  });
};

export const deployFIFOMarketContract = async ({
  hre,
  feeWallet,
  feePercentage,
}: {
  hre: CustomHardHatRuntimeEnvironment;
  feeWallet: Address;
  feePercentage: number;
}): Promise<InstanceOfContract<FIFOMarket>> => {
  const deployments = await hre.deployments.all<Required<Contracts>>();
  return hre.deployOrUpgradeProxy<FIFOMarket, FIFOMarket__factory>({
    contractName: 'FIFOMarket',
    args: [
      deployments.Removal.address,
      deployments.BridgedPolygonNORI.address,
      deployments.Certificate.address,
      feeWallet,
      feePercentage,
    ],
    options: {
      initializer: 'initialize(address,address,address,address,uint256)',
    },
  });
};

export const deployEscrowedNORI = async ({
  hre,
}: {
  hre: CustomHardHatRuntimeEnvironment;
}): Promise<InstanceOfContract<EscrowedNORI>> => {
  const deployments = await hre.deployments.all<Required<Contracts>>();
  return hre.deployOrUpgradeProxy<EscrowedNORI, EscrowedNORI__factory>({
    contractName: 'EscrowedNORI',
    args: [deployments.BridgedPolygonNORI.address, deployments.Removal.address],
    options: {
      initializer: 'initialize(address,address)',
    },
  });
};

export const deployBridgedPolygonNORIContract = async ({
  hre,
  childChainManagerProxyAddress,
}: {
  hre: CustomHardHatRuntimeEnvironment;
  childChainManagerProxyAddress: Address;
}): Promise<InstanceOfContract<BridgedPolygonNORI>> => {
  return hre.deployOrUpgradeProxy<
    BridgedPolygonNORI,
    BridgedPolygonNORI__factory
  >({
    contractName: 'BridgedPolygonNORI',
    args: [childChainManagerProxyAddress],
    options: { initializer: 'initialize(address)' },
  });
};

export const deployNORIContract = async ({
  hre,
}: {
  hre: CustomHardHatRuntimeEnvironment;
}): Promise<InstanceOfContract<NORI>> => {
  return hre.deployOrUpgradeProxy<NORI, NORI__factory>({
    contractName: 'NORI',
    args: [],
  });
};

export const deployLockedNORIContract = async ({
  hre,
}: {
  hre: CustomHardHatRuntimeEnvironment;
}): Promise<InstanceOfContract<LockedNORI>> => {
  return hre.deployOrUpgradeProxy<LockedNORI, LockedNORI__factory>({
    contractName: 'LockedNORI',
    args: [(await hre.deployments.get('BridgedPolygonNORI'))!.address],
    options: { initializer: 'initialize(address)' },
  });
};

export const deployTestContracts = async ({
  hre,
  contractNames: contracts,
}: {
  hre: CustomHardHatRuntimeEnvironment;
  contractNames: ContractNames[];
}): Promise<Contracts> => {
  const isTestnet = ['mumbai', 'goerli'].includes(hre.network.name);
  const scheduleTestHarnessInstance =
    isTestnet !== null && contracts.includes('ScheduleTestHarness')
      ? await hre.deployNonUpgradeable<
          ScheduleTestHarness,
          ScheduleTestHarness__factory
        >({
          contractName: 'ScheduleTestHarness',
          args: [],
        })
      : undefined;
  return {
    ...(scheduleTestHarnessInstance !== null && {
      ScheduleTestHarness: scheduleTestHarnessInstance,
    }),
  };
};

/**
 * Note: the named contracts in the ethernal UI are the proxies.
 * The 'name' field in the push command must match the contract name exactly,
 * so labeling the implementations would add confusion.
 */
export const pushContractsToEthernal = async ({
  hre,
  contracts,
}: {
  hre: CustomHardHatRuntimeEnvironment;
  contracts: Contracts;
}): Promise<void> => {
  if (!Boolean(hre.userConfig.ethernal?.disableSync)) {
    hre.trace('pushing contracts to ethernal');
    await Promise.allSettled(
      Object.entries(contracts)
        .filter(([_, value]) => value !== undefined)
        .map(async ([name, { address }]) => {
          return hre.ethernal.push({ name, address });
        })
    );
    hre.trace('pushed contracts to ethernal');
  }
};

export const addContractsToDefender = async ({
  hre,
  contracts,
}: {
  hre: CustomHardHatRuntimeEnvironment;
  contracts: Contracts;
}): Promise<void> => {
  if (hre.network.name !== 'hardhat') {
    await hre.run('defender:add', {
      contractNames: Object.entries(contracts)
        .filter(([_, value]) => value !== undefined)
        .map(([name, _]) => name), // todo delete existing contracts from defender and re-add
    } as any);
  }
};

// TODO: Would like to store more details of the deployment here like ABI
export const saveDeployments = async ({
  hre,
  contracts,
}: {
  hre: CustomHardHatRuntimeEnvironment;
  contracts: Contracts;
}): Promise<void> => {
  hre.trace('saving deployments');

  await Promise.all(
    Object.entries(contracts)
      .filter(([_, value]) => value !== undefined)
      .map(async ([name, contract]) => {
        const { abi, bytecode, deployedBytecode } =
          await hre.artifacts.readArtifact(name);
<<<<<<< HEAD
        // await hre.tenderly.persistArtifacts({
        //   // todo: only run if TENDERLY is set in env
        //   name,
        //   address: contract.address,
        // });
=======
        if (process.env.TENDERLY === true) {
          hre.trace('persisting artifacts to tenderly');
          await hre.tenderly.persistArtifacts({
            name,
            address: contract.address,
            network: hre.network.name,
          });
        }
>>>>>>> b3fd1c4c
        return hre.deployments.save(name, {
          abi,
          address: contract.address,
          bytecode,
          deployedBytecode,
        });
      })
  );
  hre.trace('saved deployments');
};

/**
 * Seeds contracts with some initial removals and market listings
 *
 * @deprecated
 * @todo don't do this during deployment
 */
export const seedContracts = async ({
  hre,
  contracts,
}: {
  hre: CustomHardHatRuntimeEnvironment;
  contracts: Contracts;
}): Promise<void> => {
  if (process.env.MINT) {
    if (
      contracts.Certificate !== undefined &&
      contracts.FIFOMarket !== undefined &&
      contracts.Removal !== undefined
    ) {
<<<<<<< HEAD
      const tokenId = await createRemovalTokenId(contracts.Removal, {
        supplierAddress: hre.namedAccounts.supplier,
        vintage: 3000, // avoid clashing with likely test vintages and getting TokenIdExists error
=======
      const tokenId = await createRemovalTokenId({
        removal: contracts.Removal,
        hre,
        removalData: {
          supplierAddress: hre.namedAccounts.supplier,
        },
>>>>>>> b3fd1c4c
      });
      const escrowScheduleStartTime = await createEscrowScheduleStartTimeArray(
        contracts.Removal,
        [tokenId]
      );
      const listNow = true;
      const packedData = hre.ethers.utils.defaultAbiCoder.encode(
        ['address', 'bool'],
        [contracts.FIFOMarket.address, listNow]
      );
      const tx = await contracts.Removal.mintRemovalBatch(
        hre.namedAccounts.supplier,
        [formatTokenAmount(100)],
        [tokenId],
        escrowScheduleStartTime,
        packedData
      );
      hre.trace('Listed 100 NRTs for sale in FIFOMarket', { tx: tx.hash });
    }
    if (
      contracts.BridgedPolygonNORI !== undefined &&
      contracts.NORI !== undefined &&
      (hre.network.name === 'hardhat' || hre.network.name === 'localhost')
    ) {
      await mockDepositNoriToPolygon({
        hre,
        contracts: {
          BridgedPolygonNORI: contracts.BridgedPolygonNORI,
          NORI: contracts.NORI,
        },
        amount: formatTokenAmount(100_000_000),
        to: hre.namedAccounts.admin,
        signer: hre.namedSigners.admin,
      });
      hre.trace(
        'Mock deposited 100_000_000 NORI into BridgedPolygonNORI for the admin account'
      );
      const tx = await contracts.BridgedPolygonNORI.connect(
        hre.namedSigners.admin
      ).send(
        // todo stop minting/seeding during deployment
        hre.namedAccounts.buyer,
        formatTokenAmount(1_000_000),
        hre.ethers.utils.formatBytes32String('0x0')
      );
      hre.trace(
        'Sent some BridgedPolygonNORI from the admin account to the buyer account',
        tx.hash
      );
    }
  }
};

// TODO: These could all operate on a single contract at a time now.
export const finalizeDeployments = async ({
  hre,
  contracts,
}: {
  hre: CustomHardHatRuntimeEnvironment;
  contracts: Contracts;
}): Promise<void> => {
  await pushContractsToEthernal({ hre, contracts });
  writeContractsConfig({ contracts });
  await addContractsToDefender({ hre, contracts });
  await verifyContracts({ hre, contracts });
  await saveDeployments({
    hre,
    contracts,
  });
};<|MERGE_RESOLUTION|>--- conflicted
+++ resolved
@@ -314,13 +314,6 @@
       .map(async ([name, contract]) => {
         const { abi, bytecode, deployedBytecode } =
           await hre.artifacts.readArtifact(name);
-<<<<<<< HEAD
-        // await hre.tenderly.persistArtifacts({
-        //   // todo: only run if TENDERLY is set in env
-        //   name,
-        //   address: contract.address,
-        // });
-=======
         if (process.env.TENDERLY === true) {
           hre.trace('persisting artifacts to tenderly');
           await hre.tenderly.persistArtifacts({
@@ -329,7 +322,6 @@
             network: hre.network.name,
           });
         }
->>>>>>> b3fd1c4c
         return hre.deployments.save(name, {
           abi,
           address: contract.address,
@@ -360,18 +352,13 @@
       contracts.FIFOMarket !== undefined &&
       contracts.Removal !== undefined
     ) {
-<<<<<<< HEAD
-      const tokenId = await createRemovalTokenId(contracts.Removal, {
-        supplierAddress: hre.namedAccounts.supplier,
-        vintage: 3000, // avoid clashing with likely test vintages and getting TokenIdExists error
-=======
       const tokenId = await createRemovalTokenId({
         removal: contracts.Removal,
         hre,
         removalData: {
           supplierAddress: hre.namedAccounts.supplier,
+          vintage: 3000, // avoid clashing with likely test vintages and getting TokenIdExists error
         },
->>>>>>> b3fd1c4c
       });
       const escrowScheduleStartTime = await createEscrowScheduleStartTimeArray(
         contracts.Removal,
