--- conflicted
+++ resolved
@@ -2,6 +2,8 @@
 
 import { readJsonSync, writeJsonSync } from 'fs-extra';
 import type { Address } from 'hardhat-deploy/types';
+
+import { generateRandomSubIdentifier } from './removal';
 
 import type {
   MockCertificate,
@@ -384,68 +386,6 @@
   hre: CustomHardHatRuntimeEnvironment;
   contracts: Contracts;
 }): Promise<void> => {
-<<<<<<< HEAD
-  if (process.env.MINT) {
-    if (
-      contracts.Certificate !== undefined &&
-      contracts.FIFOMarket !== undefined &&
-      contracts.Removal !== undefined
-    ) {
-      const tokenId = await createRemovalTokenId({
-        removal: contracts.Removal,
-        hre,
-        removalData: {
-          supplierAddress: hre.namedAccounts.supplier,
-          vintage: 3000, // avoid clashing with likely test vintages and getting TokenIdExists error
-        },
-      });
-      const listNow = true;
-      const packedData = createBatchMintData({
-        hre,
-        fifoMarket: contracts.FIFOMarket,
-        listNow,
-        scheduleStartTime: NOW,
-      });
-      const tx = await contracts.Removal.mintBatch(
-        hre.namedAccounts.supplier,
-        [formatTokenAmount(100)],
-        [tokenId],
-        packedData
-      );
-      hre.trace('Listed 100 NRTs for sale in FIFOMarket', { tx: tx.hash });
-    }
-    if (
-      contracts.BridgedPolygonNORI !== undefined &&
-      contracts.NORI !== undefined &&
-      (hre.network.name === 'hardhat' || hre.network.name === 'localhost')
-    ) {
-      await mockDepositNoriToPolygon({
-        hre,
-        contracts: {
-          BridgedPolygonNORI: contracts.BridgedPolygonNORI,
-          NORI: contracts.NORI,
-        },
-        amount: formatTokenAmount(100_000_000),
-        to: hre.namedAccounts.admin,
-        signer: hre.namedSigners.admin,
-      });
-      hre.trace(
-        'Mock deposited 100_000_000 NORI into BridgedPolygonNORI for the admin account'
-      );
-      const tx = await contracts.BridgedPolygonNORI.connect(
-        hre.namedSigners.admin
-      ).send(
-        // todo stop minting/seeding during deployment
-        hre.namedAccounts.buyer,
-        formatTokenAmount(1_000_000),
-        hre.ethers.utils.formatBytes32String('0x0')
-      );
-      hre.trace(
-        'Sent some BridgedPolygonNORI from the admin account to the buyer account',
-        tx.hash
-      );
-    }
-=======
   if (
     contracts.Certificate !== undefined &&
     contracts.FIFOMarket !== undefined &&
@@ -456,13 +396,16 @@
       hre,
       removalData: {
         supplierAddress: hre.namedAccounts.supplier,
+        subIdentifier: generateRandomSubIdentifier(), // keep token ids unique
       },
     });
     const listNow = true;
-    const packedData = hre.ethers.utils.defaultAbiCoder.encode(
-      ['address', 'bool'],
-      [contracts.FIFOMarket.address, listNow]
-    );
+    const packedData = createBatchMintData({
+      hre,
+      fifoMarket: contracts.FIFOMarket,
+      listNow,
+      scheduleStartTime: NOW,
+    });
     const tx = await contracts.Removal.mintBatch(
       hre.namedAccounts.supplier,
       [formatTokenAmount(100)],
@@ -501,7 +444,6 @@
       'Sent some BridgedPolygonNORI from the admin account to the buyer account',
       tx.hash
     );
->>>>>>> 6ad2901b
   }
 };
 
