import type { Contract } from 'ethers';
import { defineReadOnly } from 'ethers/lib/utils';

import { TenderlySimulationSigner } from '@/signers/simulator';
import type {
  BridgedPolygonNORI,
  Certificate,
  Market,
  LockedNORI,
  RestrictedNORI,
  NORI,
  Removal,
  RemovalTestHarness,
} from '@/typechain-types';

<<<<<<< HEAD
export const getContract = async <TContractName extends keyof Contracts>({
=======
export interface Contracts {
  Removal?: Removal;
  NORI?: NORI;
  BridgedPolygonNORI?: BridgedPolygonNORI;
  FIFOMarket?: FIFOMarket;
  LockedNORI?: LockedNORI;
  Certificate?: Certificate;
  ScheduleTestHarness?: ScheduleTestHarness;
  RemovalTestHarness?: RemovalTestHarness;
}

/**
 * @todo this should just happen in extendEnironment
 */
export const getContract = async <
  TContract extends Contracts[keyof Contracts]
>({
>>>>>>> 5def87b2
  contractName,
  hre,
  signer,
}: {
  contractName: TContractName;
  hre: CustomHardHatRuntimeEnvironment;
  signer?: ConstructorParameters<typeof Contract>[2];
}): Promise<Required<Contracts>[TContractName]> => {
  const deployment = await hre.deployments.get(contractName);
  const contract = await hre.ethers.getContractAt(
    contractName,
    deployment.address
  );
  if (!contract) {
    throw new Error(`Unsupported network: ${hre.network.name}`);
  }
  defineReadOnly(
    contract,
    'simulate',
    Object.fromEntries(
      Object.keys(contract.functions).map((name) => [
        name,
        async (...args: any[]) =>
          contract
            .connect(new TenderlySimulationSigner(contract.signer))
            [name](...args),
      ])
    )
  );
  return (
    signer != undefined ? contract.connect(signer) : contract
  ) as Required<Contracts>[TContractName];
};

export const getBridgedPolygonNori = async ({
  hre,
  signer,
}: {
  hre: CustomHardHatRuntimeEnvironment;
  signer?: ConstructorParameters<typeof Contract>[2];
}): Promise<BridgedPolygonNORI> => {
  return getContract({
    contractName: 'BridgedPolygonNORI',
    hre,
    signer,
  });
};

export const getNORI = async ({
  hre,
  signer,
}: {
  hre: CustomHardHatRuntimeEnvironment;
  signer?: ConstructorParameters<typeof Contract>[2];
}): Promise<NORI> =>
  getContract({
    contractName: 'NORI',
    hre,
    signer,
  });

export const getLockedNORI = ({
  hre,
  signer,
}: {
  hre: CustomHardHatRuntimeEnvironment;
  signer?: ConstructorParameters<typeof Contract>[2];
}): Promise<LockedNORI> =>
  getContract({
    contractName: 'LockedNORI',
    hre,
    signer,
  });

export const getRestrictedNORI = ({
  hre,
  signer,
}: {
  hre: CustomHardHatRuntimeEnvironment;
  signer?: ConstructorParameters<typeof Contract>[2];
}): Promise<RestrictedNORI> =>
  getContract({
    contractName: 'RestrictedNORI',
    hre,
    signer,
  });

export const getCertificate = async ({
  hre,
  signer,
}: {
  hre: CustomHardHatRuntimeEnvironment;
  signer?: ConstructorParameters<typeof Contract>[2];
}): Promise<Certificate> =>
  getContract({
    contractName: 'Certificate',
    hre,
    signer,
  });

export const getRemoval = async ({
  hre,
  signer,
}: {
  hre: CustomHardHatRuntimeEnvironment;
  signer?: ConstructorParameters<typeof Contract>[2];
}): Promise<Removal> =>
  getContract({
    contractName: 'Removal',
    hre,
    signer,
  });

export const getRemovalTestHarness = async ({
  hre,
  signer,
}: {
  hre: CustomHardHatRuntimeEnvironment;
  signer?: ConstructorParameters<typeof Contract>[2];
}): Promise<RemovalTestHarness> =>
  getContract({
    contractName: 'RemovalTestHarness',
    hre,
    signer,
  });

export const getMarket = async ({
  hre,
  signer,
}: {
  hre: CustomHardHatRuntimeEnvironment;
  signer?: ConstructorParameters<typeof Contract>[2];
}): Promise<Market> =>
  getContract({
    contractName: 'Market',
    hre,
    signer,
  });

export const getContractsFromDeployments = async (
  hre: CustomHardHatRuntimeEnvironment
): Promise<Required<Contracts>> => {
  const deployments = await hre.deployments.all();
  const contracts = {
    NORI: deployments.NORI?.address ? await getNORI({ hre }) : undefined,
    BridgedPolygonNORI: deployments.BridgedPolygonNORI?.address
      ? await getBridgedPolygonNori({ hre })
      : undefined,
    LockedNORI: deployments.LockedNORI?.address
      ? await getLockedNORI({ hre })
      : undefined,
    RestrictedNORI: deployments.RestrictedNORI?.address
      ? await getRestrictedNORI({ hre })
      : undefined,
    Market: deployments.Market?.address ? await getMarket({ hre }) : undefined,
    Removal: deployments.Removal?.address
      ? await getRemoval({ hre })
      : undefined,
    Certificate: deployments.Certificate?.address
      ? await getCertificate({ hre })
      : undefined,
    RemovalTestHarness: deployments.RemovalTestHarness?.address
      ? await getRemovalTestHarness({ hre })
      : undefined,
  } as Required<Contracts>;
  return contracts;
};<|MERGE_RESOLUTION|>--- conflicted
+++ resolved
@@ -13,27 +13,7 @@
   RemovalTestHarness,
 } from '@/typechain-types';
 
-<<<<<<< HEAD
 export const getContract = async <TContractName extends keyof Contracts>({
-=======
-export interface Contracts {
-  Removal?: Removal;
-  NORI?: NORI;
-  BridgedPolygonNORI?: BridgedPolygonNORI;
-  FIFOMarket?: FIFOMarket;
-  LockedNORI?: LockedNORI;
-  Certificate?: Certificate;
-  ScheduleTestHarness?: ScheduleTestHarness;
-  RemovalTestHarness?: RemovalTestHarness;
-}
-
-/**
- * @todo this should just happen in extendEnironment
- */
-export const getContract = async <
-  TContract extends Contracts[keyof Contracts]
->({
->>>>>>> 5def87b2
   contractName,
   hre,
   signer,
