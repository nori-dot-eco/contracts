--- conflicted
+++ resolved
@@ -1,18 +1,5 @@
-<<<<<<< HEAD
 import type { Contract } from 'ethers';
 
-import type {
-  BridgedPolygonNORI,
-  Certificate,
-  FIFOMarket,
-  LockedNORI,
-  NORI,
-  Removal,
-} from '../typechain-types';
-
-export const getContract = async ({
-=======
-import { Contract } from 'ethers';
 import type {
   BridgedPolygonNORI,
   Certificate,
@@ -33,61 +20,13 @@
   ScheduleTestHarness?: ScheduleTestHarness;
 }
 
-export const getContractsFromDeployments = async (
-  hre: CustomHardHatRuntimeEnvironment
-): Promise<Required<Contracts>> => {
-  const deployments = await hre.deployments.all();
-  const contracts = {
-    NORI: deployments['NORI']?.address ? await getNORI({ hre }) : undefined,
-    BridgedPolygonNORI: deployments['BridgedPolygonNORI']?.address
-      ? await getBridgedPolygonNori({ hre })
-      : undefined,
-    LockedNORI: deployments['LockedNORI']?.address
-      ? await getLockedNORI({ hre })
-      : undefined,
-    FIFOMarket: deployments['FIFOMarket']?.address
-      ? await getFIFOMarket({ hre })
-      : undefined,
-    Removal: deployments['Removal']?.address
-      ? await getRemoval({ hre })
-      : undefined,
-    Certificate: deployments['Certificate']?.address
-      ? await getCertificate({ hre })
-      : undefined,
-  } as Required<Contracts>;
-  return contracts;
-};
-
 export const getContract = async <
   TContract extends Contracts[keyof Contracts]
 >({
->>>>>>> 7d88a5b3
   contractName,
   hre,
   signer,
 }: {
-<<<<<<< HEAD
-  contractName: string;
-  hre: CustomHardHatRuntimeEnvironment;
-  signer?: ConstructorParameters<typeof Contract>[2];
-}): Promise<Contract> => {
-  const contract = await hre.ethers.getContractAt(
-    contractName,
-    (
-      await hre.deployments.get(contractName)
-    ).address
-  );
-  if (!contract) {
-    throw new Error(`Unsupported network: ${hre.network.name}`);
-  }
-  if (signer != null) {
-    return contract.connect(signer);
-  }
-  return contract;
-};
-
-// TODO Is there a smarter way to do this typing dance?
-=======
   contractName: TContract extends BridgedPolygonNORI
     ? 'BridgedPolygonNORI'
     : TContract extends LockedNORI
@@ -111,13 +50,12 @@
     contractName,
     deployment.address
   );
-  if (!contract) {
+  if (!Boolean(contract)) {
     throw new Error(`Unsupported network: ${hre.network.name}`);
   }
   return (signer != null ? contract.connect(signer) : contract) as TContract;
 };
 
->>>>>>> 7d88a5b3
 export const getBridgedPolygonNori = async ({
   hre,
   signer,
@@ -129,11 +67,7 @@
     contractName: 'BridgedPolygonNORI',
     hre,
     signer,
-<<<<<<< HEAD
-  }) as Promise<BridgedPolygonNORI>;
-=======
   });
->>>>>>> 7d88a5b3
 };
 
 export const getNORI = async ({
@@ -142,17 +76,6 @@
 }: {
   hre: CustomHardHatRuntimeEnvironment;
   signer?: ConstructorParameters<typeof Contract>[2];
-<<<<<<< HEAD
-}): Promise<NORI> => {
-  return getContract({
-    contractName: 'NORI',
-    hre,
-    signer,
-  }) as Promise<NORI>;
-};
-
-export const getLockedNORI = async ({
-=======
 }): Promise<NORI> =>
   getContract({
     contractName: 'NORI',
@@ -161,28 +84,17 @@
   });
 
 export const getLockedNORI = ({
->>>>>>> 7d88a5b3
   hre,
   signer,
 }: {
   hre: CustomHardHatRuntimeEnvironment;
   signer?: ConstructorParameters<typeof Contract>[2];
-<<<<<<< HEAD
-}): Promise<LockedNORI> => {
-  return getContract({
-    contractName: 'LockedNORI',
-    hre,
-    signer,
-  }) as Promise<LockedNORI>;
-};
-=======
 }): Promise<LockedNORI> =>
   getContract({
     contractName: 'LockedNORI',
     hre,
     signer,
   });
->>>>>>> 7d88a5b3
 
 export const getCertificate = async ({
   hre,
@@ -190,22 +102,12 @@
 }: {
   hre: CustomHardHatRuntimeEnvironment;
   signer?: ConstructorParameters<typeof Contract>[2];
-<<<<<<< HEAD
-}): Promise<Certificate> => {
-  return getContract({
-    contractName: 'Certificate',
-    hre,
-    signer,
-  }) as Promise<Certificate>;
-};
-=======
 }): Promise<Certificate> =>
   getContract({
     contractName: 'Certificate',
     hre,
     signer,
   });
->>>>>>> 7d88a5b3
 
 export const getRemoval = async ({
   hre,
@@ -213,22 +115,12 @@
 }: {
   hre: CustomHardHatRuntimeEnvironment;
   signer?: ConstructorParameters<typeof Contract>[2];
-<<<<<<< HEAD
-}): Promise<Removal> => {
-  return getContract({
-    contractName: 'Removal',
-    hre,
-    signer,
-  }) as Promise<Removal>;
-};
-=======
 }): Promise<Removal> =>
   getContract({
     contractName: 'Removal',
     hre,
     signer,
   });
->>>>>>> 7d88a5b3
 
 export const getFIFOMarket = async ({
   hre,
@@ -236,19 +128,36 @@
 }: {
   hre: CustomHardHatRuntimeEnvironment;
   signer?: ConstructorParameters<typeof Contract>[2];
-<<<<<<< HEAD
-}): Promise<FIFOMarket> => {
-  return getContract({
-    contractName: 'FIFOMarket',
-    hre,
-    signer,
-  }) as Promise<FIFOMarket>;
-};
-=======
 }): Promise<FIFOMarket> =>
   getContract({
     contractName: 'FIFOMarket',
     hre,
     signer,
   });
->>>>>>> 7d88a5b3
+
+export const getContractsFromDeployments = async (
+  hre: CustomHardHatRuntimeEnvironment
+): Promise<Required<Contracts>> => {
+  const deployments = await hre.deployments.all();
+  const contracts = {
+    NORI: Boolean(deployments.NORI?.address)
+      ? await getNORI({ hre })
+      : undefined,
+    BridgedPolygonNORI: Boolean(deployments.BridgedPolygonNORI?.address)
+      ? await getBridgedPolygonNori({ hre })
+      : undefined,
+    LockedNORI: Boolean(deployments.LockedNORI?.address)
+      ? await getLockedNORI({ hre })
+      : undefined,
+    FIFOMarket: Boolean(deployments.FIFOMarket?.address)
+      ? await getFIFOMarket({ hre })
+      : undefined,
+    Removal: Boolean(deployments.Removal?.address)
+      ? await getRemoval({ hre })
+      : undefined,
+    Certificate: Boolean(deployments.Certificate?.address)
+      ? await getCertificate({ hre })
+      : undefined,
+  } as Required<Contracts>;
+  return contracts;
+};