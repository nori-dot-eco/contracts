--- conflicted
+++ resolved
@@ -22,35 +22,11 @@
 import { lazyFunction } from 'hardhat/plugins';
 import type { FactoryOptions } from '@nomiclabs/hardhat-ethers/types';
 
-<<<<<<< HEAD
 import type { FireblocksSigner } from './fireblocks/fireblocks-signer';
 
 import { namedAccountIndices, namedAccounts } from '@/config/accounts';
 import { trace, log } from '@/utils/log';
 import { getContract } from '@/utils/contracts';
-=======
-import { trace, log } from '@/utils/log';
-import { lazyFunction, lazyObject } from 'hardhat/plugins';
-import { namedAccountIndices } from '../config/accounts';
-import { FactoryOptions } from '@nomiclabs/hardhat-ethers/types';
-import { FireblocksSigner } from './fireblocks/fireblocks-signer';
-import { getContract } from '@/utils/contracts';
-
-const getNamedAccounts = (
-  hre: CustomHardHatRuntimeEnvironment
-): NamedAccounts => {
-  if (hre.network.name === 'hardhat') {
-    const waffleWallets = hre.waffle.provider.getWallets();
-    return Object.fromEntries(
-      Object.entries(namedAccountIndices).map(([accountName, index]) => {
-        return [accountName, waffleWallets[index].address];
-      })
-    ) as unknown as NamedAccounts;
-  } else {
-    return {} as unknown as NamedAccounts;
-  }
-};
->>>>>>> 7d88a5b3
 
 const getNamedSigners = (
   hre: CustomHardHatRuntimeEnvironment
@@ -78,13 +54,9 @@
     hre.log('Installed fireblocks signers');
   } else {
     hre.getSigners = lazyFunction(() => hre.ethers.getSigners);
-<<<<<<< HEAD
-    hre.namedSigners = getNamedSigners(hre); // for testing only
-    hre.namedAccounts = namedAccounts!;
+    hre.namedSigners = getNamedSigners(hre); // for testing only // todo rename namedHardhatSigners or { hardhat: {...}, fireblocks: {...}}
+    hre.namedAccounts = namedAccounts!; // todo rename namedHardhatAccounts or { hardhat: {...}, fireblocks: {...}}
     hre.log('Installed ethers default signers');
-=======
-    hre.trace('Installed ethers default signers');
->>>>>>> 7d88a5b3
   }
 
   hre.ethernalSync = Boolean(
@@ -152,13 +124,9 @@
   }): Promise<InstanceOfContract<TContract>> => {
     // todo use proposeUpgrade
     const proxy = await hre.deployments.getOrNull(contractName);
-<<<<<<< HEAD
-    const proxyAddress = proxy?.address;
-=======
     const maybeProxyAddress = proxy?.address;
->>>>>>> 7d88a5b3
     let contractCode = '0x';
-    if (maybeProxyAddress) {
+    if (typeof maybeProxyAddress === 'string') {
       try {
         contractCode = await hre.ethers.provider.getCode(maybeProxyAddress);
       } catch (e) {
@@ -175,8 +143,12 @@
       contractName,
       signer
     );
-    if (contractCode === '0x' || process.env.FORCE_PROXY_DEPLOYMENT) {
-      hre.trace('Deploying proxy and instance', contractName); // todo use hre.trace (variant of hre.log requiring env.TRACE === true)
+    const shouldDeployProxy =
+      contractCode === '0x' ||
+      process.env.FORCE_PROXY_DEPLOYMENT ||
+      maybeProxyAddress !== 'string';
+    if (shouldDeployProxy) {
+      hre.trace('Deploying proxy and instance', contractName);
       const fireblocksSigner = signer as FireblocksSigner;
       if (typeof fireblocksSigner.setNextTransactionMemo === 'function') {
         fireblocksSigner.setNextTransactionMemo(
@@ -195,21 +167,15 @@
         contract.address
       );
     } else {
-      const proxyAddress = maybeProxyAddress!; // checked above, must exist if contractCode does
       hre.trace(
         'Found existing proxy at:',
-        proxyAddress,
+        maybeProxyAddress,
         'attempting to upgrade instance',
         contractName
       );
       const existingImplementationAddress =
-<<<<<<< HEAD
-        await hre.upgrades.erc1967.getImplementationAddress(proxyAddress!);
-      hre.log('Existing implementation at:', existingImplementationAddress);
-=======
-        await hre.upgrades.erc1967.getImplementationAddress(proxyAddress);
+        await hre.upgrades.erc1967.getImplementationAddress(maybeProxyAddress);
       hre.trace('Existing implementation at:', existingImplementationAddress);
->>>>>>> 7d88a5b3
       const fireblocksSigner = signer as FireblocksSigner;
       if (typeof fireblocksSigner.setNextTransactionMemo === 'function') {
         fireblocksSigner.setNextTransactionMemo(
@@ -220,43 +186,24 @@
       const artifact = await hre.deployments.getArtifact(contractName);
       if (deployment.bytecode !== artifact.bytecode) {
         contract = await hre.upgrades.upgradeProxy<TContract>(
-<<<<<<< HEAD
-          proxyAddress!,
-=======
-          proxyAddress,
->>>>>>> 7d88a5b3
+          maybeProxyAddress,
           contractFactory
-          // options
         );
         const newImplementationAddress =
-          await hre.upgrades.erc1967.getImplementationAddress(proxyAddress!);
+          await hre.upgrades.erc1967.getImplementationAddress(
+            maybeProxyAddress
+          );
         if (existingImplementationAddress === newImplementationAddress) {
-<<<<<<< HEAD
-          hre.log('Implementation unchanged');
-=======
           hre.trace('Implementation unchanged');
->>>>>>> 7d88a5b3
         } else {
           hre.log('New implementation at:', newImplementationAddress);
         }
         hre.trace('...awaiting deployment transaction', contractName);
         await contract.deployed();
-<<<<<<< HEAD
-        hre.log('...successful deployment transaction', contractName);
-      } else {
-        hre.log('Implementation appears unchanged, skipped upgrade attempt.');
-        contract = (await getContract({
-          contractName,
-          hre,
-        })) as InstanceOfContract<TContract>;
-      }
-    }
-    return contract;
-=======
         hre.trace('...successful deployment transaction', contractName);
       } else {
         hre.trace('Implementation appears unchanged, skipped upgrade attempt.');
-        const name = contractName as any;
+        const name = contractName;
         contract = getContract({
           contractName: name,
           hre,
@@ -264,8 +211,7 @@
         }) as InstanceOfContract<TContract>;
       }
     }
-    return contract!;
->>>>>>> 7d88a5b3
+    return contract;
   };
   hre.deployOrUpgradeProxy = deployOrUpgradeProxy;
 });