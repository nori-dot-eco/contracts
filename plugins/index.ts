import 'tsconfig-paths/register';
import '@nomiclabs/hardhat-waffle';
import '@openzeppelin/hardhat-defender';
import '@openzeppelin/hardhat-upgrades';
import '@nomiclabs/hardhat-ethers';
import './fireblocks';
import 'hardhat-ethernal';
import 'hardhat-deploy';
import '@tenderly/hardhat-tenderly';
import '@typechain/hardhat';
import '@nomiclabs/hardhat-etherscan';
import 'hardhat-gas-reporter';
import 'solidity-docgen';
import '@nomiclabs/hardhat-solhint';
import 'solidity-coverage';
import '@/config/environment';
import '@/tasks/index';

import { extendEnvironment } from 'hardhat/config';
import type { BaseContract, ContractFactory, Signer } from 'ethers';
import type { DeployProxyOptions } from '@openzeppelin/hardhat-upgrades/dist/utils';
import { lazyFunction } from 'hardhat/plugins';
import type { FactoryOptions } from '@nomiclabs/hardhat-ethers/types';

<<<<<<< HEAD
import { namedAccountIndices } from '../config/accounts';
import * as contractsConfig from '../contracts.json';

import type { FireblocksSigner } from './fireblocks/fireblocks-signer';
=======
import { trace, log } from '@/utils/log';
import { lazyFunction, lazyObject } from 'hardhat/plugins';
import { namedAccountIndices } from '../config/accounts';
import { FactoryOptions } from '@nomiclabs/hardhat-ethers/types';
import { FireblocksSigner } from './fireblocks/fireblocks-signer';
import { getContract } from '../utils/contracts';
>>>>>>> 659be5c4

import { trace, log } from '@/utils/log';
import { namedAccounts } from '@/config/accounts';

const getNamedSigners = (
  hre: CustomHardHatRuntimeEnvironment
): NamedSigners => {
  return Object.fromEntries(
    Object.entries(namedAccountIndices).map(([accountName, address]) => {
      return [accountName, hre.waffle.provider.getSigner(address)];
    })
  ) as NamedSigners;
};

/**
 * Note: extendEnvironment cannot take async functions
 */
extendEnvironment((hre) => {
  // todo move to @/extensions/signers, @extensions/deployments
  hre.log = log;
  hre.trace = trace;

  // All live networks will try to use fireblocks
  if (hre.config.fireblocks.apiKey && hre.network.config.live) {
    hre.getSigners = lazyFunction(() => hre.fireblocks.getSigners);
    // todo namedFireblocksAccounts
    // todo namedFireblocksSigners
    hre.log('Installed fireblocks signers');
  } else {
    hre.getSigners = lazyFunction(() => hre.ethers.getSigners);
    hre.namedSigners = getNamedSigners(hre); // for testing only
    hre.namedAccounts = namedAccounts!;
    hre.log('Installed ethers default signers');
  }

  hre.ethernalSync = Boolean(
    hre.network.name === 'hardhat' &&
      process.env.ETHERNAL &&
      process.env.ETHERNAL_EMAIL &&
      process.env.ETHERNAL_PASSWORD
  );
  if (hre.network.name === 'hardhat') {
    if (hre.ethernalSync) {
      hre.ethernalWorkspace = 'nori';
      hre.ethernalTrace = true;
    } else {
      hre.ethernalTrace = false;
    }
  }

  const deployNonUpgradeable = async <
    TContract extends BaseContract,
    TFactory extends ContractFactory
  >({
    contractName,
    args,
    options,
  }: {
    contractName: ContractNames;
    args: unknown[];
    options?: FactoryOptions;
  }): Promise<InstanceOfContract<TContract>> => {
    const signer: Signer = (await hre.getSigners())[0];
    hre.log(
      `deployNonUpgradeable: ${contractName} from address ${await signer.getAddress()}`
    );
    const contractFactory = await hre.ethers.getContractFactory<TFactory>(
      contractName,
      { ...options, signer }
    );
    const fireblocksSigner = signer as FireblocksSigner;
    if (typeof fireblocksSigner.setNextTransactionMemo === 'function') {
      fireblocksSigner.setNextTransactionMemo(`Deploy ${contractName}`);
    }
    const contract = (await contractFactory.deploy(
      ...args
    )) as InstanceOfContract<TContract>;
    hre.log(
      'Deployed non upgradeable contract',
      contractName,
      contract.address
    );
    return contract;
  };
  hre.deployNonUpgradeable = deployNonUpgradeable;

  const deployOrUpgradeProxy = async <
    TContract extends BaseContract,
    TFactory extends ContractFactory
  >({
    contractName,
    args,
    options,
  }: {
    contractName: ContractNames;
    args: unknown[];
    options?: DeployProxyOptions;
  }): Promise<InstanceOfContract<TContract>> => {
    // todo use proposeUpgrade
    const proxy = await hre.deployments.getOrNull(contractName);
    const proxyAddress = proxy?.address;
    let contractCode = '0x';
    if (proxyAddress) {
      try {
        contractCode = await hre.ethers.provider.getCode(proxyAddress);
      } catch (e) {
        hre.log('No existing code found');
      }
    }
    const signer = (await hre.getSigners())[0];
    hre.log(
      `deployOrUpgrade: ${contractName} from address ${await signer.getAddress()}`
    );

    let contract: InstanceOfContract<TContract>;
    const contractFactory = await hre.ethers.getContractFactory<TFactory>(
      contractName,
      signer
    );
    if (contractCode === '0x' || process.env.FORCE_PROXY_DEPLOYMENT) {
      hre.log('Deploying proxy and instance', contractName); // todo use hre.trace (variant of hre.log requiring env.TRACE === true)
      const fireblocksSigner = signer as FireblocksSigner;
      if (typeof fireblocksSigner.setNextTransactionMemo === 'function') {
        fireblocksSigner.setNextTransactionMemo(
          `Deploy proxy and instance for ${contractName}`
        );
      }
      contract = await hre.upgrades.deployProxy<TContract>(
        contractFactory,
        args,
        options
      );
      hre.log(
        'Deployed proxy and instance',
        contractName,
        'at',
        contract.address
      );
    } else {
      hre.log(
        'Found existing proxy at:',
        proxyAddress,
        'attempting to upgrade instance',
        contractName
      );
      const existingImplementationAddress =
        await hre.upgrades.erc1967.getImplementationAddress(proxyAddress!);
      hre.log('Existing implementation at:', existingImplementationAddress);
      const fireblocksSigner = signer as FireblocksSigner;
      if (typeof fireblocksSigner.setNextTransactionMemo === 'function') {
        fireblocksSigner.setNextTransactionMemo(
          `Upgrade contract instance for ${contractName}`
        );
<<<<<<< HEAD
=======
      }
      const deployment = await hre.deployments.get(contractName);
      const artifact = await hre.deployments.getArtifact(contractName);
      if (deployment.bytecode !== artifact.bytecode) {
        contract = await hre.upgrades.upgradeProxy<TContract>(
          proxyAddress!,
          contractFactory
          // options
        );
        const newImplementationAddress =
          await hre.upgrades.erc1967.getImplementationAddress(proxyAddress!);
        if (existingImplementationAddress === newImplementationAddress) {
          hre.log('Implementation unchanged');
        } else {
          hre.log('New implementation at:', newImplementationAddress);
        }
        hre.trace('...awaiting deployment transaction', contractName);
        await contract.deployed();
        hre.log('...successful deployment transaction', contractName);
      } else {
        hre.log('Implementation appears unchanged, skipped upgrade attempt.');
        contract = (await getContract({
          contractName,
          hre,
        })) as InstanceOfContract<TContract>;
>>>>>>> 659be5c4
      }
    }
    return contract;
  };
  hre.deployOrUpgradeProxy = deployOrUpgradeProxy;
});<|MERGE_RESOLUTION|>--- conflicted
+++ resolved
@@ -22,22 +22,11 @@
 import { lazyFunction } from 'hardhat/plugins';
 import type { FactoryOptions } from '@nomiclabs/hardhat-ethers/types';
 
-<<<<<<< HEAD
-import { namedAccountIndices } from '../config/accounts';
-import * as contractsConfig from '../contracts.json';
-
 import type { FireblocksSigner } from './fireblocks/fireblocks-signer';
-=======
+
+import { namedAccountIndices, namedAccounts } from '@/config/accounts';
 import { trace, log } from '@/utils/log';
-import { lazyFunction, lazyObject } from 'hardhat/plugins';
-import { namedAccountIndices } from '../config/accounts';
-import { FactoryOptions } from '@nomiclabs/hardhat-ethers/types';
-import { FireblocksSigner } from './fireblocks/fireblocks-signer';
-import { getContract } from '../utils/contracts';
->>>>>>> 659be5c4
-
-import { trace, log } from '@/utils/log';
-import { namedAccounts } from '@/config/accounts';
+import { getContract } from '@/utils/contracts';
 
 const getNamedSigners = (
   hre: CustomHardHatRuntimeEnvironment
@@ -188,8 +177,6 @@
         fireblocksSigner.setNextTransactionMemo(
           `Upgrade contract instance for ${contractName}`
         );
-<<<<<<< HEAD
-=======
       }
       const deployment = await hre.deployments.get(contractName);
       const artifact = await hre.deployments.getArtifact(contractName);
@@ -215,7 +202,6 @@
           contractName,
           hre,
         })) as InstanceOfContract<TContract>;
->>>>>>> 659be5c4
       }
     }
     return contract;
