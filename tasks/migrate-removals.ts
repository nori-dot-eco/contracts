/* eslint-disable no-await-in-loop -- need to submit transactions synchronously to avoid nonce collisions */

import type { ContractTransaction } from 'ethers';
import { BigNumber, FixedNumber } from 'ethers';
import cliProgress from 'cli-progress';
import { task, types } from 'hardhat/config';
import { readJsonSync, writeJsonSync } from 'fs-extra';
import type { TransactionReceipt } from '@ethersproject/providers';

import type { Removal } from '@/typechain-types';
import { getLogger } from '@/utils/log';
import { parseTransactionLogs } from '@/utils/events';
import { getRemoval } from '@/utils/contracts';
import type { FireblocksSigner } from '@/plugins/fireblocks/fireblocks-signer';
import { Zero } from '@/constants/units';

export interface MigrateRemovalsTaskOptions {
  file: string;
  outputFile?: string;
  dryRun?: boolean;
}

type ParsedMigrateRemovalsTaskOptions = RequiredKeys<
  MigrateRemovalsTaskOptions,
  'file'
>;

interface RemovalData {
  idVersion: 0;
  methodology: 1;
  methodologyVersion: 0;
  country: 'US';
  subdivision: `${string}${string}`;
  supplierAddress: `0x${string}`;
  subIdentifier: number;
  vintage: number;
  parcelKey: string;
  removalKey: string;
}

interface Project {
  amounts: number[];
  removals: RemovalData[];
  projectId: number;
  scheduleStartTime: number;
  holdbackPercentage: number;
  txReceipt?: TransactionReceipt;
  tokenIds?: string[];
  error?: any;
}

interface InputData {
  amounts: number[];
  removals: RemovalData[];
  projectId: number;
  scheduleStartTime: number;
  holdbackPercentage: number;
}

type Projects = Project[];

interface Summary {
  totalRemovalSupplyOnChain: {
    sum: BigNumber;
    removals: BigNumber[];
    projects: BigNumber[];
  };
  expectedTotalRemovalSupply: number;
}

const summarize = async ({
  outputData,
  inputData,
  removalContract,
}: {
  outputData: Projects;
  inputData: InputData[];
  removalContract: Removal;
}): Promise<Summary> => {
  const totalRemovalSupplyOnChain = await outputData.reduce(
    async (summary, project) => {
      const updatedSummary = await summary;
      const projectTotals: BigNumber = await project.tokenIds!.reduce(
        async (total, removal) => {
          const updatedTotal = await total;
          const removalIdSupply = await removalContract.totalSupply(removal);
          const removalTotal = updatedTotal.add(removalIdSupply);
          updatedSummary.sum = updatedSummary.sum.add(removalIdSupply);
          updatedSummary.removals.push(removalTotal);
          return removalTotal;
        },
        Promise.resolve(Zero)
      );
      updatedSummary.projects.push(projectTotals);
      return updatedSummary;
    },
    Promise.resolve({
      sum: Zero,
      removals: [] as BigNumber[],
      projects: [] as BigNumber[],
    })
  );
  const expectedTotalRemovalSupply = inputData
    .map((d) => d.amounts)
    .reduce((total, next) => {
      return total + next.reduce((t, n) => t + n, 0);
    }, 0);
  return {
    totalRemovalSupplyOnChain,
    expectedTotalRemovalSupply,
  };
};

const validate = ({
  logger,
  summary,
}: {
  logger: ReturnType<typeof getLogger>;
  summary: Summary;
}): void => {
  const onChainSupplyTonnesInWei = summary.totalRemovalSupplyOnChain.sum;
  const offChainSupplyTonnesInWei = BigNumber.from(
    FixedNumber.from(summary.expectedTotalRemovalSupply)
  )
    .div(1_000_000)
    .toString();
  if (!onChainSupplyTonnesInWei.eq(offChainSupplyTonnesInWei)) {
    throw new Error(
      `Unexpected total supply, onChainSupplyTonnesInWei: ${onChainSupplyTonnesInWei}, offChainSupplyTonnesInWei: ${offChainSupplyTonnesInWei}`
    );
  }
  logger.success('🎉 Successfully validated the migration!');
};

const printSummary = ({
  logger,
  outputFileName,
  hre,
  summary,
}: {
  logger: ReturnType<typeof getLogger>;
  outputFileName: string;
  hre: CustomHardHatRuntimeEnvironment;
  summary: Summary;
}): void => {
  logger.info(`\n\nMigration summary:`);
  logger.table({
    'Output file name': { value: outputFileName },
    'Project count': {
      value: summary.totalRemovalSupplyOnChain.projects.length.toLocaleString(),
    },
    'Removal count': {
      value: summary.totalRemovalSupplyOnChain.removals.length.toLocaleString(),
    },
    'Project totals on-chain (tonnes)': {
      value: summary.totalRemovalSupplyOnChain.projects.map((p) =>
        Number(ethers.utils.formatUnits(p, 18)).toLocaleString()
      ),
    },
    'Total removal supply on-chain (tonnes)': {
      value: Number(
        hre.ethers.utils.formatUnits(summary.totalRemovalSupplyOnChain.sum, 18)
      ).toLocaleString(),
    },
  });
};

const asciiStringToHexString = (ascii: string): string => {
  return `0x${[...Array.from({ length: ascii.length }).keys()]
    .map((index) => ascii.charCodeAt(index).toString(16))
    .join('')}`;
};

export const GET_MIGRATE_REMOVALS_TASK = () =>
  ({
    name: 'migrate-removals',
    description: 'Utility to mint legacy removals',
    run: async (
      options: MigrateRemovalsTaskOptions,
      _: CustomHardHatRuntimeEnvironment
    ): Promise<void> => {
      const {
        file,
        outputFile = 'migrated-removals.json',
        dryRun,
      } = options as ParsedMigrateRemovalsTaskOptions;
      const logger = getLogger({
        prefix: dryRun === true ? '[DRY RUN]' : undefined,
        hre,
      });
      const outputFileName =
        dryRun === true ? `dryRun-${outputFile}` : outputFile;
      const network = hre.network.name;
      if (![`localhost`, `mumbai`, `polygon`].includes(network)) {
        throw new Error(
          `Network ${network} is not supported. Please use localhost, mumbai, or polygon.`
        );
      }
      const inputData: InputData[] = readJsonSync(file);
      const [signer] = await hre.getSigners();
      const signerAddress = await signer.getAddress();
      const removalContract = await getRemoval({
        hre,
        signer,
      });
      hre.log(`Removal contract address: ${removalContract.address}`);
      hre.log(`Signer address: ${signerAddress}`);
      // const fireblocksSigner = removalContract.signer as FireblocksSigner;
      const signerHasConsignorRole = await removalContract.hasRole(
        await removalContract.CONSIGNOR_ROLE(),
        signerAddress
      );
      if (!signerHasConsignorRole) {
        throw new Error(
          `Signer does not have the CONSIGNOR role in the removal contract`
        );
      }

      const outputData: Projects = [];
      logger.info(`Minting removals for ${inputData.length} projects...`);
      const PROGRESS_BAR = new cliProgress.SingleBar(
        {},
        cliProgress.Presets.shades_classic
      );
      PROGRESS_BAR.start(inputData.length, 0);
      // submit all mintBatch transactions serially to avoid nonce collision!
      let projectIndex = 0;
      for (const project of inputData) {
        const amounts = project.amounts.map((amount) =>
          BigNumber.from(FixedNumber.from(amount)).div(1_000_000)
        );
        const removals = project.removals.map((removal) => {
          const removalData = {
            idVersion: removal.idVersion,
            methodology: removal.methodology,
            methodologyVersion: removal.methodologyVersion,
            vintage: removal.vintage,
            country: asciiStringToHexString(removal.country),
            subdivision: asciiStringToHexString(removal.subdivision),
            supplierAddress: removal.supplierAddress, // TODO need real supplier address on the project
            subIdentifier: removal.subIdentifier,
          };
          return removalData;
        });
        const migrationFunction =
          dryRun === true
            ? removalContract.callStatic.mintBatch
            : removalContract.mintBatch;
        let pendingTx: ContractTransaction;
        let tokenIds;
        let txReceipt;

        try {
          const maybePendingTx = await migrationFunction(
            signerAddress, // mint to the consignor
            amounts,
            removals,
            project.projectId,
            project.scheduleStartTime,
            project.holdbackPercentage
          );
          if (maybePendingTx === undefined) {
            throw new Error(`No pending transaction returned`);
          } else {
            pendingTx = maybePendingTx;
          }
          if (dryRun === false) {
            const txResult = await pendingTx.wait(2); // TODO specify more than one confirmation?
            txReceipt = await removalContract.provider.getTransactionReceipt(
              txResult.transactionHash
            );
<<<<<<< HEAD
            tokenIds = parseTransactionLogs({
              contractInstance: removalContract,
              txReceipt,
            })
              .filter((log) => log.name === 'TransferBatch')
              .flatMap((log) =>
                log.args.ids.map((id: BigNumber) => id.toHexString())
              );
            if (txReceipt.status !== 1) {
              logger.error(
                `❌ Transaction ${pendingTx.hash} failed with failure status ${txReceipt.status} - exiting early`
              );
              return;
            }
=======
          const tokenIds = parseTransactionLogs({
            contractInstance: removalContract,
            txReceipt,
            eventNames: ['TransferBatch'],
          }).flatMap((log) =>
            log.args.ids.map((id: BigNumber) => id.toString())
          );
          if (txReceipt.status !== 1) {
            logger.error(
              `❌ Transaction ${pendingTx.hash} failed with failure status ${txReceipt.status} - exiting early`
            );
            return;
>>>>>>> 075b30a1
          }
          PROGRESS_BAR.increment();
          outputData.push({
            ...project,
            txReceipt,
            tokenIds,
          });
        } catch (error) {
          logger.error(
            `❌ Error minting project ${project.projectId} (number ${projectIndex}/${inputData.length}) - exiting early`
          );
          PROGRESS_BAR.stop();
          logger.error(error);
          outputData.push({
            ...project,
            error,
          });
          writeJsonSync(outputFileName, outputData);
          throw error;
        }
        projectIndex += 1;
      }
      PROGRESS_BAR.stop();
      writeJsonSync(outputFileName, outputData);
      if (!Boolean(dryRun)) {
        const summary = await summarize({
          outputData,
          removalContract,
          inputData,
        });
        printSummary({
          logger,
          outputFileName,
          hre,
          summary,
        });
        await validate({ summary, logger });
      } else {
        logger.info(
          `📝 Skipping validation and summary as it is not possible to do either in a dry run`
        );
      }
      logger.success(`🎉 Done!`);
    },
  } as const);

(() => {
  const { name, description, run } = GET_MIGRATE_REMOVALS_TASK();
  task(name, description, run)
    .addParam(
      'file',
      'JSON removal data to read',
      undefined,
      types.string,
      false
    )
    .addFlag('dryRun', 'simulate the transaction without actually sending it');
})();<|MERGE_RESOLUTION|>--- conflicted
+++ resolved
@@ -269,35 +269,19 @@
             txReceipt = await removalContract.provider.getTransactionReceipt(
               txResult.transactionHash
             );
-<<<<<<< HEAD
             tokenIds = parseTransactionLogs({
               contractInstance: removalContract,
               txReceipt,
-            })
-              .filter((log) => log.name === 'TransferBatch')
-              .flatMap((log) =>
-                log.args.ids.map((id: BigNumber) => id.toHexString())
-              );
+              eventNames: ['TransferBatch'],
+            }).flatMap((log) =>
+              log.args.ids.map((id: BigNumber) => id.toString())
+            );
             if (txReceipt.status !== 1) {
               logger.error(
                 `❌ Transaction ${pendingTx.hash} failed with failure status ${txReceipt.status} - exiting early`
               );
               return;
             }
-=======
-          const tokenIds = parseTransactionLogs({
-            contractInstance: removalContract,
-            txReceipt,
-            eventNames: ['TransferBatch'],
-          }).flatMap((log) =>
-            log.args.ids.map((id: BigNumber) => id.toString())
-          );
-          if (txReceipt.status !== 1) {
-            logger.error(
-              `❌ Transaction ${pendingTx.hash} failed with failure status ${txReceipt.status} - exiting early`
-            );
-            return;
->>>>>>> 075b30a1
           }
           PROGRESS_BAR.increment();
           outputData.push({
