--- conflicted
+++ resolved
@@ -1,10 +1,6 @@
 /* eslint-disable no-await-in-loop -- need to submit transactions synchronously to avoid nonce collisions */
-<<<<<<< HEAD
-import { sign } from 'crypto';
-
-import { Contract, BigNumber, ethers } from 'ethers';
-=======
->>>>>>> 86b9239a
+
+import { BigNumber, ethers } from 'ethers';
 import cliProgress from 'cli-progress';
 import { task, types } from 'hardhat/config';
 import chalk from 'chalk';
@@ -47,6 +43,7 @@
   holdbackPercentage: number;
   txReceipt: TransactionReceipt;
   tokenIds: string[];
+  supplierAddress: `0X${string}`;
 }
 
 type Projects = Project[];
@@ -130,18 +127,10 @@
 
         const removals = project.removals.map((removal) => {
           const removalData = {
-<<<<<<< HEAD
             idVersion: removal.idVersion,
             methodology: removal.methodology,
-            // methodologyVersion: Number(removal.methodologyVersion),
-            methodologyVersion: 0, // TODO is this ever going to be different across legacy removals? depends on methodology version work
+            methodologyVersion: removal.methodologyVersion,
             vintage: removal.vintage,
-=======
-            idVersion: Number(removal.idVersion),
-            methodology: Number(removal.methodology),
-            methodologyVersion: Number(removal.methodologyVersion),
-            vintage: Number(removal.vintage),
->>>>>>> 86b9239a
             country: asciiStringToHexString(removal.country),
             subdivision: asciiStringToHexString(removal.subdivision),
             supplierAddress: project.supplierAddress, // TODO need real supplier address on the project
