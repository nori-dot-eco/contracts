--- conflicted
+++ resolved
@@ -20,11 +20,8 @@
 import { TASK as CERTIFICATE_TASK } from './certificate';
 import { TASK as FIFO_MARKET_TASK } from './fifo-market';
 import { TASK as NORI_TASK } from './nori';
-<<<<<<< HEAD
 import { TASK as LOCKED_NORI_TASK } from './locked-nori';
-=======
 import { TASK as DEFENDER_TASK } from './defender';
->>>>>>> 58bb2ec0
 
 interface Task {
   run: ActionType<unknown>;
@@ -61,9 +58,6 @@
   [FIFO_MARKET_TASK.name]: { ...FIFO_MARKET_TASK },
   [REMOVAL_TASK.name]: { ...REMOVAL_TASK },
   [NORI_TASK.name]: { ...NORI_TASK },
-<<<<<<< HEAD
   [LOCKED_NORI_TASK.name]: { ...LOCKED_NORI_TASK },
-=======
   [DEFENDER_TASK.name]: { ...DEFENDER_TASK },
->>>>>>> 58bb2ec0
 } as const;