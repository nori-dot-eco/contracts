module.exports = {
  skipFiles: [
<<<<<<< HEAD
    'ScheduleTestHarness.sol',
    'mocks/MockCertificate.sol',
    'mocks/MockERC1155PresetPausableNonTransferrable.sol',
  ],
=======
    'deprecated/ERC777PresetPausablePermissioned.sol',
    'test/ScheduleTestHarness.sol',
    'test/LockedNORIV2Helper.sol',
    'test/TestToken777.sol',
    'test/DSTest/test.sol',
    'mocks/MockCertificate.sol',
    'mocks/MockERC1155PresetPausableNonTransferrable.sol'
  ],
  configureYulOptimizer: true
>>>>>>> 9c77851e
};<|MERGE_RESOLUTION|>--- conflicted
+++ resolved
@@ -1,11 +1,5 @@
 module.exports = {
   skipFiles: [
-<<<<<<< HEAD
-    'ScheduleTestHarness.sol',
-    'mocks/MockCertificate.sol',
-    'mocks/MockERC1155PresetPausableNonTransferrable.sol',
-  ],
-=======
     'deprecated/ERC777PresetPausablePermissioned.sol',
     'test/ScheduleTestHarness.sol',
     'test/LockedNORIV2Helper.sol',
@@ -15,5 +9,4 @@
     'mocks/MockERC1155PresetPausableNonTransferrable.sol'
   ],
   configureYulOptimizer: true
->>>>>>> 9c77851e
 };